(ns build
  (:refer-clojure :exclude [compile])
  (:require [clojure.tools.build.api :as b]
            [deps-deploy.deps-deploy :as dd]))

(def lib 'com.fluree/db)
(def version "3.0.0-alpha2")

(def class-dir "target/classes")
(def basis (b/create-basis {:project "deps.edn"}))
(def jar-file "target/fluree-db.jar")

(def source-uri "https://github.com/fluree/db")

(defn compile [_]
  (b/javac {:src-dirs ["src/java"]
            :class-dir class-dir
            :basis basis
            :javac-opts ["--release" "11"]}))

(defn clean [_]
  (b/delete {:path "target"}))

(defn jar [_]
  (compile nil)
  (b/write-pom {:class-dir class-dir
                :lib       lib
                :version   version
                :basis     basis
<<<<<<< HEAD
                :src-dirs  ["src/clj"]
                :scm       {:url                 source-uri
                            :connection          "scm:git:https://github.com/fluree/db.git"
                            :developerConnection "scm:git:git@github.com:fluree/db.git"}})
  (b/copy-dir {:src-dirs    ["src/clj" "resources"]
=======
                :src-dirs  ["src"]
                :scm
                {:url                 source-uri
                 :connection          "scm:git:https://github.com/fluree/db.git"
                 :developerConnection "scm:git:git@github.com:fluree/db.git"}
                :pom-data
                [[:licenses
                  [:license
                   [:name "EPL-2.0"]
                   [:url "https://www.eclipse.org/legal/epl-2.0"]]]]})
  (b/copy-dir {:src-dirs    ["src" "resources"]
>>>>>>> 347a28f8
               :target-dir  class-dir})
  (b/jar {:class-dir class-dir
          :jar-file  jar-file}))

(defn install [_]
  (b/install {:basis     basis
              :lib       lib
              :version   version
              :jar-file  jar-file
              :class-dir class-dir}))

(defn docs [{:keys [output-path]}]
  ;; This is (for now) the best way to run things like codox that expect the
  ;; full project classpath to be available.
  (let [opts (cond-> {:version version
                      :source-uri (str source-uri
                                       "/blob/v{version}/{filepath}#L{line}")}
                     output-path (assoc :output-path output-path))]
    (b/process {:command-args ["clojure" "-X:docs" (pr-str opts)]})))

(defn deploy [_]
  (dd/deploy {:installer :remote
              :artifact  jar-file
              :pom-file  (b/pom-path {:lib lib, :class-dir class-dir})}))

(defn sync-package-json [{:keys [target node?]}]
  (let [node-arg (when node? "--node")
        cmd-args (remove nil? ["bb" "run" "sync-package-json" version
                               (str target) node-arg])]
    (println "cmd args:" (pr-str cmd-args))
    (b/process {:command-args cmd-args})))

(defn print-version [_]
  (println (pr-str {:version version})))<|MERGE_RESOLUTION|>--- conflicted
+++ resolved
@@ -27,25 +27,15 @@
                 :lib       lib
                 :version   version
                 :basis     basis
-<<<<<<< HEAD
                 :src-dirs  ["src/clj"]
                 :scm       {:url                 source-uri
                             :connection          "scm:git:https://github.com/fluree/db.git"
-                            :developerConnection "scm:git:git@github.com:fluree/db.git"}})
+                            :developerConnection "scm:git:git@github.com:fluree/db.git"}
+                :pom-data  [[:licenses
+                             [:license
+                              [:name "EPL-2.0"]
+                              [:url "https://www.eclipse.org/legal/epl-2.0"]]]]})
   (b/copy-dir {:src-dirs    ["src/clj" "resources"]
-=======
-                :src-dirs  ["src"]
-                :scm
-                {:url                 source-uri
-                 :connection          "scm:git:https://github.com/fluree/db.git"
-                 :developerConnection "scm:git:git@github.com:fluree/db.git"}
-                :pom-data
-                [[:licenses
-                  [:license
-                   [:name "EPL-2.0"]
-                   [:url "https://www.eclipse.org/legal/epl-2.0"]]]]})
-  (b/copy-dir {:src-dirs    ["src" "resources"]
->>>>>>> 347a28f8
                :target-dir  class-dir})
   (b/jar {:class-dir class-dir
           :jar-file  jar-file}))
