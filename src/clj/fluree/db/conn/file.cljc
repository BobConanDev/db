(ns fluree.db.conn.file
  (:require [clojure.core.async :as async :refer [go]]
            [fluree.db.util.async :refer [<? go-try]]
            [clojure.string :as str]
            [fluree.db.util.core :as util]
            [fluree.json-ld :as json-ld]
            [fluree.db.index :as index]
            [fluree.db.connection :as connection]
            [fluree.db.conn.cache :as conn-cache]
            [fluree.db.util.log :as log :include-macros true]
            [fluree.db.indexer.storage :as index-storage]
            [fluree.db.serde.json :refer [json-serde]]
            [fluree.db.util.bytes :as bytes]
            [fluree.db.util.json :as json]
            [fluree.db.nameservice.filesystem :as ns-filesystem]
            [fluree.db.storage :as storage]
            [fluree.db.storage.file :as file-storage])
  #?(:clj (:import (java.io Writer))))

#?(:clj (set! *warn-on-reflection* true))

(defn- write-data
  [{:keys [store] :as _conn} ledger-alias data-type data]
  (go-try
    (let [json     (if (string? data)
                     data
                     (json-ld/normalize-data data))
          bytes    (bytes/string->UTF8 json)
          type-dir (name data-type)
          path     (str/join "/" [ledger-alias type-dir])

          {:keys [path hash address]} (<? (storage/write store path bytes))]
      {:name    path
       :hash    hash
       :json    json
       :size    (count json)
       :address address})))

(defn read-data
  [conn address keywordize?]
  (go-try
   (some-> (<? (storage/read (:store conn) address))
           (json/parse keywordize?))))

(defn delete-data
  "Will throw if not deleted."
  [conn address]
  (storage/delete (:store conn) address))

(defn close
  [id state]
  (log/info "Closing file connection" id)
  (swap! state assoc :closed? true))

(defrecord FileConnection [id state ledger-defaults parallelism msg-in-ch store
                           nameservices serializer msg-out-ch lru-cache-atom]

  connection/iStorage
  (-c-read [conn commit-key]
    (read-data conn commit-key false))
  (-c-write [conn ledger-alias commit-data]
    (write-data conn ledger-alias :commit commit-data))
  (-txn-read [conn txn-key]
    (read-data conn txn-key false))
  (-txn-write [conn ledger-alias txn-data]
    (write-data conn ledger-alias :txn txn-data))
  (-index-file-write [conn ledger-alias index-type index-data]
    (write-data conn ledger-alias (str "index/" (name index-type)) index-data))
  (-index-file-read [conn index-address] (read-data conn index-address true))
  (-index-file-delete [conn index-address] (delete-data conn index-address))

  connection/iConnection
  (-close [_] (close id state))
  (-closed? [_] (boolean (:closed? @state)))
  (-did [_] (:did ledger-defaults))
  (-msg-in [conn msg] (throw (ex-info "Unsupported FileConnection op: msg-in" {})))
  (-msg-out [conn msg] (throw (ex-info "Unsupported FileConnection op: msg-out" {})))
  (-nameservices [_] nameservices)
  (-state [_] @state)
  (-state [_ ledger] (get @state ledger))

  index/Resolver
  (resolve
    [conn node]
    (index-storage/index-resolver conn lru-cache-atom node)))

#?(:cljs
   (extend-type FileConnection
     IPrintWithWriter
     (-pr-writer [conn w opts]
       (-write w "#FileConnection ")
       (-write w (pr (connection/printer-map conn))))))

#?(:clj
   (defmethod print-method FileConnection [^FileConnection conn, ^Writer w]
     (.write w (str "#FileConnection "))
     (binding [*out* w]
       (pr (connection/printer-map conn)))))

(defn default-file-nameservice
  "Returns file nameservice or will throw if storage-path generates an exception."
  [path]
  (ns-filesystem/initialize path))

(defn default-lru-cache
  [cache-max-mb]
  (let [cache-size (conn-cache/memory->cache-size cache-max-mb)]
    (atom (conn-cache/create-lru-cache cache-size))))

(defn connect
  "Create a new file system connection."
  [{:keys [defaults parallelism storage-path store
           lru-cache-atom cache-max-mb serializer nameservices]
    :or   {serializer (json-serde)} :as _opts}]
  (log/debug "Initialized file connection with options: " _opts)
  (go
    (let [conn-id         (str (random-uuid))
          state           (connection/blank-state)
          nameservices*   (util/sequential
                           (or nameservices (default-file-nameservice storage-path)))
          lru-cache-atom* (or lru-cache-atom
                              (default-lru-cache cache-max-mb))
          store*          (or store
                              (file-storage/open storage-path))]
      ;; TODO - need to set up monitor loops for async chans
      (map->FileConnection {:id              conn-id
<<<<<<< HEAD
                            :store           store*
                            :ledger-defaults (ledger-defaults defaults)
=======
                            :store           file-store
                            :ledger-defaults defaults
>>>>>>> 9cf80f8b
                            :serializer      serializer
                            :parallelism     parallelism
                            :msg-in-ch       (async/chan)
                            :msg-out-ch      (async/chan)
                            :nameservices    nameservices*
                            :state           state
                            :lru-cache-atom  lru-cache-atom*}))))<|MERGE_RESOLUTION|>--- conflicted
+++ resolved
@@ -124,13 +124,8 @@
                               (file-storage/open storage-path))]
       ;; TODO - need to set up monitor loops for async chans
       (map->FileConnection {:id              conn-id
-<<<<<<< HEAD
                             :store           store*
-                            :ledger-defaults (ledger-defaults defaults)
-=======
-                            :store           file-store
                             :ledger-defaults defaults
->>>>>>> 9cf80f8b
                             :serializer      serializer
                             :parallelism     parallelism
                             :msg-in-ch       (async/chan)
