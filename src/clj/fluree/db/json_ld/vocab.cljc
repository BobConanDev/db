--- conflicted
+++ resolved
@@ -368,11 +368,7 @@
           (:pred schema)))
 
 (defn load-schema
-<<<<<<< HEAD
-  [{:keys [preds] :as db}]
-=======
   [{:keys [t] :as db} preds]
->>>>>>> 0394e053
   (go-try
     (loop [[[pid] & r]  preds
            vocab-flakes (flake/sorted-set-by flake/cmp-flakes-spot)
