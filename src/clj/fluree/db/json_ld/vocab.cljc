--- conflicted
+++ resolved
@@ -268,14 +268,8 @@
   (let [{:keys [schema t]} db
         schema* (-> schema
                     (update :pred (partial add-predicates db) pids)
-<<<<<<< HEAD
                     (as-> s (update-with s db t vocab-flakes)))]
     schema*))
-=======
-                    (as-> s (update-with s db t vocab-flakes)))
-        refs    (extract-ref-sids (:pred schema))]
-    (assoc schema* :refs refs)))
->>>>>>> d3117216
 
 (defn hydrate-schema
   "Updates the :schema key of db by processing just the vocabulary flakes out of
