(ns fluree.db.json-ld.api
  {:deprecated "3.0"
   :superseded-by "fluree.db"}
  (:require [fluree.db.conn.ipfs :as ipfs-conn]
            [fluree.db.conn.file :as file-conn]
            [fluree.db.conn.memory :as memory-conn]
            [fluree.db.conn.remote :as remote-conn]
            [fluree.json-ld :as json-ld]
            [fluree.db.flake.flake-db :as flake-db]
            #?(:clj [fluree.db.conn.s3 :as s3-conn])
            [fluree.db.json-ld.iri :as iri]
            [fluree.db.platform :as platform]
            [clojure.core.async :as async :refer [go <!]]
            [fluree.db.query.api :as query-api]
            [fluree.db.api.transact :as transact-api]
            [fluree.db.util.core :as util]
            [fluree.db.util.async :refer [go-try <?]]
            [fluree.db.ledger.json-ld :as jld-ledger]
            [fluree.db.ledger :as ledger]
            [fluree.db.util.log :as log]
            [fluree.db.query.range :as query-range]
            [fluree.db.nameservice.core :as nameservice]
            [fluree.db.connection :refer [notify-ledger]]
            [fluree.db.json-ld.credential :as cred]
            [fluree.db.reasoner :as reasoner]
            [fluree.db.flake :as flake]
            [fluree.db.json-ld.policy :as policy])
  (:refer-clojure :exclude [merge load range exists?]))

#?(:clj (set! *warn-on-reflection* true))

(declare query)

(defn ^{:deprecated    "3.0"
        :superseded-by "fluree.db/promise-wrap"}
  promise-wrap
  "Wraps an async channel that will contain a response in a promise."
  [port]
  #?(:clj
     (let [p (promise)]
       (go
         (let [res (<! port)]
           (when (util/exception? res)
             (log/error res))
           (deliver p res)))
       p)
     :cljs
     (js/Promise.
       (fn [resolve reject]
         (go
           (let [res (<! port)]
             (if (util/exception? res)
               (reject res)
               (resolve res))))))))

;; ledger operations

(defn ^{:deprecated    "3.0"
        :superseded-by "fluree.db/connect"}
  connect
  "Forms connection to ledger, enabling automatic pulls of new updates, event
  services, index service.

  Multiple connections to same endpoint will share underlying network connection.

  Options include:
    - did - (optional) DId information to use, if storing blocks as verifiable credentials,
            or issuing queries against a permissioned database.
    - write - (optional) Function to use for all writes, if empty will store in memory until a commit is performed
    - read - (optional) Function to use for reads of persisted blocks/data
    - commit - (optional) Function to use to write commits. If persistence desired, this must be defined
    - push - (optional) Function(s) in a vector that will attempt to push the commit to naming service(s)
    "
  [{:keys [method parallelism remote-servers] :as opts}]
  ;; TODO - do some validation
  (log/warn "DEPRECATED function `connect` superseded by `fluree.db.api/connect`")
  (promise-wrap
    (let [opts* (assoc opts :parallelism (or parallelism 4))

          method* (cond
                    method         (keyword method)
                    remote-servers :remote
                    :else          (throw (ex-info (str "No Fluree connection method type specified in configuration: " opts)
                                                   {:status 500 :error :db/invalid-configuration})))]
      (case method*
        :remote (remote-conn/connect opts*)
        :ipfs   (ipfs-conn/connect opts*)
        :file   (if platform/BROWSER
                  (throw (ex-info "File connection not supported in the browser" opts))
                  (file-conn/connect opts*))
        :memory (memory-conn/connect opts*)
        :s3     #?(:clj  (s3-conn/connect opts*)
                   :cljs (throw (ex-info "S3 connections not yet supported in ClojureScript"
                                         {:status 400, :error :db/unsupported-operation})))))))

(defn ^{:deprecated    "3.0"
        :superseded-by "fluree.db/connect-file"}
  connect-file
  [opts]
  (log/warn "DEPRECATED function `connect-file` superseded by `fluree.db.api/connect-file`")
  (connect (assoc opts :method :file)))

(defn ^{:deprecated    "3.0"
        :superseded-by "fluree.db/connect-ipfs"}
  connect-ipfs
  "Forms an ipfs connection using default settings.
  - server - (optional) IPFS http api server endpoint, defaults to http://127.0.0.1:5001/
  - profile - (optional) IPFS stored profile to use.
  - did - (optional) DId information to use, if storing blocks as verifiable credentials"
  [opts]
  (log/warn "DEPRECATED function `connect-ipfs` superseded by `fluree.db.api/connect-ipfs`")
  (connect (assoc opts :method :ipfs)))

(defn ^{:deprecated    "3.0"
        :superseded-by "fluree.db/connect-memory"}
  connect-memory
  "Forms an in-memory connection using default settings.
  - did - (optional) DId information to use, if storing blocks as verifiable credentials"
  [opts]
  (log/warn "DEPRECATED function `connect-memory` superseded by `fluree.db.api/connect-memory`")
  (connect (assoc opts :method :memory)))

(defn ^{:deprecated    "3.0"
        :superseded-by "fluree.db/address?"}
  address?
  "Returns true if the argument is a full ledger address, false if it is just an
  alias."
  [ledger-alias-or-address]
  (log/warn "DEPRECATED function `address?` superseded by `fluree.db.api/address?`")
  (jld-ledger/fluree-address? ledger-alias-or-address))

(defn ^{:deprecated    "3.0"
        :superseded-by "fluree.db/create"}
  create
  "Creates a new json-ld ledger. A connection (conn)
  must always be supplied.

  Ledger-name (optional) is a friendly name that is used for:
  - When publishing to a naming service that allows multiple pointers for the
    same namespace (e.g. IPNS), this becomes a sub-directory off the namespace.
    For multple directories deep, use '/' for a
    e.g. the ledgers movies/popular, books/authors, books/best-sellers could
    use the same IPNS id (in this example using IPNS DNSLink):
    fluree:ipns://my.dns.com/books/authors
    fluree:ipns://my.dns.com/books/best-sellers
    fluree:ipns://my.dns.com/movies/top-rated
  - When combining multiple ledgers, each ledger becomes an individual named
    graph which can be referenced by name.

  Options map (opts) can include:
  - did - DId information to use, if storing blocks as verifiable credentials"
  ([conn] (create conn nil nil))
  ([conn ledger-alias] (create conn ledger-alias nil))
  ([conn ledger-alias opts]
   (log/warn "DEPRECATED function `create` superseded by `fluree.db.api/create`")
   (promise-wrap
    (do
      (log/info "Creating ledger" ledger-alias)
      (jld-ledger/create conn ledger-alias opts)))))

(defn ^{:deprecated    "3.0"
        :superseded-by "fluree.db/alias->address"}
  alias->address
  "Returns a core.async channel with the connection-specific address of the
  given ledger-alias."
  [conn ledger-alias]
  (log/warn "DEPRECATED function `alias->address` superseded by `fluree.db.api/alias->address`")
  (log/debug "Looking up address for ledger alias" ledger-alias)
  (nameservice/primary-address conn ledger-alias nil))

(defn ^{:deprecated    "3.0"
        :superseded-by "fluree.db/load"}
  load
  "Loads an existing ledger by its alias (which will be converted to a
  connection-specific address first)."
  [conn alias-or-address]
  (log/warn "DEPRECATED function `load` superseded by `fluree.db.api/load`")
  (promise-wrap
    (jld-ledger/load conn alias-or-address)))

(defn ^{:deprecated    "3.0"
        :superseded-by "fluree.db/exists?"}
  exists?
  "Returns a promise with true if the ledger alias or address exists, false
  otherwise."
  [conn ledger-alias-or-address]
  (log/warn "DEPRECATED function `exists?` superseded by `fluree.db.api/exists?`")
  (promise-wrap
    (go
      (let [address (if (address? ledger-alias-or-address)
                      ledger-alias-or-address
                      (<! (alias->address conn ledger-alias-or-address)))]
        (log/debug "exists? - ledger address:" address)
        (<! (nameservice/exists? conn address))))))

(defn ^{:deprecated    "3.0"
        :superseded-by "fluree.db/notify"}
  notify
  "Notifies the connection with a new commit map (parsed JSON commit with string keys).

  If the connection knows of the ledger, and is currently maintaining
  an in-memory version of the ledger, will attempt to update the db if the commit
  is for the next 't' value. If a commit is for a past 't' value, noop.
  If commit is for a future 't' value, will drop in-memory ledger for reload upon next request."
  [conn commit-map]
  (log/warn "DEPRECATED function `notify` superseded by `fluree.db.api/notify`")
  (promise-wrap
    (if (map? commit-map)
      (notify-ledger conn commit-map)
      (go
        (ex-info (str "Invalid commit map, perhaps it is JSON that needs to be parsed first?: " commit-map)
                 {:status 400 :error :db/invalid-commit-map})))))


(defn ^{:deprecated    "3.0"
        :superseded-by "fluree.db/index"}
  index
  "Performs indexing operation on the specified ledger"
  [ledger])


;; MAYBE CHALLENGE?
(defn ^{:deprecated    "3.0"
        :superseded-by "fluree.db/validate"}
  validate
  "Validates a ledger, checks block integrity along with signatures."
  [])


(defn ^{:deprecated    "3.0"
        :superseded-by "fluree.db/pull"}
  pull
  "Checks name service for ledger and pulls latest version locally."
  [])


(defn ^{:deprecated    "3.0"
        :superseded-by "fluree.db/combine"}
  combine
  "Combines multiple ledgers into a new, read-only ledger."
  [])


(defn ^{:deprecated    "3.0"
        :superseded-by "fluree.db/stage"}
  stage
  "Performs a transaction and queues change if valid (does not commit)"
  ([db json-ld] (stage db json-ld nil))
  ([db json-ld opts]
   (log/warn "DEPRECATED function `stage` superseded by `fluree.db.api/stage`")
   (let [result-ch (transact-api/stage db json-ld opts)]
     (promise-wrap result-ch))))


(defn ^{:deprecated    "3.0"
        :superseded-by "fluree.db/commit!"}
  commit!
  "Commits a staged database to the ledger with all changes since the last commit
  aggregated together.

  Commits are tracked in the local environment, but if the ledger is distributed
  it will still need a 'push' to ensure it is published and verified as per the
  distributed rules."
  ([ledger db]
   (promise-wrap
     (ledger/-commit! ledger db)))
  ([ledger db opts]
   (log/warn "DEPRECATED function `commit!` superseded by `fluree.db.api/commit!`")
   (promise-wrap
     (ledger/-commit! ledger db opts))))

(defn ^{:deprecated    "3.0"
        :superseded-by "fluree.db/transact!"}
  transact!
  [conn txn]
  (log/warn "DEPRECATED function `transact!` superseded by `fluree.db.api/transact!`")
  (promise-wrap
    (transact-api/transact! conn txn)))

(defn ^{:deprecated    "3.0"
        :superseded-by "fluree.db/create-with-txn"}
  create-with-txn
  [conn txn]
  (log/warn "DEPRECATED function `create-with-txn` superseded by `fluree.db.api/create-with-txn`")
  (promise-wrap
    (transact-api/create-with-txn conn txn)))

(defn ^{:deprecated    "3.0"
        :superseded-by "fluree.db/status"}
  status
  "Returns current status of ledger branch."
  ([ledger] (ledger/-status ledger))
  ([ledger branch]
   (log/warn "DEPRECATED function `status` superseded by `fluree.db.api/status`")
   (ledger/-status ledger branch)))


(defn ^{:deprecated    "3.0"
        :superseded-by "fluree.db/push"}
  push
  "Pushes all commits since last push to a name service, e.g. a Fluree Network, IPNS, DNS, Fluree Nexus.
  Depending on consensus requirements for a Fluree Network, will accept or reject push as newest update."
  [])



(defn ^{:deprecated    "3.0"
        :superseded-by "fluree.db/squash"}
  squash
  "Squashes multiple unpublished commits into a single unpublished commit"
  [])



(defn ^{:deprecated    "3.0"
        :superseded-by "fluree.db/merge"}
  merge
  "Merges changes from one branch into another branch."
  [])



(defn ^{:deprecated    "3.0"
        :superseded-by "fluree.db/branch"}
  branch
  "Creates a new branch of a given ledger"
  [])


;; db operations

(defn ^{:deprecated    "3.0"
        :superseded-by "fluree.db/db"}
  db
  "Retrieves latest db, or optionally a db at a moment in time
  and/or permissioned to a specific identity."
  ([ledger]
   (db ledger nil))
  ([ledger opts]
   (log/warn "DEPRECATED function `db` superseded by `fluree.db.api/db`")
   (if opts
     (throw (ex-info "DB opts not yet implemented"
                     {:status 500 :error :db/unexpected-error}))
     (ledger/-db ledger))))

(defn ^{:deprecated    "3.0"
        :superseded-by "fluree.db/wrap-policy"}
  wrap-policy
  ([db policy default-allow?]
   (wrap-policy db policy default-allow? nil))
  ([db policy default-allow? values-map]
   (log/warn "DEPRECATED function `wrap-policy` superseded by `fluree.db.api/wrap-policy`")
   (promise-wrap
    (policy/wrap-policy db policy default-allow? values-map))))

(defn ^{:deprecated    "3.0"
        :superseded-by "fluree.db/wrap-identity-policy"}
  wrap-identity-policy
  "For provided identity, locates specific property f:policyClass on
  the identity containing a list of class IRIs that identity the policies
  that should be applied to the identity.

  With the policy classes, finds all policies containing that class
  declaration."
  ([db identity default-allow?]
   (wrap-identity-policy db identity default-allow? nil))
  ([db identity default-allow? values-map]
   (log/warn "DEPRECATED function `wrap-identity-policy` superseded by `fluree.db.api/wrap-identity-policy`")
   (promise-wrap
    (policy/wrap-identity-policy db identity default-allow? values-map))))

(defn ^{:deprecated    "3.0"
        :superseded-by "fluree.db/dataset"}
  dataset
  "Creates a composed dataset from multiple resolved graph databases.

  The databases to be composed are supplied as a map with a string alias
  as they key, and the resolved graph db as the value.

  By default, every resolved graph db will be composed together as a new
  default graph which will be used for all where clauses in queries that
  do *not* specify a specific graph to target, which is done using the
  special `graph` syntax in the where clause.

  If just one or more of the supplied graph dbs should instead be used as
  the default graph (instead of all of them), supply the second argument
  as a list of the db aliases in the db-map that should be used as the
  default.

  Targeting a single named graph in a query (as opposed to the default graph)
  is done by using the `graph` syntax within the 'where' clause, for example:
  {...
   'where': [...
             ['graph' <graph-alias> <query-pattern>]]
   ...}"
  ([named-graphs] (dataset named-graphs (keys named-graphs)))
  ([named-graphs default-graphs]
   (log/warn "DEPRECATED function `dataset` superseded by `fluree.db.api/dataset`")
   (query-api/dataset named-graphs default-graphs)))

(defn ^{:deprecated    "3.0"
        :superseded-by "fluree.db/query"}
  query
  "Queries a dataset or single db and returns a promise with the results."
  ([ds q] (query ds q {}))
  ([ds q opts]
   (log/warn "DEPRECATED function `query` superseded by `fluree.db.api/query`")
   (promise-wrap (query-api/query ds q opts))))

(defn ^{:deprecated    "3.0"
        :superseded-by "fluree.db/credential-query"}
  credential-query
  "Issues a policy-enforced query to the specified dataset/db as a verifiable
  credential.

  Extracts the query from the credential, and cryptographically verifies the
  signing identity, which is then used by `wrap-identity-policy` to extract
  the policy classes and apply the policies to the query."
  ([ds cred-query] (credential-query ds cred-query {}))
  ([ds cred-query {:keys [default-allow? values-map] :as opts}]
   (log/warn "DEPRECATED function `credential-query` superseded by `fluree.db.api/credential-query`")
   (promise-wrap
    (go-try
      (let [{query :subject, identity :did} (<? (cred/verify cred-query))]
       (log/debug "Credential query with identity: " identity " and query: " query)
       (cond
         (and query identity)
         (let [policy-db (<? (policy/wrap-identity-policy ds
                                                          identity
                                                          (or (true? default-allow?)
                                                              false)
                                                          values-map))]
           (<? (query-api/query policy-db query opts)))

         identity
         (throw (ex-info "Query not present in credential"
                         {:status 400 :error :db/invalid-credential}))

         :else
         (throw (ex-info "Invalid credential"
                         {:status 400 :error :db/invalid-credential}))))))))

(defn ^{:deprecated    "3.0"
        :superseded-by "fluree.db/query-connection"}
  query-connection
  "Queries the latest db in the ledger specified by the 'from' parameter in the
  query (what that actually looks like is format-specific). Returns a promise
  with the results."
  ([conn q] (query-connection conn q {}))
  ([conn q opts]
   (log/warn "DEPRECATED function `query-connection` superseded by `fluree.db.api/query-connection`")
   (promise-wrap (query-api/query-connection conn q opts))))

(defn ^{:deprecated    "3.0"
        :superseded-by "fluree.db/history"}
  history
  "Return the change history over a specified time range. Optionally include the commit
  that produced the changes."
  ([ledger query]
   (let [latest-db (ledger/-db ledger)
         res-chan  (query-api/history latest-db query)]
     (promise-wrap res-chan)))
  ([ledger query {:keys [policy identity default-allow? values-map] :as _opts}]
   (log/warn "DEPRECATED function `history` superseded by `fluree.db.api/history`")
   (promise-wrap
     (let [latest-db (ledger/-db ledger)
           policy-db (if identity
                       (<? (policy/wrap-identity-policy latest-db identity default-allow? values-map))
                       (<? (policy/wrap-policy latest-db policy default-allow? values-map)))]
      (query-api/history policy-db query)))))

(defn ^{:deprecated    "3.0"
        :superseded-by "fluree.db/credential-history"}
  credential-history
  "Issues a policy-enforced history query to the specified ledger as a
  verifiable credential.

  Extracts the query from the credential, and cryptographically verifies the
  signing identity, which is then used by `wrap-identity-policy` to extract
  the policy classes and apply the policies to the query."
  ([ledger cred-query] (credential-history ledger cred-query {}))
  ([ledger cred-query {:keys [default-allow? values-map] :as opts}]
   (log/warn "DEPRECATED function `credential-history` superseded by `fluree.db.api/credential-history`")
   (promise-wrap
    (go-try
      (let [latest-db                       (ledger/-db ledger)
            {query :subject, identity :did} (<? (cred/verify cred-query))]
       (log/debug "Credential history query with identity: " identity " and query: " query)
       (cond
         (and query identity)
         (let [policy-db (<? (policy/wrap-identity-policy latest-db
                                                          identity
                                                          (or (true? default-allow?)
                                                              false)
                                                          values-map))]
           (<? (query-api/history policy-db query)))

         identity
         (throw (ex-info "Query not present in credential"
                         {:status 400 :error :db/invalid-credential}))

         :else
         (throw (ex-info "Invalid credential"
                         {:status 400 :error :db/invalid-credential}))))))))

(defn ^{:deprecated    "3.0"
        :superseded-by "fluree.db/range"}
  range
  "Performs a range scan against the specified index using test functions
  of >=, <=, >, <"
  ;; TODO - assert index is valid index type
  ([db index test match]
   (promise-wrap
     (query-range/index-range db index test match)))
  ([db index start-test start-match end-test end-match]
   (log/warn "DEPRECATED function `range` superseded by `fluree.db.api/range`")
   (promise-wrap
     (query-range/index-range db index start-test start-match end-test end-match))))

(defn ^{:deprecated    "3.0"
        :superseded-by "fluree.db/slice"}
  slice
  "Like range, but returns all flakes that match the supplied flake parts."
  [db index match]
  (log/warn "DEPRECATED function `slice` superseded by `fluree.db.api/slice`")
  (promise-wrap
    (query-range/index-range db index = match)))

(defn ^{:deprecated    "3.0"
        :superseded-by "fluree.db/expand-iri"}
  expand-iri
  "Expands given IRI with the default database context, or provided context."
  ([context compact-iri]
   (log/warn "DEPRECATED function `expand-iri` superseded by `fluree.db.api/expand-iri`")
   (json-ld/expand-iri compact-iri
                       (json-ld/parse-context context))))

(defn ^{:deprecated    "3.0"
        :superseded-by "fluree.db/encode-iri"}
  encode-iri
  "Returns the internal Fluree IRI identifier (a compact form).
  This can be used for doing range scans, slices and for other
  more advanced needs."
  [db iri]
  (log/warn "DEPRECATED function `encode-iri` superseded by `fluree.db.api/encode-iri`")
  (iri/encode-iri db iri))

(defn ^{:deprecated    "3.0"
        :superseded-by "fluree.db/internal-id"}
  internal-id
  "Deprecated, use encode-iri instead."
  {:deprecated true}
  [db iri]
  (do
    (println "WARNING: (internal-id db iri) is deprecated, use (encode-iri db iri).")
    (encode-iri db iri)))

(defn ^{:deprecated    "3.0"
        :superseded-by "fluree.db/decode-iri"}
  decode-iri
  "Opposite of encode-iri. When doing more advanced features
  like direct range-scans of indexes, IRIs are returned in their
  internal compact format. This allows the IRI to be returned
  as a full string IRI."
  [db iri]
  (log/warn "DEPRECATED function `decode-iri` superseded by `fluree.db.api/decode-iri`")
  (iri/decode-sid db iri))

;; reasoning APIs

(defn ^{:deprecated    "3.0"
        :superseded-by "fluree.db/reason"}
  reason
  "Sets the reasoner methods(s) to perform on a db.
  Supported methods are :datalog and :owl2rl.
  One or more methods can be supplied as a sequential list/vector.

  Reasoning is done in-memory at the db-level and is not persisted.

  A rules graph containing rules in JSON-LD format can be supplied,
  or if no rules graph is supplied, the rules will be looked for within
  the db itself."
  ([db methods] (reason db methods nil nil))
  ([db methods rules-graph] (reason db methods rules-graph nil))
  ([db methods rules-graph opts]
   (log/warn "DEPRECATED function `reason` superseded by `fluree.db.api/reason`")
   (promise-wrap
     (reasoner/reason db methods rules-graph opts))))

(defn ^{:deprecated    "3.0"
        :superseded-by "fluree.db/reasoned-count"}
  reasoned-count
  "Returns a count of reasoned facts in the provided db."
  [db]
<<<<<<< HEAD
  (reasoner/reasoned-count db))
=======
  (log/warn "DEPRECATED function `reasoned-count` superseded by `fluree.db.api/reasoned-count`")
  (let [spot (-> db :novelty :spot)]
    (reduce (fn [n flake]
              (if (jld-db/reasoned-rule? flake)
                (inc n)
                n))
            0 spot)))
>>>>>>> 339675af

(defn ^{:deprecated    "3.0"
        :superseded-by "fluree.db/reasoned-facts"}
  reasoned-facts
  "Returns all reasoned facts in the provided db as  4-tuples of:
  [subject property object rule-iri]
  where the rule-iri is the @id of the rule that generated the fact

  Returns 4-tuples of  where
  the rule-iri is the @id of the rule that generated the fact.

  NOTE: Currently returns internal fluree ids for subject, property and object.
  This will be changed to return IRIs in a future release.

  Optional opts map specified grouping, or no grouping (default):
  {:group-by :rule} - group by rule IRI
  {:group-by :subject} - group by the reasoned triples' subject
  {:group-by ::property} - group by the reasoned triples' property IRI"
  ([db] (reasoned-facts db nil))
  ([db opts]
<<<<<<< HEAD
   (reasoner/reasoned-facts (:group-by opts))))
=======
   (log/warn "DEPRECATED function `reasoned-facts` superseded by `fluree.db.api/reasoned-facts`")
   (let [group-fn (case (:group-by opts)
                    nil       nil
                    :subject  (fn [p] (nth p 0))
                    :property (fn [p] (nth p 1))
                    :rule     (fn [p] (nth p 3)))
         triples+ (juxt #(decode-iri db (flake/s %))
                        #(decode-iri db (flake/p %))
                        #(as-> (flake/o %) o
                           (if (iri/sid? o)
                             (decode-iri db o)
                             o))
                        #(jld-db/reasoned-rule? %))
         result   (->> db :novelty :spot
                       jld-db/reasoned-flakes
                       (mapv triples+))]
     (if group-fn
       (group-by group-fn result)
       result))))
>>>>>>> 339675af
<|MERGE_RESOLUTION|>--- conflicted
+++ resolved
@@ -592,17 +592,8 @@
   reasoned-count
   "Returns a count of reasoned facts in the provided db."
   [db]
-<<<<<<< HEAD
+  (log/warn "DEPRECATED function `reasoned-count` superseded by `fluree.db.api/reasoned-count`")
   (reasoner/reasoned-count db))
-=======
-  (log/warn "DEPRECATED function `reasoned-count` superseded by `fluree.db.api/reasoned-count`")
-  (let [spot (-> db :novelty :spot)]
-    (reduce (fn [n flake]
-              (if (jld-db/reasoned-rule? flake)
-                (inc n)
-                n))
-            0 spot)))
->>>>>>> 339675af
 
 (defn ^{:deprecated    "3.0"
         :superseded-by "fluree.db/reasoned-facts"}
@@ -623,26 +614,5 @@
   {:group-by ::property} - group by the reasoned triples' property IRI"
   ([db] (reasoned-facts db nil))
   ([db opts]
-<<<<<<< HEAD
-   (reasoner/reasoned-facts (:group-by opts))))
-=======
    (log/warn "DEPRECATED function `reasoned-facts` superseded by `fluree.db.api/reasoned-facts`")
-   (let [group-fn (case (:group-by opts)
-                    nil       nil
-                    :subject  (fn [p] (nth p 0))
-                    :property (fn [p] (nth p 1))
-                    :rule     (fn [p] (nth p 3)))
-         triples+ (juxt #(decode-iri db (flake/s %))
-                        #(decode-iri db (flake/p %))
-                        #(as-> (flake/o %) o
-                           (if (iri/sid? o)
-                             (decode-iri db o)
-                             o))
-                        #(jld-db/reasoned-rule? %))
-         result   (->> db :novelty :spot
-                       jld-db/reasoned-flakes
-                       (mapv triples+))]
-     (if group-fn
-       (group-by group-fn result)
-       result))))
->>>>>>> 339675af
+   (reasoner/reasoned-facts (:group-by opts))))