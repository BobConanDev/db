--- conflicted
+++ resolved
@@ -1,11 +1,8 @@
 (ns fluree.db.api
   (:require [fluree.db.connection.system :as system]
             [fluree.db.connection.remote :as remote-conn]
-<<<<<<< HEAD
             [fluree.db.connection :as connection :refer [notify-ledger]]
-=======
             [fluree.db.util.context :as context]
->>>>>>> bd84afad
             [fluree.json-ld :as json-ld]
             [fluree.db.json-ld.iri :as iri]
             [fluree.db.platform :as platform]
@@ -353,27 +350,20 @@
      (promise-wrap res-chan)))
   ([ledger query {:keys [policy identity policyClass policyValues] :as _opts}]
    (promise-wrap
-<<<<<<< HEAD
-    (let [latest-db (ledger/current-db ledger)
-          policy-db (if identity
-                      (<? (policy/wrap-identity-policy latest-db identity values-map))
-                      (<? (policy/wrap-policy latest-db policy values-map)))]
-=======
-    (let [latest-db (ledger/-db ledger)
-          context (context/extract query)
-          policy-db (cond
-                      identity
-                      (<? (policy/wrap-identity-policy latest-db (json-ld/expand identity context) policyValues))
-
-                      policy
-                      (<? (policy/wrap-policy latest-db (json-ld/expand policy context) policyValues))
-
-                      policyClass
-                      (<? (policy/wrap-class-policy latest-db (json-ld/expand policyClass context) policyValues))
-
-                      :else
-                      latest-db)]
->>>>>>> bd84afad
+     (let [latest-db (ledger/current-db ledger)
+           context   (context/extract query)
+           policy-db (cond
+                       identity
+                       (<? (policy/wrap-identity-policy latest-db (json-ld/expand identity context) policyValues))
+
+                       policy
+                       (<? (policy/wrap-policy latest-db (json-ld/expand policy context) policyValues))
+
+                       policyClass
+                       (<? (policy/wrap-class-policy latest-db (json-ld/expand policyClass context) policyValues))
+
+                       :else
+                       latest-db)]
       (query-api/history policy-db query)))))
 
 (defn credential-history
