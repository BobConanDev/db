(ns fluree.db.indexer.storage
  (:require [fluree.db.serde.protocol :as serdeproto]
            [fluree.db.flake :as flake]
            [clojure.string :as str]
            [clojure.set :refer [map-invert]]
            [fluree.db.util.log :as log :include-macros true]
            [fluree.db.index :as index]
            [fluree.db.json-ld.iri :as iri]
            [clojure.core.async :refer [go] :as async]
            [fluree.db.util.async #?(:clj :refer :cljs :refer-macros) [<? go-try]]
            [fluree.db.util.core :as util #?(:clj :refer :cljs :refer-macros) [try* catch*]]
            [fluree.db.json-ld.vocab :as vocab]
            [fluree.db.connection :as connection]))

#?(:clj (set! *warn-on-reflection* true))

(defn serde
  "Returns serializer from connection."
  [conn]
  (:serializer conn))

(defn ledger-garbage-prefix
  [ledger-alias]
  (str/join "_" [ledger-alias "garbage"]))

(defn ledger-garbage-key
  [ledger-alias t]
  (let [pre (ledger-garbage-prefix ledger-alias)]
    (str/join "_" [pre t])))

(defn child-data
  "Given a child, unresolved node, extracts just the data that will go into
  storage."
  [child]
  (select-keys child [:id :leaf :first :rhs :size]))

(defn write-leaf
  "Serializes and writes the index leaf node `leaf` to storage."
  [{:keys [alias conn] :as _db} idx-type leaf]
  (let [ser (serdeproto/-serialize-leaf (serde conn) leaf)]
    (connection/-index-file-write conn alias idx-type ser)))

(defn write-branch-data
  "Serializes final data for branch and writes it to provided key.
  Returns two-tuple of response output and raw bytes written."
  [{:keys [alias conn] :as _db} idx-type data]
  (let [ser (serdeproto/-serialize-branch (serde conn) data)]
    (connection/-index-file-write conn alias idx-type ser)))

(defn write-branch
  "Writes the child attributes index branch node `branch` to storage."
  [db idx-type {:keys [children] :as _branch}]
  (let [child-vals (->> children
                        (map val)
                        (mapv child-data))
        data       {:children child-vals}]
    (write-branch-data db idx-type data)))

(defn write-garbage
  "Writes garbage record out for latest index."
  [db garbage]
  (let [{:keys [alias conn t]} db

        data {:ledger-alias alias
              :t            t
              :garbage      garbage}
        ser  (serdeproto/-serialize-garbage (serde conn) data)]
    (connection/-index-file-write conn alias :garbage ser)))

(defn write-db-root
  [db]
  (let [{:keys [alias conn schema t stats spot psot post opst tspo
                namespace-codes]}
        db

<<<<<<< HEAD
        ledger-alias (:id commit)
        data         {:ledger-alias    ledger-alias
                      :t               t
                      :v               1 ;; version of db root file
                      :schema          (vocab/serialize-schema schema)
                      :stats           (select-keys stats [:flakes :size])
                      :spot            (child-data spot)
                      :psot            (child-data psot)
                      :post            (child-data post)
                      :opst            (child-data opst)
                      :tspo            (child-data tspo)
                      :timestamp       (util/current-time-millis)
                      :prevIndex       (or (:indexed stats) 0)
                      :namespace-codes  namespace-codes}
        ser          (serdeproto/-serialize-db-root (serde conn) data)]
    (connection/-index-file-write conn ledger :root ser)))
=======
        preds (vocab/serialize-schema-predicates schema)
        data  {:ledger-alias    alias
               :t               t
               :preds           preds
               :stats           (select-keys stats [:flakes :size])
               :spot            (child-data spot)
               :psot            (child-data psot)
               :post            (child-data post)
               :opst            (child-data opst)
               :tspo            (child-data tspo)
               :timestamp       (util/current-time-millis)
               :namespace-codes namespace-codes}
        ser   (serdeproto/-serialize-db-root (serde conn) data)]
    (connection/-index-file-write conn alias :root ser)))
>>>>>>> 47674e9e


(defn read-branch
  [{:keys [serializer] :as conn} key]
  (go-try
    (when-let [data (<? (connection/-index-file-read conn key))]
      (serdeproto/-deserialize-branch serializer data))))

(defn read-leaf
  [{:keys [serializer] :as conn} key]
  (go-try
    (when-let [data (<? (connection/-index-file-read conn key))]
      (serdeproto/-deserialize-leaf serializer data))))

(defn reify-index-root
<<<<<<< HEAD
  "Turns each index root node into an unresolved node."
  [_conn {:keys [ledger-alias comparators t]} index index-data]
  (let [cmp (or (get comparators index)
                (throw (ex-info (str "Internal error reifying db index root: "
                                     (pr-str index))
                                {:status 500
                                 :error  :db/unexpected-error})))]
    (cond-> index-data
      (:rhs index-data)   (update :rhs flake/parts->Flake)
      (:first index-data) (update :first flake/parts->Flake)
      true                (assoc :comparator cmp
                                 :ledger-alias ledger-alias
                                 :t t
                                 :leftmost? true))))

(defn reify-db-root-v0
  "Reify db root for version 0 of the file.

  This legacy version requires many queries to hydrate
  the schema and will be slow for large dbs"
  [conn blank-db root-data]
  (go-try
   (let [{:keys [t stats preds namespace-codes]}
         root-data
         namespaces (map-invert namespace-codes)
         db         (assoc blank-db
                      :t t
                      :namespaces namespaces
                      :namespace-codes namespace-codes
                      :stats (assoc stats :indexed t))
         indexed-db (reduce
                     (fn [db* idx]
                       (let [idx-root (reify-index-root conn db* idx (get root-data idx))]
                         (assoc db* idx idx-root)))
                     db index/types)
         preds*     (mapv (fn [p]
                            (if (iri/serialized-sid? p)
                              (iri/deserialize-sid p)
                              (mapv iri/deserialize-sid p)))
                          preds)
         schema     (<? (vocab/load-schema indexed-db preds*))]
     (assoc indexed-db :schema schema))))

(defn reify-db-root-v1
  [blank-db root-data]
  (let [{:keys [t stats schema namespace-codes]}
        root-data
        namespaces (map-invert namespace-codes)
        db         (assoc blank-db
                     :t t
                     :namespaces namespaces
                     :namespace-codes namespace-codes
                     :stats (assoc stats :indexed t))
        indexed-db (reduce
                    (fn [db* idx]
                      (let [idx-root (reify-index-root nil db* idx (get root-data idx))]
                        (assoc db* idx idx-root)))
                    db index/types)
        schema     (vocab/deserialize-schema schema namespace-codes)]
    (assoc indexed-db :schema schema)))

(defn reify-db-root
  "Constructs db from blank-db, and ensure index roots have proper config as unresolved nodes.

  Returns async chan"
  [conn blank-db {:keys [v] :as root-data}]
  (cond
    (= 1 v)
    (go (reify-db-root-v1 blank-db root-data))

    (nil? v) ;; version 0
    (reify-db-root-v0 conn blank-db root-data)

    :else
    (do
      (log/warn "Index db-root files not recognized. File contents: " root-data)
      (throw (ex-info (str "Invalid db-root index file - version or file not recognized. "
                           "Attempting to reify index for db: " blank-db)
                      {:status 500
                       :error  :db/invalid-index})))))
=======
  [index-data ledger-alias comparator t]
  (assoc index-data
         :ledger-alias ledger-alias
         :t t
         :comparator comparator))

(defn reify-index-roots
  [{:keys [t ledger-alias] :as root-data}]
  (reduce (fn [root idx]
            (let [comparator (get index/comparators idx)]
              (update root idx reify-index-root ledger-alias comparator t)))
          root-data index/types))

(defn deserialize-preds
  [preds]
  (mapv (fn [p]
          (if (iri/serialized-sid? p)
            (iri/deserialize-sid p)
            (mapv iri/deserialize-sid p)))
        preds))

(defn reify-namespaces
  [root-map]
  (let [namespaces (-> root-map :namespace-codes map-invert)]
    (assoc root-map :namespaces namespaces)))
>>>>>>> 47674e9e


(defn read-garbage
  "Returns garbage file data for a given index t."
  [conn ledger-alias t]
  (go-try
    (let [key  (ledger-garbage-key ledger-alias t)
          data (<? (connection/-index-file-read conn key))]
      (when data
        (serdeproto/-deserialize-garbage (serde conn) data)))))


(defn read-db-root
  "Returns all data for a db index root of a given t."
  ([conn idx-address]
   (go-try
     (if-let [data (<? (connection/-index-file-read conn idx-address))]
       (let [{:keys [t] :as root-data}
             (serdeproto/-deserialize-db-root (serde conn) data)]
         (-> root-data
             reify-index-roots
             reify-namespaces
             (update :stats assoc :indexed t)
             (update :preds deserialize-preds)))
       (throw (ex-info (str "Could not load index point at address: "
                            idx-address ".")
                       {:status 400
                        :error  :db/unavailable}))))))

(defn fetch-child-attributes
  [conn {:keys [id comparator leftmost?] :as branch}]
  (go-try
    (if-let [{:keys [children]} (<? (read-branch conn id))]
      (let [branch-metadata (select-keys branch [:comparator :ledger-alias
                                                 :t :tt-id :tempid])
            child-attrs     (map-indexed (fn [i child]
                                           (-> branch-metadata
                                               (assoc :leftmost? (and leftmost?
                                                                      (zero? i)))
                                               (merge child)))
                                         children)
            child-entries   (mapcat (juxt :first identity)
                                    child-attrs)]
        (apply flake/sorted-map-by comparator child-entries))
      (throw (ex-info (str "Unable to retrieve index branch with id "
                           id " from storage.")
                      {:status 500, :error :db/storage-error})))))

(defn fetch-leaf-flakes
  [conn {:keys [id comparator]}]
  (go-try
    (if-let [{:keys [flakes] :as leaf} (<? (read-leaf conn id))]
      (apply flake/sorted-set-by comparator flakes)
      (throw (ex-info (str "Unable to retrieve leaf node with id: "
                           id " from storage")
                      {:status 500, :error :db/storage-error})))))

(defn resolve-index-node
  ([conn node]
   (resolve-index-node conn node nil))
  ([conn {:keys [comparator leaf] :as node} error-fn]
   (assert comparator "Cannot resolve index node; configuration does not have a comparator.")
   (let [return-ch (async/chan)]
     (go
       (try*
         (let [[k data] (if leaf
                          [:flakes (<? (fetch-leaf-flakes conn node))]
                          [:children (<? (fetch-child-attributes conn node))])]
           (async/put! return-ch
                       (assoc node k data)))
         (catch* e
                 (log/error e "Error resolving index node")
                 (when error-fn
                   (try*
                     (error-fn)
                     (catch* e (log/error e "Error executing error-fn in resolve-index-node!"))))
                 (async/put! return-ch e)
                 (async/close! return-ch))))
     return-ch)))

(defn resolve-empty-leaf
  [{:keys [comparator] :as node}]
  (let [ch         (async/chan)
        empty-set  (flake/sorted-set-by comparator)
        empty-node (assoc node :flakes empty-set)]
    (async/put! ch empty-node)
    ch))

(defn resolve-empty-branch
  [{:keys [comparator ledger-alias] :as node}]
  (let [ch         (async/chan)
        child      (index/empty-leaf ledger-alias comparator)
        children   (flake/sorted-map-by comparator child)
        empty-node (assoc node :children children)]
    (async/put! ch empty-node)
    ch))

(defn resolve-empty-node
  [node]
  (if (index/resolved? node)
    (doto (async/chan)
      (async/put! node))
    (if (index/leaf? node)
      (resolve-empty-leaf node)
      (resolve-empty-branch node))))<|MERGE_RESOLUTION|>--- conflicted
+++ resolved
@@ -73,9 +73,7 @@
                 namespace-codes]}
         db
 
-<<<<<<< HEAD
-        ledger-alias (:id commit)
-        data         {:ledger-alias    ledger-alias
+        data         {:ledger-alias    alias
                       :t               t
                       :v               1 ;; version of db root file
                       :schema          (vocab/serialize-schema schema)
@@ -89,23 +87,7 @@
                       :prevIndex       (or (:indexed stats) 0)
                       :namespace-codes  namespace-codes}
         ser          (serdeproto/-serialize-db-root (serde conn) data)]
-    (connection/-index-file-write conn ledger :root ser)))
-=======
-        preds (vocab/serialize-schema-predicates schema)
-        data  {:ledger-alias    alias
-               :t               t
-               :preds           preds
-               :stats           (select-keys stats [:flakes :size])
-               :spot            (child-data spot)
-               :psot            (child-data psot)
-               :post            (child-data post)
-               :opst            (child-data opst)
-               :tspo            (child-data tspo)
-               :timestamp       (util/current-time-millis)
-               :namespace-codes namespace-codes}
-        ser   (serdeproto/-serialize-db-root (serde conn) data)]
     (connection/-index-file-write conn alias :root ser)))
->>>>>>> 47674e9e
 
 
 (defn read-branch
@@ -121,88 +103,6 @@
       (serdeproto/-deserialize-leaf serializer data))))
 
 (defn reify-index-root
-<<<<<<< HEAD
-  "Turns each index root node into an unresolved node."
-  [_conn {:keys [ledger-alias comparators t]} index index-data]
-  (let [cmp (or (get comparators index)
-                (throw (ex-info (str "Internal error reifying db index root: "
-                                     (pr-str index))
-                                {:status 500
-                                 :error  :db/unexpected-error})))]
-    (cond-> index-data
-      (:rhs index-data)   (update :rhs flake/parts->Flake)
-      (:first index-data) (update :first flake/parts->Flake)
-      true                (assoc :comparator cmp
-                                 :ledger-alias ledger-alias
-                                 :t t
-                                 :leftmost? true))))
-
-(defn reify-db-root-v0
-  "Reify db root for version 0 of the file.
-
-  This legacy version requires many queries to hydrate
-  the schema and will be slow for large dbs"
-  [conn blank-db root-data]
-  (go-try
-   (let [{:keys [t stats preds namespace-codes]}
-         root-data
-         namespaces (map-invert namespace-codes)
-         db         (assoc blank-db
-                      :t t
-                      :namespaces namespaces
-                      :namespace-codes namespace-codes
-                      :stats (assoc stats :indexed t))
-         indexed-db (reduce
-                     (fn [db* idx]
-                       (let [idx-root (reify-index-root conn db* idx (get root-data idx))]
-                         (assoc db* idx idx-root)))
-                     db index/types)
-         preds*     (mapv (fn [p]
-                            (if (iri/serialized-sid? p)
-                              (iri/deserialize-sid p)
-                              (mapv iri/deserialize-sid p)))
-                          preds)
-         schema     (<? (vocab/load-schema indexed-db preds*))]
-     (assoc indexed-db :schema schema))))
-
-(defn reify-db-root-v1
-  [blank-db root-data]
-  (let [{:keys [t stats schema namespace-codes]}
-        root-data
-        namespaces (map-invert namespace-codes)
-        db         (assoc blank-db
-                     :t t
-                     :namespaces namespaces
-                     :namespace-codes namespace-codes
-                     :stats (assoc stats :indexed t))
-        indexed-db (reduce
-                    (fn [db* idx]
-                      (let [idx-root (reify-index-root nil db* idx (get root-data idx))]
-                        (assoc db* idx idx-root)))
-                    db index/types)
-        schema     (vocab/deserialize-schema schema namespace-codes)]
-    (assoc indexed-db :schema schema)))
-
-(defn reify-db-root
-  "Constructs db from blank-db, and ensure index roots have proper config as unresolved nodes.
-
-  Returns async chan"
-  [conn blank-db {:keys [v] :as root-data}]
-  (cond
-    (= 1 v)
-    (go (reify-db-root-v1 blank-db root-data))
-
-    (nil? v) ;; version 0
-    (reify-db-root-v0 conn blank-db root-data)
-
-    :else
-    (do
-      (log/warn "Index db-root files not recognized. File contents: " root-data)
-      (throw (ex-info (str "Invalid db-root index file - version or file not recognized. "
-                           "Attempting to reify index for db: " blank-db)
-                      {:status 500
-                       :error  :db/invalid-index})))))
-=======
   [index-data ledger-alias comparator t]
   (assoc index-data
          :ledger-alias ledger-alias
@@ -228,8 +128,6 @@
   [root-map]
   (let [namespaces (-> root-map :namespace-codes map-invert)]
     (assoc root-map :namespaces namespaces)))
->>>>>>> 47674e9e
-
 
 (defn read-garbage
   "Returns garbage file data for a given index t."
@@ -239,6 +137,13 @@
           data (<? (connection/-index-file-read conn key))]
       (when data
         (serdeproto/-deserialize-garbage (serde conn) data)))))
+
+(defn reify-schema
+  [{:keys [namespace-codes v] :as root-map}]
+  (if (not= 1 v)
+    (update root-map :schema vocab/deserialize-schema namespace-codes)
+    ;; legacy, for now only v0
+    (update root-map :preds deserialize-preds)))
 
 
 (defn read-db-root
@@ -251,8 +156,8 @@
          (-> root-data
              reify-index-roots
              reify-namespaces
-             (update :stats assoc :indexed t)
-             (update :preds deserialize-preds)))
+             reify-schema
+             (update :stats assoc :indexed t)))
        (throw (ex-info (str "Could not load index point at address: "
                             idx-address ".")
                        {:status 400
