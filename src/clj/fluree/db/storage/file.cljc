(ns fluree.db.storage.file
  (:require [fluree.crypto :as crypto]
            [fluree.db.util.async :refer [<? go-try]]
            [fluree.db.util.bytes :as bytes]
            [fluree.db.util.filesystem :as fs]
            [fluree.db.storage :as storage]
            [clojure.string :as str]))

(def method-name "file")

(defn full-path
  [root relative-path]
  (str (fs/local-path root) "/" relative-path))

(defn storage-path
  [root address]
  (let [relative-path (:local (storage/parse-address address))]
    (full-path root relative-path)))

(defn file-address
  [path]
  (storage/build-fluree-address method-name path))

(defrecord FileStore [root]
  storage/Store
<<<<<<< HEAD
  (write [_ path v]
=======
  (write [_ dir data]
>>>>>>> ff60dd2e
    (go-try
      (when (not (storage/hashable? data))
        (throw (ex-info "Must serialize v before writing to FileStore."
                        {:root root
                         :path dir
                         :data data})))
      (let [hash     (crypto/sha2-256 data :hex)
            path     (str/join "/" [dir hash])
            absolute (full-path root path)
            bytes    (if (string? data)
                       (bytes/string->UTF8 data)
                       data)]
        (<? (fs/write-file absolute bytes))
        {:path    path
         :address (file-address path)
         :hash    hash
         :size    (count bytes)})))

  (read [_ address]
    (let [path (storage-path root address)]
      (fs/read-file path)))

  (list [_ prefix]
    (fs/list-files (full-path root prefix)))

  (delete [_ address]
    (let [path (storage-path root address)]
      (fs/delete-file path)))

  (exists? [_ address]
    (let [path (storage-path root address)]
      (fs/exists? path))))

(defn open
  [root-path]
  (->FileStore root-path))<|MERGE_RESOLUTION|>--- conflicted
+++ resolved
@@ -23,11 +23,7 @@
 
 (defrecord FileStore [root]
   storage/Store
-<<<<<<< HEAD
-  (write [_ path v]
-=======
   (write [_ dir data]
->>>>>>> ff60dd2e
     (go-try
       (when (not (storage/hashable? data))
         (throw (ex-info "Must serialize v before writing to FileStore."
