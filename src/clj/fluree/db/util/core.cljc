(ns fluree.db.util.core
  (:require [clojure.string :as str]
            #?@(:clj [[fluree.db.util.clj-exceptions :as clj-exceptions]
                      [fluree.db.util.cljs-exceptions :as cljs-exceptions]]))
  #?(:cljs (:require-macros [fluree.db.util.core :refer [case+]]))
  #?(:clj (:import (java.util UUID Date)
                   (java.time Instant OffsetDateTime ZoneId)
                   (java.time.format DateTimeFormatter)
                   (java.net URLEncoder URLDecoder)))
  (:refer-clojure :exclude [vswap!]))

#?(:clj (set! *warn-on-reflection* true))


(def ^:const max-long #?(:clj  (Long/MAX_VALUE)
                         :cljs 9007199254740991))           ;; 2^53-1 for javascript
(def ^:const min-long #?(:clj  (Long/MIN_VALUE)
                         :cljs -9007199254740991))
(def ^:const max-integer 2147483647)
(def ^:const min-integer -2147483647)

(defn cljs-env?
  "Take the &env from a macro, and tell whether we are expanding into cljs."
  [env]
  (boolean (:ns env)))

#?(:clj
   (defmacro if-cljs
     "Return then if we are generating cljs code and else for Clojure code.
     https://groups.google.com/d/msg/clojurescript/iBY5HaQda4A/w1lAQi9_AwsJ"
     [then else]
     (if (cljs-env? &env) then else)))


#?(:clj
   (defmacro try-catchall
     "A cross-platform variant of try-catch that catches all exceptions.
   Does not (yet) support finally, and does not need or want an exception class."
     [& body]
     (let [try-body (butlast body)
           [catch sym & catch-body :as catch-form] (last body)]
       (assert (= catch 'catch))
       (assert (symbol? sym))
       `(if-cljs
            (try ~@try-body (~'catch js/Object ~sym ~@catch-body))
            (try ~@try-body (~'catch Throwable ~sym ~@catch-body))))))

(declare catch*)

#?(:clj
   (defmacro try*
     "Like try but supports catch*. catch* is like catch but supports CLJ/CLJS
     with less boilerplate. In CLJ it catches `Exception`. In CLJS it catches
     `:default`.

     Use it like this: `(try* ... (catch* err (handle-err err)))`.
     Also supports an optional finally clause."
     [& body]
     `(if-cljs
        (cljs-exceptions/try* ~@body)
        (clj-exceptions/try* ~@body))))

(defn index-of
  "Returns index integer (n) of item within a Vector.
  If item cannot be found, returns nil."
  [^clojure.lang.PersistentVector coll value]
  #?(:clj  (let [n (.indexOf coll value)]
             (if (< n 0)
               nil
               n))
     :cljs (some (fn [[item idx]] (when (= value item) idx))
                 (partition 2 (interleave coll (range))))))

(defn date->millis
  "Given a date, returns epoch millis if possible."
  [date]
  (cond
    (string? date)
    #?(:clj  (-> (Instant/parse date)
                 (.toEpochMilli))
       :cljs (-> (js/Date.parse date)
                 (.getTime)))

    (number? date)
    date

    #?@(:clj  [(instance? Instant date)
               (.toEpochMilli ^Instant date)

               (instance? Date date)
               (.getTime ^Date date)]
        :cljs [(instance? js/Date date)
               (.getTime date)])

    :else
    (throw (ex-info (str "Invalid date: " (pr-str date))
                    {:status 400 :error :db/invalid-date}))))


(defn current-time-millis
  "Returns current time in epoch milliseonds for closure/script"
  []
  #?(:clj  (System/currentTimeMillis)
     :cljs (js/Date.now)))

(defn current-time-iso
  "Returns current time as string for ISO-8601 format"
  []
  #?(:clj  (str (Instant/now))
     :cljs (.toISOString (js/Date.))))

(defn response-time-formatted
  "Returns response time, formatted as string. Must provide start time of request
   for clj as (System/nanoTime), or for cljs epoch milliseconds"
  [start-time]
  #?(:clj  (-> (- (System/nanoTime) start-time)
               (/ 1000000)
               (#(format "%.2fms" (float %))))
     :cljs (-> (- (current-time-millis) start-time)
               (str "ms"))))


(defn deep-merge [v & vs]
  (letfn [(rec-merge [v1 v2]
            (if (and (map? v1) (map? v2))
              (merge-with deep-merge v1 v2)
              v2))]
    (if (some identity vs)
      (reduce #(rec-merge %1 %2) v vs)
      v)))


(defn email?
  [email]
  (re-matches #"^[\w-\+]+(\.[\w]+)*@[\w-]+(\.[\w]+)*(\.[a-z]{2,})$" email))


(defn pred-ident?
  "Tests if an predicate identity two-tuple
  in form of [pred-name-or-id pred-value]"
  [x]
  (and (sequential? x)
       (= 2 (count x))
       (string? (first x))))


(defn temp-ident?
  [x]
  (string? x))


(defn str->int
  "Converts string to integer. Assumes you've already verified the string is
  parsable to an integer."
  [s]
  #?(:clj  (Integer/parseInt s)
     :cljs (js/parseInt s)))

(defn str->long
  "Converts string to long integer. Assumes you've already verified the string is
  parsable to a long.

  Note JS only has precision to 2^53-1, so this will not work for larger numbers."
  [s]
  #?(:clj  (Long/parseLong s)
     :cljs (js/parseInt s)))

(defn keyword->str
  "Converts a keyword to string. Can safely be called on a
  string which will return itself."
  [k]
  (cond
    (keyword? k) (subs (str k) 1)
    (string? k) k
    :else (throw (ex-info (str "Cannot convert type " (type k) " to string: " (pr-str k))
                          {:status 500 :error :db/unexpected-error}))))

(defn str->keyword
  "Converts a string to a keyword, checking to see if
  the string starts with a ':', which it strips before converting."
  [s]
  (cond
    (string? s) (if (str/starts-with? s ":")
                  (keyword (subs s 1))
                  (keyword s))
    (keyword? s) s
    :else (throw (ex-info (str "Cannot convert type " (type s) " to keyword: " (pr-str s))
                          {:status 500 :error :db/unexpected-error}))))

(defn keywordize-keys
  "Does simple (top-level keys only) keywordize-keys if the key is a string."
  [m]
  (reduce-kv
    (fn [acc k v]
      (if (string? k)
        (assoc acc (keyword k) v)
        (assoc acc k v)))
    {} m))

(defn stringify-keys
  "Does simple (top-level keys only) conversion of keyword keys to strings.
  This only takes the 'name' value of keywords, not the namespace. Could do
  namespace too, but nothing currently needs that. Used mostly for serializing
  properly to JSON."
  [m]
  (reduce-kv
    (fn [acc k v]
      (if (keyword? k)
        (assoc acc (name k) v)
        (assoc acc k v)))
    {} m))


(defn str->epoch-ms
  "Takes time as a string and returns epoch millis."
  [time-str]
  (try
    #?(:clj  (.toEpochMilli (Instant/parse time-str))
       :cljs (js/Date.parse time-str))
    (catch #?(:clj Exception :cljs :default) _
      (throw (ex-info (str "Invalid time string. Ensure format is ISO-8601 compatible. Provided: " (pr-str time-str))
                      {:status 400
                       :error  :db/invalid-time})))))

(defn epoch-ms->iso-8601-str
  "Takes milliseconds since the epoch and returns an ISO-8601 formatted string
  for that datetime. Optionally takes a ZoneId string (e.g. 'America/Denver')."
  ([millis] (epoch-ms->iso-8601-str millis "Z"))
  ([millis zone-id]
   #?(:clj  (-> millis Instant/ofEpochMilli
                (OffsetDateTime/ofInstant (ZoneId/of zone-id))
                (.format DateTimeFormatter/ISO_OFFSET_DATE_TIME))
      :cljs (-> millis js/Date. .toISOString))))

(defn trunc
  "Truncate string s to n characters."
  [s n]
  (if (< (count s) n)
    s
    (str (subs s 0 n) " ...")))

#?(:clj
   (defmacro some-of
     ([] nil)
     ([x] x)
     ([x & more]
      `(let [x# ~x] (if (nil? x#) (some-of ~@more) x#)))))

(defn filter-vals
  "Filters map k/v pairs dropping any where predicate applied to value is false."
  [pred m]
  (reduce-kv (fn [m k v] (if (pred v) (assoc m k v) m)) {} m))

(defn without-nils
  "Remove all keys from a map that have nil or empty collection values."
  [m]
  (filter-vals #(if (coll? %) (not-empty %) (some? %)) m))

(defn inclusive-range
  "Like range, but includes start/end values."
  ([] (range))
  ([end] (range (inc end)))
  ([start end] (range start (inc end)))
  ([start end step] (range start (+ end step) step)))


(defn exception?
  "x-platform, returns true if is an exception"
  [x]
  (instance? #?(:clj Throwable :cljs js/Error) x))


(defn url-encode
  [string]
  #?(:clj  (some-> string str (URLEncoder/encode "UTF-8") (.replace "+" "%20"))
     :cljs (some-> string str (js/encodeURIComponent) (.replace "+" "%20"))))

(defn url-decode
  ([string] (url-decode string "UTF-8"))
  ([string ^String encoding]
   #?(:clj  (some-> string str (URLDecoder/decode encoding))
      :cljs (some-> string str (js/decodeURIComponent)))))


(defn map-invert
  [m]
  (reduce (fn [m [k v]] (assoc m v k)) {} m))


(defn zero-pad
  "Zero pads x"
  [x pad]
  (loop [s (str x)]
    (if (< #?(:clj (.length s) :cljs (.-length s)) pad)
      (recur (str "0" s))
      s)))

(defn conjv
  "Like conj, but if collection is nil creates a new vector instead of list.
  Not built to handle variable arity values"
  [coll x]
  (if (nil? coll)
    (vector x)
    (conj coll x)))

(defn conjs
  "Like conj, but if collection is nil creates a new set instead of list.
  Not built to handle variable arity values"
  [coll x]
  (if (nil? coll)
    #{x}
    (conj coll x)))

(defn sequential
  "Returns input wrapped in a vector if not already sequential."
  [x]
  (if (sequential? x)
    x
    [x]))

#?(:clj
   (defmacro condps
     "Takes an expression and a set of clauses.
     Each clause can take the form of either:

     unary-predicate-fn? result-expr
     (unary-predicate-fn?-1 ... unary-predicate-fn?-N) result-expr

     For each clause, (unary-predicate-fn? expr) is evalated (for each
     unary-predicate-fn? in the clause when >1 is given). If it returns logical
     true, the clause is a match.

     Similar to condp but takes unary predicates instead of binary and allows
     multiple predicates to be supplied in a list similar to case."
     [expr & clauses]
     (let [gexpr (gensym "expr__")
           emit  (fn emit [expr args]
                   (let [[[a b :as clause] more] (split-at 2 args)
                         n (count clause)]
                     (case n
                       0 `(throw (IllegalArgumentException.
                                   (str "No matching clause: " ~expr)))
                       1 a
                       (let [preds (if (and (coll? a)
                                            (not (= 'fn* (first a)))
                                            (not (= 'fn (first a))))
                                     (vec a)
                                     [a])]
                         `(if ((apply some-fn ~preds) ~expr)
                            ~b
                            ~(emit expr more))))))]
       `(let [~gexpr ~expr]
          ~(emit gexpr clauses)))))

#?(:clj
   (defn- eval-dispatch
     [d]
     (if (list? d)
       (map eval d)
       (eval d))))

#?(:clj
   (defmacro case+
     "Same as case, but evaluates dispatch values, needed for referring to
     class and def'ed constants as well as java.util.Enum instances.

     NB: If you have all `:const` or literal dispatch values you can use either regular
  old `cljs.core/case` if you are in cljs-only code, as those get inlined and work fine,
  or `fluree.db.util.clj-const/case` and `fluree.db.util.cljs-const/case` if you are in
  cljc.

  calling context/dispatch value

  |      | literal | :const                        | anything else |
  |------+---------+-------------------------------+---------------|
  | cljs | case    | case                          | case+         |
  | clj  | case    | fluree.db.util.clj-const/case | case+         |
  | cljc | case    | fluree.db.util.clj-const/case | case+         |"
     [value & clauses]
     (let [clauses       (partition 2 2 nil clauses)
           default       (when (-> clauses last count (= 1))
                           (last clauses))
           clauses       (if default (drop-last clauses) clauses)]
       (if-cljs
         `(condp = ~value
            ~@(concat clauses default))
         `(case ~value
            ~@(concat (->> clauses
                           (map #(-> % first eval-dispatch (list (second %))))
                           (mapcat identity))
                      default))))))


(defn vswap!
  "This silly fn exists to work around a bug in go macros where they sometimes clobber
  type hints and issue reflection warnings. The vswap! macro uses interop so those forms
  get macroexpanded into the go block. You'll then see reflection warnings for reset
  deref. By letting the macro expand into this fn instead, it avoids the go bug.
  I've filed a JIRA issue here: https://clojure.atlassian.net/browse/ASYNC-240
  NB: I couldn't figure out how to get a var-arg version working so this only supports
  0-3 args. I didn't see any usages in here that need more than 2, but note well and
  feel free to add additional arities if needed (but maybe see if that linked bug has
  been fixed first in which case delete this thing with a vengeance and remove the
  refer-clojure exclude in the ns form).
  - WSM 2021-08-26"
  ([vol f]
   (clojure.core/vswap! vol f))
  ([vol f arg1]
   (clojure.core/vswap! vol f arg1))
  ([vol f arg1 arg2]
   (clojure.core/vswap! vol f arg1 arg2))
  ([vol f arg1 arg2 arg3]
   (clojure.core/vswap! vol f arg1 arg2 arg3)))

(defn get-first
  [json-ld k]
  (let [v (get json-ld k)]
    (if (sequential? v)
      (first v)
      v)))

(defn get-types
  [json-ld]
  (or (:type json-ld)
      (get json-ld "@type")))

(defn of-type?
  "Returns true if the provided json-ld node is of the provided type."
  [json-ld rdf-type]
  (->> json-ld
       get-types
       (some #(= % rdf-type))))

(defn get-value
  [val]
  (if (map? val)
    (or (:value val)
        (get val "@value"))
    val))

(defn get-first-value
  [json-ld k]
  (-> json-ld
      (get-first k)
      get-value))

(defn get-id
  [json-ld]
  (or (:id json-ld)
      (get json-ld "@id")))

(defn get-first-id
  [json-ld k]
  (-> json-ld
      (get-first k)
      get-id))

(defn unwrap-singleton
  ([coll]
   (if (= 1 (count coll))
     (first coll)
     coll))

  ([iri context coll]
   (if (#{:list :set} (-> context (get iri) :container))
     coll
     (unwrap-singleton coll))))

(defn unwrap-list
  "If values are contained in a @list, unwraps them.
  @list can look like:
  {ex:someProperty [{@list [ex:val1 ex:val2]}]}
  or in single-cardinality form:
  {ex:someProperty {@list [ex:val1 ex:val2]}}

  If @list is not present, return original 'vals' argument."
  [vals]
  (let [first-val (if (sequential? vals)
                    (first vals)
                    vals)
        list-vals (when (map? first-val)
                    (or (:list first-val)
                        (get first-val "@list")))]
    (or list-vals
        vals)))

(defn get-all-ids
  "Returns all @id values for a given key in a json-ld node.

  If values are contained in a @list, unwraps them.

  Elides any scalar values (those without an @id key)."
  [json-ld k]
  (some->> (get json-ld k)
           unwrap-list
           (keep get-id)))

<<<<<<< HEAD
(defn parse-opts
  [opts]
  (let [other-keys    (->> opts keys (remove #{:max-fuel :maxFuel}))
        max-fuel-opts {:max-fuel (or (:max-fuel opts) (:maxFuel opts))}
        merged-opts   (merge max-fuel-opts (select-keys opts other-keys))]
    (if (or (:max-fuel merged-opts) (:meta merged-opts))
      (assoc merged-opts ::track-fuel? true)
      merged-opts)))
=======
(defn cartesian-merge
  "Like a cartesian product, but performs a map
  merge across all possilble combinations
  of collections."
  [colls]
  (if (empty? colls)
    '(())
    (for [more (cartesian-merge (rest colls))
          x    (first colls)]
      (merge x more))))
>>>>>>> 899a9c13
<|MERGE_RESOLUTION|>--- conflicted
+++ resolved
@@ -493,26 +493,4 @@
   [json-ld k]
   (some->> (get json-ld k)
            unwrap-list
-           (keep get-id)))
-
-<<<<<<< HEAD
-(defn parse-opts
-  [opts]
-  (let [other-keys    (->> opts keys (remove #{:max-fuel :maxFuel}))
-        max-fuel-opts {:max-fuel (or (:max-fuel opts) (:maxFuel opts))}
-        merged-opts   (merge max-fuel-opts (select-keys opts other-keys))]
-    (if (or (:max-fuel merged-opts) (:meta merged-opts))
-      (assoc merged-opts ::track-fuel? true)
-      merged-opts)))
-=======
-(defn cartesian-merge
-  "Like a cartesian product, but performs a map
-  merge across all possilble combinations
-  of collections."
-  [colls]
-  (if (empty? colls)
-    '(())
-    (for [more (cartesian-merge (rest colls))
-          x    (first colls)]
-      (merge x more))))
->>>>>>> 899a9c13
+           (keep get-id)))