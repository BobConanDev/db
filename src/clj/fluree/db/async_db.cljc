--- conflicted
+++ resolved
@@ -108,13 +108,8 @@
   (-stage-txn [_ fuel-tracker context identity author annotation raw-txn parsed-txn]
     (go-try
       (let [db (<? db-chan)]
-<<<<<<< HEAD
-        (<? (transact/-stage-txn db fuel-tracker context identity annotation raw-txn parsed-txn)))))
+        (<? (transact/-stage-txn db fuel-tracker context identity author annotation raw-txn parsed-txn)))))
   (-merge-commit [_ commit-jsonld commit-data-jsonld]
-=======
-        (<? (transact/-stage-txn db fuel-tracker context identity author annotation raw-txn parsed-txn)))))
-  (-merge-commit [_ new-commit]
->>>>>>> 8defe51c
     (go-try
       (let [db (<? db-chan)]
         (<? (transact/-merge-commit db commit-jsonld commit-data-jsonld)))))
