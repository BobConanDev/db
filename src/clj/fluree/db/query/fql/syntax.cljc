--- conflicted
+++ resolved
@@ -102,7 +102,6 @@
    (m/sequence-schemas)
    (m/base-schemas)
    v/registry
-<<<<<<< HEAD
    {::limit             pos-int?
     ::offset            nat-int?
     ::max-fuel          pos-int?
@@ -158,7 +157,7 @@
     ::subquery-select   [:orn {:error/message "Select must be a valid selector or vector of selectors. Subqueries do not allow graph crawl syntax (e.g. {?x [*]})."}
                          [:selector ::subquery-selector]
                          [:collection [:sequential ::subquery-selector]]]
-    ::direction         [:orn {:error/message "Direction must be ASC or DESC"}
+    ::direction         [:orn {:error/message "Direction must be \"asc\" or \"desc\""}
                          [:asc [:fn asc?]]
                          [:desc [:fn desc?]]]
     ::ordering          [:orn {:error/message "Ordering must be a var or two-tuple formatted ['ASC' or 'DESC', var]"}
@@ -184,80 +183,6 @@
     ::modification      ::v/modification-txn
     ::from              ::v/from
     ::from-named        ::v/from-named}))
-=======
-   {::limit           pos-int?
-    ::offset          nat-int?
-    ::max-fuel        pos-int?
-    ::depth           nat-int?
-    ::pretty-print    boolean?
-    ::parse-json      boolean?
-    ::issuer          [:maybe string?]
-    ::role            :any
-    ::did             :any
-    ::opts            [:and
-                       [:map-of :keyword :any]
-                       [:map
-                        [:maxFuel {:optional true} ::max-fuel]
-                        [:max-fuel {:optional true} ::max-fuel]
-                        [:parseJSON {:optional true} ::parse-json]
-                        [:parse-json {:optional true} ::parse-json]
-                        [:prettyPrint {:optional true} ::pretty-print]
-                        [:pretty-print {:optional true} ::pretty-print]
-                        [:issuer {:optional true} ::issuer]
-                        [:role {:optional true} ::role]
-                        [:did {:optional true} ::did]]]
-    ::function        ::v/function
-    ::wildcard        [:fn wildcard?]
-    ::var             ::v/var
-    ::iri             ::v/iri
-    ::subject         ::v/subject
-    ::subselect-map   [:map-of {:error/message "must be map from iri to subselection"}
-                       ::iri [:ref ::subselection]]
-    ::subselection    [:sequential {:error/message
-                                    "subselection must be a vector"}
-                       [:orn {:error/message "subselection must be a wildcard (\"*\") or subselection map"}
-                        [:wildcard ::wildcard]
-                        [:predicate ::iri]
-                        [:subselect-map [:ref ::subselect-map]]]]
-    ::select-map-key  [:orn {:error/message "select map key must be a variable or iri"}
-                       [:var ::var] [:iri ::iri]]
-    ::select-map      [:map-of {:max 1
-                                :error/message "Only one key/val for select-map"}
-                       ::select-map-key ::subselection]
-    ::selector        [:orn {:error/message "selector must be either a variable, wildcard symbol (`*`), iri, function application, or select map"}
-                       [:wildcard ::wildcard]
-                       [:var ::var]
-                       [:aggregate ::function]
-                       [:select-map ::select-map]]
-    ::select          [:orn {:error/message "Select must be a valid selector or vector of selectors"}
-                       [:selector ::selector]
-                       [:collection [:sequential ::selector]]]
-    ::direction       [:orn {:error/message "Direction must be \"asc\" or \"desc\""}
-                       [:asc [:fn asc?]]
-                       [:desc [:fn desc?]]]
-    ::ordering        [:orn {:error/message "Ordering must be a var or two-tuple formatted ['ASC' or 'DESC', var]"}
-                       [:scalar ::var]
-                       [:vector [:and list?
-                                 [:catn
-                                  [:direction ::direction]
-                                  [:dimension ::var]]]]]
-    ::order-by        [:orn {:error/message  "orderBy clause must be variable or two-tuple formatted ['ASC' or 'DESC', var]"}
-                       [:clause ::ordering]
-                       [:collection [:sequential ::ordering]]]
-    ::group-by        [:orn {:error/message "groupBy clause must be a variable or a vector of variables"}
-                       [:clause ::var]
-                       [:collection [:sequential ::var]]]
-    ::filter          ::v/filter
-    ::where           ::v/where
-    ::values          ::v/values
-    ::t               [:or :int :string]
-    ::context         ::v/context
-    ::json-ld-keyword ::v/json-ld-keyword
-    ::query           (query-schema [])
-    ::modification    ::v/modification-txn
-    ::from            ::v/from
-    ::from-named      ::v/from-named}))
->>>>>>> 9697f895
 
 (def fql-transformer
   (mt/transformer
