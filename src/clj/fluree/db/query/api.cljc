(ns fluree.db.query.api
  "Primary API ns for any user-invoked actions. Wrapped by language & use specific APIS
  that are directly exposed"
  (:require [clojure.core.async :as async]
            [clojure.string :as str]
            [fluree.json-ld :as json-ld]
            [fluree.db.fuel :as fuel]
            [fluree.db.ledger.json-ld :as jld-ledger]
            [fluree.db.ledger :as ledger]
            [fluree.db.time-travel :as time-travel]
            [fluree.db.dataset :as dataset :refer [dataset?]]
            [fluree.db.query.fql :as fql]
            [fluree.db.util.log :as log]
            [fluree.db.query.history :as history]
            [fluree.db.query.sparql :as sparql]
            [fluree.db.query.fql.syntax :as syntax]
            [fluree.db.util.core :as util :refer [try* catch*]]
            [fluree.db.util.async :as async-util :refer [<? go-try]]
            [fluree.db.util.context :as ctx-util]
            [fluree.db.json-ld.policy :as perm]
            [fluree.db.json-ld.credential :as cred]
            [fluree.db.nameservice.core :as nameservice]
            [fluree.db.reasoner :as reasoner]
            [fluree.db.validation :as v]))

#?(:clj (set! *warn-on-reflection* true))

(defn q
  ([ds-or-db query]
   (fql/query ds-or-db query))
  ([ds-or-db fuel-tracker query]
   (fql/query ds-or-db fuel-tracker query)))

(defn history
  "Return a summary of the changes over time, optionally with the full commit
  details included."
  [db query]
  (go-try
    (let [context (ctx-util/extract query)]
      (<? (history/query db context query)))))

(defn sanitize-query-options
  [opts did]
  (cond-> (util/parse-opts opts)
    did (assoc :did did :issuer did)))

(defn db->policy-db
  [db context {:keys [did default-allow?] :as _opts}]
  (go-try
    (if did
      (<? (perm/wrap-identity-policy db did default-allow? nil))
      db)))

(defn db->time-travel-db
  [db t]
  (go-try
    (if t
      (<? (time-travel/as-of db t))
      db)))

(defn db->reasoned-db
  [db request-opts]
  (go-try
    (let [{:keys [reasoner-methods rule-graphs rule-dbs] :as reasoning} request-opts]
      (if reasoner-methods
        (<? (reasoner/reason db
                             reasoner-methods
                             reasoning
                             request-opts))
        db))))

(defn restrict-db
<<<<<<< HEAD
  [db t {:keys [did default-allow? context] :as opts}]
  (go-try
    (let [restricted-db (-> db
                            (db->policy-db context opts)
                            <?
                            (db->time-travel-db t)
                            <?
                            (db->reasoned-db opts)
                            <?)]
      (assoc-in restricted-db [:policy :cache] (atom {})))))
=======
  [db t {:keys [did default-allow? reasoner-methods rule-sources] :as opts}]
  (go-try
    (let [policy-db      (if did
                           (<? (perm/wrap-identity-policy db did default-allow? nil))
                           db)
          time-travel-db (-> (if t
                               (<? (time-travel/as-of policy-db t))
                               policy-db))
          reasoned-db    (if reasoner-methods
                           (<? (reasoner/reason time-travel-db
                                                reasoner-methods
                                                rule-sources
                                                opts))
                           time-travel-db)]
      (assoc-in reasoned-db [:policy :cache] (atom {})))))
>>>>>>> 775540a8
    
(defn track-query
  [ds max-fuel query]
  (go-try
    (let [start #?(:clj (System/nanoTime)
                   :cljs (util/current-time-millis))
          fuel-tracker  (fuel/tracker max-fuel)]
      (try* (let [result (<? (q ds fuel-tracker query))]
              {:status 200
               :result result
               :time   (util/response-time-formatted start)
               :fuel   (fuel/tally fuel-tracker)})
            (catch* e
                    (throw (ex-info "Error executing query"
                                    {:status (-> e ex-data :status)
                                     :time   (util/response-time-formatted start)
                                     :fuel   (fuel/tally fuel-tracker)}
                                    e)))))))

(defn query
  ([db query*]
   (query db query* nil))
  ([db query {:keys [format did] :as opts}]
   (go-try
     (let [fql-query   (if (= :sparql format)
                         (sparql/->fql query)
                         query)          
           
           {:keys [t opts] :as sanitized-query}
           (update fql-query :opts sanitize-query-options did)
           
           final-query (update sanitized-query :opts dissoc :meta :max-fuel ::util/track-fuel?)
           
           dataset     (if (dataset? db)
                         db
                         (as-> db $
                           (<? (db->policy-db $ (ctx-util/extract final-query) opts))
                           (<? (db->time-travel-db $ t))
                           (<? (db->reasoned-db $ opts))))]
       (if (::util/track-fuel? opts)
         (<? (track-query dataset (:max-fuel opts) final-query))
         (<? (q dataset final-query)))))))

(defn contextualize-ledger-400-error
  [info-str e]
  (let [e-data (ex-data e)]
    (if (= 400
           (:status e-data))
      (ex-info
       (str info-str
            (ex-message e))
       e-data
       e)
      e)))

(defn query-str->map
  "Converts the string query parameters of
  k=v&k2=v2&k3=v3 into a map of {k v, k2 v2, k3 v3}"
  [query-str]
  (->> (str/split query-str #"&")
       (map str/trim)
       (map (fn [s]
              (str/split s #"=")))
       (reduce
         (fn [acc [k v]]
           (assoc acc k v))
         {})))

(defn parse-t-val
  "If t-val is an integer in string form, coerces
  it to an integer, otherwise assumes it is an
  ISO-8601 datetime string and returns it as is."
  [t-val]
  (if (re-matches #"^\d+$" t-val)
    (util/str->long t-val)
    t-val))

(defn extract-query-string-t
  "This uses the http query string format to as a generic way to
  select a specific 'db' that can be used in queries. For now there
  is only one parameter/key we look for, and that is `t` which can
  be used to specify the moment in time.

  e.g.:
   - my/db?t=42
   - my/db?t=2020-01-01T00:00:00Z"
  [alias]
  (let [[alias query-str] (str/split alias #"\?")]
    (if query-str
      [alias (-> query-str
                 query-str->map
                 (get "t")
                 parse-t-val)]
      [alias nil])))

(defn load-aliased-rule-dbs
  [conn rule-sources]
<<<<<<< HEAD
  (let [clause-chan (async/to-chan! rule-sources)
        out-chan (async/chan)]
    (async/pipeline-async
     1
     out-chan
     (fn [rule-source out-ch]
       (async/pipe (go-try
                     (if (string? rule-source)
                       (ledger/-db (<? (jld-ledger/load conn rule-source)))
                       rule-source))
                   out-ch))
     clause-chan)
    (async/into [] out-chan)))
=======
  (go-try
    (loop [[rule-source & rule-sources] rule-sources
           rule-results []]
      (when-let [rule-source (first rule-sources)]
        (if rule-source
          (into rule-results
                (if (string? rule-source)
                  (ledger/-db (<? (jld-ledger/load conn rule-source)))
                  rule-source))
          (recur rule-sources rule-results))))))
>>>>>>> 775540a8

(defn load-alias
  [conn alias t opts]
  (go-try
    (try*
      (let [[alias explicit-t] (extract-query-string-t alias)
            address      (<? (nameservice/primary-address conn alias nil))
            ledger       (<? (jld-ledger/load conn address))
            db           (ledger/-db ledger)
            t*           (or explicit-t t)
            rule-sources (<? (load-aliased-rule-dbs conn (:rule-sources opts)))
            opts*        (assoc opts :rule-sources rule-sources)]
        (<? (restrict-db db t* opts*))) 
      (catch* e
              (throw (contextualize-ledger-400-error
                       (str "Error loading ledger " alias ": ")
                       e))))))

(defn load-aliases
  [conn aliases global-t opts]
  (when (some? global-t)
    (try*
      (util/str->epoch-ms global-t)
      (catch* e
        (throw
         (contextualize-ledger-400-error
          (str "Error in federated query: top-level `t` values "
               "must be iso-8601 wall-clock times. ")
          e)))))
  (go-try
   (loop [[alias & r] aliases
          db-map      {}]
     (if alias
       ;; TODO: allow restricting federated dataset components individually by t
       (let [db      (<? (load-alias conn alias global-t opts))
             db-map* (assoc db-map alias db)]
         (recur r db-map*))
       db-map))))

(defn dataset
  [named-graphs default-aliases]
  (let [default-coll (some->> default-aliases
                              util/sequential
                              (select-keys named-graphs)
                              vals)]
    (dataset/combine named-graphs default-coll)))

(defn load-dataset
  [conn defaults named global-t opts]
  (go-try
    (if (and (= (count defaults) 1)
             (empty? named))
      (let [alias (first defaults)]
        (<? (load-alias conn alias global-t opts))) ; return an unwrapped db if
                                                    ; the data set consists of
                                                    ; one ledger
      (let [all-aliases (->> defaults (concat named) distinct)
            db-map      (<? (load-aliases conn all-aliases global-t opts))]
        (dataset db-map defaults)))))

(defn query-connection-fql
  [conn query did]
  (go-try
    (let [{:keys [t opts] :as sanitized-query} (-> query
                                                   syntax/coerce-query
                                                   (update :opts sanitize-query-options did))
          
          default-aliases (some-> sanitized-query :from util/sequential)
          named-aliases   (some-> sanitized-query :from-named util/sequential)]
      (if (or (seq default-aliases)
              (seq named-aliases))
        (let [ds            (<? (load-dataset conn default-aliases named-aliases t opts))
              trimmed-query (update sanitized-query :opts dissoc :meta :max-fuel ::util/track-fuel?)
              max-fuel      (:max-fuel opts)]
          (if (::util/track-fuel? opts)
            (<? (track-query ds max-fuel trimmed-query))
            (<? (q ds trimmed-query))))
        (throw (ex-info "Missing ledger specification in connection query"
                        {:status 400, :error :db/invalid-query}))))))

(defn query-connection-sparql
  [conn query did]
  (go-try
    (let [fql (sparql/->fql query)]
      (log/debug "query-connection SPARQL fql: " fql "did:" did)
      (<? (query-connection-fql conn fql did)))))

(defn query-connection
  [conn query {:keys [format did] :as opts :or {format :fql}}]
  (case format
    :fql (query-connection-fql conn query did)
    :sparql (query-connection-sparql conn query did)))<|MERGE_RESOLUTION|>--- conflicted
+++ resolved
@@ -70,18 +70,6 @@
         db))))
 
 (defn restrict-db
-<<<<<<< HEAD
-  [db t {:keys [did default-allow? context] :as opts}]
-  (go-try
-    (let [restricted-db (-> db
-                            (db->policy-db context opts)
-                            <?
-                            (db->time-travel-db t)
-                            <?
-                            (db->reasoned-db opts)
-                            <?)]
-      (assoc-in restricted-db [:policy :cache] (atom {})))))
-=======
   [db t {:keys [did default-allow? reasoner-methods rule-sources] :as opts}]
   (go-try
     (let [policy-db      (if did
@@ -97,7 +85,6 @@
                                                 opts))
                            time-travel-db)]
       (assoc-in reasoned-db [:policy :cache] (atom {})))))
->>>>>>> 775540a8
     
 (defn track-query
   [ds max-fuel query]
@@ -195,21 +182,6 @@
 
 (defn load-aliased-rule-dbs
   [conn rule-sources]
-<<<<<<< HEAD
-  (let [clause-chan (async/to-chan! rule-sources)
-        out-chan (async/chan)]
-    (async/pipeline-async
-     1
-     out-chan
-     (fn [rule-source out-ch]
-       (async/pipe (go-try
-                     (if (string? rule-source)
-                       (ledger/-db (<? (jld-ledger/load conn rule-source)))
-                       rule-source))
-                   out-ch))
-     clause-chan)
-    (async/into [] out-chan)))
-=======
   (go-try
     (loop [[rule-source & rule-sources] rule-sources
            rule-results []]
@@ -220,7 +192,6 @@
                   (ledger/-db (<? (jld-ledger/load conn rule-source)))
                   rule-source))
           (recur rule-sources rule-results))))))
->>>>>>> 775540a8
 
 (defn load-alias
   [conn alias t opts]
