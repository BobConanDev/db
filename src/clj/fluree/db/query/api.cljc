(ns fluree.db.query.api
  "Primary API ns for any user-invoked actions. Wrapped by language & use specific APIS
  that are directly exposed"
  (:require [clojure.string :as str]
            [fluree.db.fuel :as fuel]
            [fluree.db.ledger.json-ld :as jld-ledger]
            [fluree.db.ledger :as ledger]
            [fluree.db.time-travel :as time-travel]
            [fluree.db.dataset :as dataset :refer [dataset?]]
            [fluree.db.query.fql :as fql]
            [fluree.db.util.log :as log]
            [fluree.db.query.history :as history]
            [fluree.db.query.sparql :as sparql]
            [fluree.db.query.fql.syntax :as syntax]
            [fluree.db.util.core :as util :refer [try* catch*]]
            [fluree.db.util.async :as async-util :refer [<? go-try]]
            [fluree.db.util.context :as ctx-util]
            [fluree.db.json-ld.policy :as perm]
            [fluree.db.nameservice.core :as nameservice]))

#?(:clj (set! *warn-on-reflection* true))

(defn history
  "Return a summary of the changes over time, optionally with the full commit details included."
  [db query]
  (go-try
    (let [context (ctx-util/extract query)]
      (<? (history/query db context query)))))

(defn sanitize-query-options
  [opts did]
  (cond-> (util/parse-opts opts)
    did (assoc :did did :issuer did)))

(defn restrict-db
  [db t context opts]
  (go-try
    (let [db*  (if-let [did (:did opts)]
                 (<? (perm/wrap-identity-policy db did true nil))
                 db)
          db** (-> (if t
                     (<? (time-travel/as-of db* t))
                     db*))]
      (assoc-in db** [:policy :cache] (atom {})))))

(defn track-query
  [ds max-fuel query]
  (go-try
    (let [start #?(:clj (System/nanoTime)
                   :cljs (util/current-time-millis))
          fuel-tracker  (fuel/tracker max-fuel)]
      (try* (let [result (<? (fql/query ds fuel-tracker query))]
              {:status 200
               :result result
               :time   (util/response-time-formatted start)
               :fuel   (fuel/tally fuel-tracker)})
            (catch* e
                    (throw (ex-info "Error executing query"
                                    {:status (-> e ex-data :status)
                                     :time   (util/response-time-formatted start)
                                     :fuel   (fuel/tally fuel-tracker)}
                                    e)))))))

(defn query-fql
  "Execute a query against a database source. Returns core async channel
  containing result or exception."
  ([ds query] (query-fql ds query nil))
  ([ds query {:keys [did issuer] :as _opts}]
   (go-try
    ;; TODO - verify if both 'did' and 'issuer' opts are still needed upstream
    (let [{:keys [t opts] :as query*} (update query :opts sanitize-query-options (or did issuer))

          ;; TODO: extracting query context here for policy only to do it later
          ;; while parsing the query. We need to consolidate both policy and
          ;; query parsing while cleaning up the query api call stack.
          q-ctx    (ctx-util/extract query*)
          ;; TODO - remove restrict-db from here, restriction should happen upstream if needed
          ds*      (if (dataset? ds)
                     ds
                     (<? (restrict-db ds t q-ctx opts)))
          query**  (update query* :opts dissoc :meta :max-fuel ::util/track-fuel?)
          max-fuel (:max-fuel opts)]
      (if (::util/track-fuel? opts)
        (<? (track-query ds* max-fuel query**))
        (<? (fql/query ds* query**)))))))

(defn query-sparql
  [db query]
  (go-try
    (let [fql (sparql/->fql query)]
      (<? (query-fql db fql)))))

(defn query
  [db query {:keys [format] :as _opts :or {format :fql}}]
  (case format
    :fql (query-fql db query)
    :sparql (query-sparql db query)))

(defn contextualize-ledger-400-error
  [info-str e]
  (let [e-data (ex-data e)]
    (if (= 400
           (:status e-data))
      (ex-info
       (str info-str
            (ex-message e))
       e-data
       e)
      e)))

(defn query-str->map
  "Converts the string query parameters of
  k=v&k2=v2&k3=v3 into a map of {k v, k2 v2, k3 v3}"
  [query-str]
  (->> (str/split query-str #"&")
       (map str/trim)
       (map (fn [s]
              (str/split s #"=")))
       (reduce
         (fn [acc [k v]]
           (assoc acc k v))
         {})))

(defn parse-t-val
  "If t-val is an integer in string form, coerces
  it to an integer, otherwise assumes it is an
  ISO-8601 datetime string and returns it as is."
  [t-val]
  (if (re-matches #"^\d+$" t-val)
    (util/str->long t-val)
    t-val))

(defn extract-query-string-t
  "This uses the http query string format to as a generic way to
  select a specific 'db' that can be used in queries. For now there
  is only one parameter/key we look for, and that is `t` which can
  be used to specify the moment in time.

  e.g.:
   - my/db?t=42
   - my/db?t=2020-01-01T00:00:00Z"
  [alias]
  (let [[alias query-str] (str/split alias #"\?")]
    (if query-str
      [alias (-> query-str
                 query-str->map
                 (get "t")
                 parse-t-val)]
      [alias nil])))

(defn load-alias
  [conn alias t context opts]
  (go-try
    (try*
      (let [[alias explicit-t] (extract-query-string-t alias)
            address (<? (nameservice/primary-address conn alias nil))
            ledger  (<? (jld-ledger/load conn address))
            db      (ledger/-db ledger)
            t*      (or explicit-t t)]
        (<? (restrict-db db t* context opts)))
      (catch* e
              (throw (contextualize-ledger-400-error
                       (str "Error loading ledger " alias ": ")
                       e))))))

(defn load-aliases
  [conn aliases global-t context opts]
  (when (some? global-t)
    (try*
      (util/str->epoch-ms global-t)
      (catch* e
        (throw
         (contextualize-ledger-400-error
          (str "Error in federated query: top-level `t` values "
               "must be iso-8601 wall-clock times. ")
          e)))))
  (go-try
   (loop [[alias & r] aliases
          db-map      {}]
     (if alias
       ;; TODO: allow restricting federated dataset components individually by t
       (let [db      (<? (load-alias conn alias global-t context opts))
             db-map* (assoc db-map alias db)]
         (recur r db-map*))
       db-map))))

(defn dataset
  [named-graphs default-aliases]
  (let [default-coll (some->> default-aliases
                              util/sequential
                              (select-keys named-graphs)
                              vals)]
    (dataset/combine named-graphs default-coll)))

(defn load-dataset
  [conn defaults named global-t context opts]
  (go-try
    (if (and (= (count defaults) 1)
             (empty? named))
      (let [alias (first defaults)]
        (<? (load-alias conn alias global-t context opts))) ; return an
                                                            ; unwrapped db if
                                                            ; the data set
                                                            ; consists of one
                                                            ; ledger
      (let [all-aliases (->> defaults (concat named) distinct)
            db-map      (<? (load-aliases conn all-aliases global-t context opts))]
        (dataset db-map defaults)))))

(defn query-connection-fql
  [conn query request-opts]
  (go-try
<<<<<<< HEAD
    (let [{:keys [t opts] :as sanitized-query} (update query :opts sanitize-query-options (:did request-opts))
          
          default-aliases (some-> sanitized-query :from util/sequential)
          named-aliases   (some-> sanitized-query :from-named util/sequential)]
      (if (or (seq default-aliases)
              (seq named-aliases))
        (let [s-ctx    (ctx-util/extract query)
              ds       (<? (load-dataset conn default-aliases named-aliases t
                                            s-ctx opts))
              trimmed-query (update sanitized-query :opts dissoc :meta :max-fuel ::util/track-fuel?)
              max-fuel (:max-fuel opts)]
          (if (::util/track-fuel? opts)
            (<? (track-query ds max-fuel trimmed-query))
            (<? (fql/query ds trimmed-query))))
        (throw (ex-info "Missing ledger specification in connection query"
                        {:status 400, :error :db/invalid-query}))))))
=======
   (let [{:keys [t opts] :as query*} (-> query
                                         syntax/coerce-query
                                         (update :opts sanitize-query-options did))
         default-aliases (some-> query* :from util/sequential)
         named-aliases   (some-> query* :from-named util/sequential)]
     (if (or (seq default-aliases)
             (seq named-aliases))
       (let [s-ctx    (ctx-util/extract query)
             ds       (<? (load-dataset conn default-aliases named-aliases t
                                        s-ctx opts))
             query**  (update query* :opts dissoc :meta :max-fuel ::util/track-fuel?)
             max-fuel (:max-fuel opts)]
         (if (::util/track-fuel? opts)
           (<? (track-query ds max-fuel query**))
           (<? (fql/query ds query**))))
       (throw (ex-info "Missing ledger specification in connection query"
                       {:status 400, :error :db/invalid-query}))))))

>>>>>>> e3c76a16

(defn query-connection-sparql
  [conn query {:keys [role did] :as request-opts}]
  (go-try
    (let [fql              (sparql/->fql query)
          credentialed-fql (update fql :opts #(merge {:role role :did did} %))]
      (<? (query-connection-fql conn credentialed-fql request-opts)))))

(defn query-connection
  [conn query {:keys [format] :as request-opts}]
  (case (or format :fql)
    :fql (query-connection-fql conn query request-opts)
    :sparql (query-connection-sparql conn query request-opts)))<|MERGE_RESOLUTION|>--- conflicted
+++ resolved
@@ -210,8 +210,9 @@
 (defn query-connection-fql
   [conn query request-opts]
   (go-try
-<<<<<<< HEAD
-    (let [{:keys [t opts] :as sanitized-query} (update query :opts sanitize-query-options (:did request-opts))
+    (let [{:keys [t opts] :as sanitized-query} (-> query
+                                                   syntax/coerce-query
+                                                   (update :opts sanitize-query-options (:did request-opts)))
           
           default-aliases (some-> sanitized-query :from util/sequential)
           named-aliases   (some-> sanitized-query :from-named util/sequential)]
@@ -227,26 +228,6 @@
             (<? (fql/query ds trimmed-query))))
         (throw (ex-info "Missing ledger specification in connection query"
                         {:status 400, :error :db/invalid-query}))))))
-=======
-   (let [{:keys [t opts] :as query*} (-> query
-                                         syntax/coerce-query
-                                         (update :opts sanitize-query-options did))
-         default-aliases (some-> query* :from util/sequential)
-         named-aliases   (some-> query* :from-named util/sequential)]
-     (if (or (seq default-aliases)
-             (seq named-aliases))
-       (let [s-ctx    (ctx-util/extract query)
-             ds       (<? (load-dataset conn default-aliases named-aliases t
-                                        s-ctx opts))
-             query**  (update query* :opts dissoc :meta :max-fuel ::util/track-fuel?)
-             max-fuel (:max-fuel opts)]
-         (if (::util/track-fuel? opts)
-           (<? (track-query ds max-fuel query**))
-           (<? (fql/query ds query**))))
-       (throw (ex-info "Missing ledger specification in connection query"
-                       {:status 400, :error :db/invalid-query}))))))
-
->>>>>>> e3c76a16
 
 (defn query-connection-sparql
   [conn query {:keys [role did] :as request-opts}]
