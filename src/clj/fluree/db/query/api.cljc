--- conflicted
+++ resolved
@@ -73,15 +73,9 @@
          (<? (perm/wrap-policy db expanded-policy policyValues)))))))
 
 (defn restrict-db
-<<<<<<< HEAD
-  ([db t opts]
-   (restrict-db db t opts nil))
-  ([db t {:keys [did reasoner-methods rule-sources] :as opts} conn]
-=======
   ([db sanitized-query]
    (restrict-db db sanitized-query nil))
   ([db {:keys [t opts] :as sanitized-query} conn]
->>>>>>> 9aee1cde
    (go-try
     (let [{:keys [reasoner-methods rule-sources]} opts
           processed-rule-sources (when rule-sources
