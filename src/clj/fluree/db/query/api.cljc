(ns fluree.db.query.api
  "Primary API ns for any user-invoked actions. Wrapped by language & use specific APIS
  that are directly exposed"
  (:require [clojure.string :as str]
            [fluree.db.fuel :as fuel]
            [fluree.db.ledger.json-ld :as jld-ledger]
            [fluree.db.ledger :as ledger]
            [fluree.db.time-travel :as time-travel]
            [fluree.db.dataset :as dataset :refer [dataset?]]
            [fluree.db.query.fql :as fql]
            [fluree.db.util.log :as log]
            [fluree.db.query.history :as history]
            [fluree.db.query.sparql :as sparql]
            [fluree.db.query.fql.syntax :as syntax]
            [fluree.db.util.core :as util :refer [try* catch*]]
            [fluree.db.util.async :as async-util :refer [<? go-try]]
            [fluree.db.util.context :as ctx-util]
            [fluree.db.json-ld.policy :as perm]
            [fluree.db.nameservice.core :as nameservice]))

#?(:clj (set! *warn-on-reflection* true))

(defn history
  "Return a summary of the changes over time, optionally with the full commit
  details included."
  [db query]
  (go-try
    (let [context (ctx-util/extract query)]
      (<? (history/query db context query)))))

(defn sanitize-query-options
  [opts did]
  (cond-> (util/parse-opts opts)
    did (assoc :did did :issuer did)))

(defn restrict-db
  [db t opts]
  (go-try
    (let [db*  (if-let [did (:did opts)]
                 (<? (perm/wrap-identity-policy db did true nil))
                 db)
          db** (-> (if t
                     (<? (time-travel/as-of db* t))
                     db*))]
      (assoc-in db** [:policy :cache] (atom {})))))

(defn track-query
  [ds max-fuel query]
  (go-try
    (let [start #?(:clj (System/nanoTime)
                   :cljs (util/current-time-millis))
          fuel-tracker  (fuel/tracker max-fuel)]
      (try* (let [result (<? (fql/query ds fuel-tracker query))]
              {:status 200
               :result result
               :time   (util/response-time-formatted start)
               :fuel   (fuel/tally fuel-tracker)})
            (catch* e
                    (throw (ex-info "Error executing query"
                                    {:status (-> e ex-data :status)
                                     :time   (util/response-time-formatted start)
                                     :fuel   (fuel/tally fuel-tracker)}
                                    e)))))))

(defn query-fql
  "Execute a query against a database source. Returns core async channel
  containing result or exception."
  ([ds query] (query-fql ds query nil))
  ([ds query {:keys [did issuer] :as _opts}]
   (go-try
    ;; TODO - verify if both 'did' and 'issuer' opts are still needed upstream
    (let [{:keys [t opts] :as query*} (update query :opts sanitize-query-options (or did issuer))

          ;; TODO - remove restrict-db from here, restriction should happen
          ;;      - upstream if needed
          ds*      (if (dataset? ds)
                     ds
                     (<? (restrict-db ds t opts)))
          query**  (update query* :opts dissoc :meta :max-fuel ::util/track-fuel?)
          max-fuel (:max-fuel opts)]
      (if (::util/track-fuel? opts)
        (<? (track-query ds* max-fuel query**))
        (<? (fql/query ds* query**)))))))

(defn query-sparql
  [db query]
  (go-try
    (let [fql (sparql/->fql query)]
      (<? (query-fql db fql)))))

(defn query
  [db query {:keys [format] :as _opts :or {format :fql}}]
  (case format
    :fql (query-fql db query)
    :sparql (query-sparql db query)))

(defn contextualize-ledger-400-error
  [info-str e]
  (let [e-data (ex-data e)]
    (if (= 400
           (:status e-data))
      (ex-info
       (str info-str
            (ex-message e))
       e-data
       e)
      e)))

(defn query-str->map
  "Converts the string query parameters of
  k=v&k2=v2&k3=v3 into a map of {k v, k2 v2, k3 v3}"
  [query-str]
  (->> (str/split query-str #"&")
       (map str/trim)
       (map (fn [s]
              (str/split s #"=")))
       (reduce
         (fn [acc [k v]]
           (assoc acc k v))
         {})))

(defn parse-t-val
  "If t-val is an integer in string form, coerces
  it to an integer, otherwise assumes it is an
  ISO-8601 datetime string and returns it as is."
  [t-val]
  (if (re-matches #"^\d+$" t-val)
    (util/str->long t-val)
    t-val))

(defn extract-query-string-t
  "This uses the http query string format to as a generic way to
  select a specific 'db' that can be used in queries. For now there
  is only one parameter/key we look for, and that is `t` which can
  be used to specify the moment in time.

  e.g.:
   - my/db?t=42
   - my/db?t=2020-01-01T00:00:00Z"
  [alias]
  (let [[alias query-str] (str/split alias #"\?")]
    (if query-str
      [alias (-> query-str
                 query-str->map
                 (get "t")
                 parse-t-val)]
      [alias nil])))

(defn load-alias
  [conn alias t opts]
  (go-try
    (try*
      (let [[alias explicit-t] (extract-query-string-t alias)
            address (<? (nameservice/primary-address conn alias nil))
            ledger  (<? (jld-ledger/load conn address))
            db      (ledger/-db ledger)
            t*      (or explicit-t t)]
        (<? (restrict-db db t* opts)))
      (catch* e
              (throw (contextualize-ledger-400-error
                       (str "Error loading ledger " alias ": ")
                       e))))))

(defn load-aliases
  [conn aliases global-t opts]
  (when (some? global-t)
    (try*
      (util/str->epoch-ms global-t)
      (catch* e
        (throw
         (contextualize-ledger-400-error
          (str "Error in federated query: top-level `t` values "
               "must be iso-8601 wall-clock times. ")
          e)))))
  (go-try
   (loop [[alias & r] aliases
          db-map      {}]
     (if alias
       ;; TODO: allow restricting federated dataset components individually by t
       (let [db      (<? (load-alias conn alias global-t opts))
             db-map* (assoc db-map alias db)]
         (recur r db-map*))
       db-map))))

(defn dataset
  [named-graphs default-aliases]
  (let [default-coll (some->> default-aliases
                              util/sequential
                              (select-keys named-graphs)
                              vals)]
    (dataset/combine named-graphs default-coll)))

(defn load-dataset
  [conn defaults named global-t opts]
  (go-try
    (if (and (= (count defaults) 1)
             (empty? named))
      (let [alias (first defaults)]
        (<? (load-alias conn alias global-t opts))) ; return an unwrapped db if
                                                    ; the data set consists of
                                                    ; one ledger
      (let [all-aliases (->> defaults (concat named) distinct)
            db-map      (<? (load-aliases conn all-aliases global-t opts))]
        (dataset db-map defaults)))))

(defn query-connection-fql
  [conn query opts]
  (go-try
<<<<<<< HEAD
    (let [{:keys [t opts] :as sanitized-query} (-> query
                                                   syntax/coerce-query
                                                   (update :opts sanitize-query-options (:did opts)))
          
          default-aliases (some-> sanitized-query :from util/sequential)
          named-aliases   (some-> sanitized-query :from-named util/sequential)]
      (if (or (seq default-aliases)
              (seq named-aliases))
        (let [s-ctx    (ctx-util/extract query)
              ds       (<? (load-dataset conn default-aliases named-aliases t
                                            s-ctx opts))
              trimmed-query (update sanitized-query :opts dissoc :meta :max-fuel ::util/track-fuel?)
              max-fuel (:max-fuel opts)]
          (if (::util/track-fuel? opts)
            (<? (track-query ds max-fuel trimmed-query))
            (<? (fql/query ds trimmed-query))))
        (throw (ex-info "Missing ledger specification in connection query"
                        {:status 400, :error :db/invalid-query}))))))
=======
   (let [{:keys [t opts] :as query*} (-> query
                                         syntax/coerce-query
                                         (update :opts sanitize-query-options did))
         default-aliases (some-> query* :from util/sequential)
         named-aliases   (some-> query* :from-named util/sequential)]
     (if (or (seq default-aliases)
             (seq named-aliases))
       (let [ds       (<? (load-dataset conn default-aliases named-aliases t opts))
             query**  (update query* :opts dissoc :meta :max-fuel ::util/track-fuel?)
             max-fuel (:max-fuel opts)]
         (if (::util/track-fuel? opts)
           (<? (track-query ds max-fuel query**))
           (<? (fql/query ds query**))))
       (throw (ex-info "Missing ledger specification in connection query"
                       {:status 400, :error :db/invalid-query}))))))

>>>>>>> 6bfc29a5

(defn query-connection-sparql
  [conn query {:keys [role did] :as opts}]
  (go-try
    (let [fql (sparql/->fql query)]
      (<? (query-connection-fql conn credentialed-fql opts)))))

(defn query-connection
<<<<<<< HEAD
  [conn query {:keys [format] :as opts}]
  (case (or format :fql)
    :fql (query-connection-fql conn query opts)
    :sparql (query-connection-sparql conn query opts)))
=======
  [conn query {:keys [format did] :as _opts :or {format :fql}}]
  (case format
    :fql (query-connection-fql conn query did)
    :sparql (query-connection-sparql conn query did)))
>>>>>>> 6bfc29a5
<|MERGE_RESOLUTION|>--- conflicted
+++ resolved
@@ -206,7 +206,6 @@
 (defn query-connection-fql
   [conn query opts]
   (go-try
-<<<<<<< HEAD
     (let [{:keys [t opts] :as sanitized-query} (-> query
                                                    syntax/coerce-query
                                                    (update :opts sanitize-query-options (:did opts)))
@@ -215,34 +214,14 @@
           named-aliases   (some-> sanitized-query :from-named util/sequential)]
       (if (or (seq default-aliases)
               (seq named-aliases))
-        (let [s-ctx    (ctx-util/extract query)
-              ds       (<? (load-dataset conn default-aliases named-aliases t
-                                            s-ctx opts))
+        (let [ds            (<? (load-dataset conn default-aliases named-aliases t opts))
               trimmed-query (update sanitized-query :opts dissoc :meta :max-fuel ::util/track-fuel?)
-              max-fuel (:max-fuel opts)]
+              max-fuel      (:max-fuel opts)]
           (if (::util/track-fuel? opts)
             (<? (track-query ds max-fuel trimmed-query))
             (<? (fql/query ds trimmed-query))))
         (throw (ex-info "Missing ledger specification in connection query"
                         {:status 400, :error :db/invalid-query}))))))
-=======
-   (let [{:keys [t opts] :as query*} (-> query
-                                         syntax/coerce-query
-                                         (update :opts sanitize-query-options did))
-         default-aliases (some-> query* :from util/sequential)
-         named-aliases   (some-> query* :from-named util/sequential)]
-     (if (or (seq default-aliases)
-             (seq named-aliases))
-       (let [ds       (<? (load-dataset conn default-aliases named-aliases t opts))
-             query**  (update query* :opts dissoc :meta :max-fuel ::util/track-fuel?)
-             max-fuel (:max-fuel opts)]
-         (if (::util/track-fuel? opts)
-           (<? (track-query ds max-fuel query**))
-           (<? (fql/query ds query**))))
-       (throw (ex-info "Missing ledger specification in connection query"
-                       {:status 400, :error :db/invalid-query}))))))
-
->>>>>>> 6bfc29a5
 
 (defn query-connection-sparql
   [conn query {:keys [role did] :as opts}]
@@ -251,14 +230,7 @@
       (<? (query-connection-fql conn credentialed-fql opts)))))
 
 (defn query-connection
-<<<<<<< HEAD
   [conn query {:keys [format] :as opts}]
   (case (or format :fql)
     :fql (query-connection-fql conn query opts)
-    :sparql (query-connection-sparql conn query opts)))
-=======
-  [conn query {:keys [format did] :as _opts :or {format :fql}}]
-  (case format
-    :fql (query-connection-fql conn query did)
-    :sparql (query-connection-sparql conn query did)))
->>>>>>> 6bfc29a5
+    :sparql (query-connection-sparql conn query opts)))