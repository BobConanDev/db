(ns fluree.db.query.api
  "Primary API ns for any user-invoked actions. Wrapped by language & use specific APIS
  that are directly exposed"
  (:require [clojure.string :as str]
            [fluree.db.util.context :as context]
            [fluree.db.fuel :as fuel]
            [fluree.db.ledger :as ledger]
            [fluree.db.time-travel :as time-travel]
            [fluree.db.dataset :as dataset :refer [dataset?]]
            [fluree.db.query.fql :as fql]
            [fluree.db.util.log :as log]
            [fluree.db.query.history :as history]
            [fluree.db.query.sparql :as sparql]
            [fluree.db.query.fql.syntax :as syntax]
            [fluree.db.util.core :as util :refer [try* catch*]]
<<<<<<< HEAD
            [fluree.db.util.async :as async-util :refer [<? go-try]]
            [fluree.db.json-ld.policy :as perm]
            [fluree.db.connection :as connection]
            [fluree.db.reasoner :as reasoner]
            [fluree.json-ld :as json-ld]))
=======
            [fluree.db.util.async :refer [<? go-try]]
            [fluree.db.json-ld.policy :as perm]
            [fluree.db.nameservice :as nameservice]
            [fluree.db.reasoner :as reasoner]))
>>>>>>> 8cc96605

#?(:clj (set! *warn-on-reflection* true))

(defn history
  "Return a summary of the changes over time, optionally with the full commit
  details included."
  [db query]
  (go-try
    (let [context (context/extract query)]
      (<? (history/query db context query)))))

(defn sanitize-query-options
  [opts did]
  (cond-> (util/parse-opts opts)
    did (assoc :did did :issuer did)))

(defn load-aliased-rule-dbs
  [conn rule-sources]
  (go-try
   (loop [rule-sources rule-sources
          rule-results []]
     (if-let [rule-source (first rule-sources)]
       (let [updated-rule-results (into rule-results
                                    (if (string? rule-source)
                                      (ledger/current-db (<? (connection/load-ledger conn rule-source)))
                                      rule-source))]
         (recur (rest rule-sources) updated-rule-results))
       rule-results))))

(defn restrict-db
  ([db sanitized-query]
   (restrict-db db sanitized-query nil))
  ([db {:keys [t opts] :as sanitized-query} conn]
   (go-try
     (let [{:keys [reasoner-methods rule-sources]} opts
           processed-rule-sources (when rule-sources
                                    (<? (load-aliased-rule-dbs conn rule-sources)))
           policy-db              (if (perm/policy-enforced-opts? opts)
                                    (let [parsed-context (context/extract sanitized-query)]
                                      (<? (perm/policy-enforce-db db parsed-context opts)))
                                    db)
           time-travel-db         (-> (if t
                                        (<? (time-travel/as-of policy-db t))
                                        policy-db))
           reasoned-db            (if reasoner-methods
                                    (<? (reasoner/reason time-travel-db
                                                         reasoner-methods
                                                         processed-rule-sources
                                                         opts))
                                    time-travel-db)]
       (assoc-in reasoned-db [:policy :cache] (atom {}))))))

(defn track-query
  [ds max-fuel query]
  (go-try
    (let [start #?(:clj (System/nanoTime)
                   :cljs (util/current-time-millis))
          fuel-tracker  (fuel/tracker max-fuel)]
      (try* (let [result (<? (fql/query ds fuel-tracker query))]
              {:status 200
               :result result
               :time   (util/response-time-formatted start)
               :fuel   (fuel/tally fuel-tracker)})
            (catch* e
                    (throw (ex-info "Error executing query"
                                    {:status (-> e ex-data :status)
                                     :time   (util/response-time-formatted start)
                                     :fuel   (fuel/tally fuel-tracker)}
                                    e)))))))

(defn query-fql
  "Execute a query against a database source. Returns core async channel
  containing result or exception."
  ([ds query] (query-fql ds query nil))
  ([ds query {:keys [did issuer] :as _opts}]
   (go-try
    ;; TODO - verify if both 'did' and 'issuer' opts are still needed upstream
    (let [{:keys [t opts] :as query*} (update query :opts sanitize-query-options (or did issuer))

          ;; TODO - remove restrict-db from here, restriction should happen
          ;;      - upstream if needed
          ds*      (if (dataset? ds)
                     ds
                     (<? (restrict-db ds query*)))
          query**  (update query* :opts dissoc :meta :max-fuel ::util/track-fuel?)
          max-fuel (:max-fuel opts)]
      (if (::util/track-fuel? opts)
        (<? (track-query ds* max-fuel query**))
        (<? (fql/query ds* query**)))))))

(defn query-sparql
  [db query]
  (go-try
    (let [fql (sparql/->fql query)]
      (<? (query-fql db fql)))))

(defn query
  [db query {:keys [format] :as _opts :or {format :fql}}]
  (case format
    :fql (query-fql db query)
    :sparql (query-sparql db query)))

(defn contextualize-ledger-400-error
  [info-str e]
  (let [e-data (ex-data e)]
    (if (= 400
           (:status e-data))
      (ex-info
       (str info-str
            (ex-message e))
       e-data
       e)
      e)))

(defn query-str->map
  "Converts the string query parameters of
  k=v&k2=v2&k3=v3 into a map of {k v, k2 v2, k3 v3}"
  [query-str]
  (->> (str/split query-str #"&")
       (map str/trim)
       (map (fn [s]
              (str/split s #"=")))
       (reduce
         (fn [acc [k v]]
           (assoc acc k v))
         {})))

(defn parse-t-val
  "If t-val is an integer in string form, coerces
  it to an integer, otherwise assumes it is an
  ISO-8601 datetime string and returns it as is."
  [t-val]
  (if (re-matches #"^\d+$" t-val)
    (util/str->long t-val)
    t-val))

(defn extract-query-string-t
  "This uses the http query string format to as a generic way to
  select a specific 'db' that can be used in queries. For now there
  is only one parameter/key we look for, and that is `t` which can
  be used to specify the moment in time.

  e.g.:
   - my/db?t=42
   - my/db?t=2020-01-01T00:00:00Z"
  [alias]
  (let [[alias query-str] (str/split alias #"\?")]
    (if query-str
      [alias (-> query-str
                 query-str->map
                 (get "t")
                 parse-t-val)]
      [alias nil])))

(defn load-alias
  [conn alias {:keys [t] :as sanitized-query}]
  (go-try
    (try*
      (let [[alias explicit-t] (extract-query-string-t alias)
            address      (<? (connection/primary-address conn alias))
            ledger       (<? (connection/load-ledger conn address))
            db           (ledger/current-db ledger)
            t*           (or explicit-t t)
            query*       (assoc sanitized-query :t t*)]
        (<? (restrict-db db query* conn)))
      (catch* e
              (throw (contextualize-ledger-400-error
                       (str "Error loading ledger " alias ": ")
                       e))))))

(defn load-aliases
  [conn aliases sanitized-query]
  (when (some? (:t sanitized-query))
    (try*
      (util/str->epoch-ms (:t sanitized-query))
      (catch* e
        (throw
         (contextualize-ledger-400-error
          (str "Error in federated query: top-level `t` values "
               "must be iso-8601 wall-clock times. ")
          e)))))
  (go-try
   (loop [[alias & r] aliases
          db-map      {}]
     (if alias
       ;; TODO: allow restricting federated dataset components individually by t
       (let [db      (<? (load-alias conn alias sanitized-query))
             db-map* (assoc db-map alias db)]
         (recur r db-map*))
       db-map))))

(defn dataset
  [named-graphs default-aliases]
  (let [default-coll (some->> default-aliases
                              util/sequential
                              (select-keys named-graphs)
                              vals)]
    (dataset/combine named-graphs default-coll)))

(defn load-dataset
  [conn defaults named sanitized-query]
  (go-try
    (if (and (= (count defaults) 1)
             (empty? named))
      (let [alias (first defaults)]
        (<? (load-alias conn alias sanitized-query))) ; return an unwrapped db if
                                                    ; the data set consists of
                                                    ; one ledger
      (let [all-aliases (->> defaults (concat named) distinct)
            db-map      (<? (load-aliases conn all-aliases sanitized-query))]
        (dataset db-map defaults)))))

(defn query-connection-fql
  [conn query did]
  (go-try
    (let [{:keys [t opts] :as sanitized-query} (-> query
                                                   syntax/coerce-query
                                                   (update :opts sanitize-query-options did))

          default-aliases (some-> sanitized-query :from util/sequential)
          named-aliases   (some-> sanitized-query :from-named util/sequential)]
      (if (or (seq default-aliases)
              (seq named-aliases))
        (let [ds            (<? (load-dataset conn default-aliases named-aliases sanitized-query))
              trimmed-query (update sanitized-query :opts dissoc :meta :max-fuel ::util/track-fuel?)
              max-fuel      (:max-fuel opts)]
          (if (::util/track-fuel? opts)
            (<? (track-query ds max-fuel trimmed-query))
            (<? (fql/query ds trimmed-query))))
        (throw (ex-info "Missing ledger specification in connection query"
                        {:status 400, :error :db/invalid-query}))))))

(defn query-connection-sparql
  [conn query did]
  (go-try
    (let [fql (sparql/->fql query)]
      (log/debug "query-connection SPARQL fql: " fql "did:" did)
      (<? (query-connection-fql conn fql did)))))

(defn query-connection
  [conn query {:keys [format did] :as opts :or {format :fql}}]
  (case format
    :fql (query-connection-fql conn query did)
    :sparql (query-connection-sparql conn query did)))<|MERGE_RESOLUTION|>--- conflicted
+++ resolved
@@ -13,18 +13,10 @@
             [fluree.db.query.sparql :as sparql]
             [fluree.db.query.fql.syntax :as syntax]
             [fluree.db.util.core :as util :refer [try* catch*]]
-<<<<<<< HEAD
-            [fluree.db.util.async :as async-util :refer [<? go-try]]
+            [fluree.db.util.async :refer [<? go-try]]
             [fluree.db.json-ld.policy :as perm]
             [fluree.db.connection :as connection]
-            [fluree.db.reasoner :as reasoner]
-            [fluree.json-ld :as json-ld]))
-=======
-            [fluree.db.util.async :refer [<? go-try]]
-            [fluree.db.json-ld.policy :as perm]
-            [fluree.db.nameservice :as nameservice]
             [fluree.db.reasoner :as reasoner]))
->>>>>>> 8cc96605
 
 #?(:clj (set! *warn-on-reflection* true))
 
