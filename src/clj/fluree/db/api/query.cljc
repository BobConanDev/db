--- conflicted
+++ resolved
@@ -1,13 +1,9 @@
 (ns fluree.db.api.query
   "Primary API ns for any user-invoked actions. Wrapped by language & use specific APIS
   that are directly exposed"
-<<<<<<< HEAD
   (:require [clojure.core.async :as async]
             [clojure.string :as str]
             [fluree.json-ld :as json-ld]
-=======
-  (:require [clojure.string :as str]
->>>>>>> 0f557334
             [fluree.db.fuel :as fuel]
             [fluree.db.ledger.json-ld :as jld-ledger]
             [fluree.db.ledger :as ledger]
@@ -22,13 +18,9 @@
             [fluree.db.util.context :as ctx-util]
             [fluree.db.json-ld.policy :as perm]
             [fluree.db.json-ld.credential :as cred]
-<<<<<<< HEAD
             [fluree.db.nameservice.core :as nameservice]
             [fluree.db.reasoner :as reasoner]
             [fluree.db.validation :as v]))
-=======
-            [fluree.db.nameservice.core :as nameservice]))
->>>>>>> 0f557334
 
 #?(:clj (set! *warn-on-reflection* true))
 
