(ns fluree.db.api.transact
  (:require [fluree.db.constants :as const]
            [fluree.db.query.fql.parse :as q-parse]
            [fluree.db.connection :as connection]
            [fluree.db.util.async :refer [<? go-try]]
            [fluree.db.util.core :as util]
            [fluree.db.util.context :as ctx-util]
            [fluree.json-ld :as json-ld]
<<<<<<< HEAD
            [fluree.db.json-ld.credential :as cred]))
=======
            [fluree.db.json-ld.credential :as cred]
            [fluree.db.ledger :as ledger]
            [fluree.db.query.fql.syntax :as syntax]))
>>>>>>> f81ca6fd

(defn parse-opts
  [expanded-txn override-opts txn-context]
  (let [txn-opts (some-> (util/get-first-value expanded-txn const/iri-opts)
                         (syntax/coerce-txn-opts))
        opts     (merge txn-opts (some-> override-opts syntax/coerce-txn-opts))]
    (-> opts
        (assoc :context txn-context)
        (update :identity #(or % (:did opts)))
        (dissoc :did))))

(defn track-fuel?
  [parsed-opts]
  (or (:max-fuel parsed-opts)
      (:meta parsed-opts)))

<<<<<<< HEAD
=======
(defn stage-triples
  "Stages a new transaction that is already parsed into the
   internal Fluree triples format."
  [db parsed-txn parsed-opts]
  (go-try
    (let [identity    (:identity parsed-opts)
          policy-db   (if (policy/policy-enforced-opts? parsed-opts)
                        (let [parsed-context (:context parsed-opts)]
                          (<? (policy/policy-enforce-db db parsed-context parsed-opts)))
                        db)]
      (if (track-fuel? parsed-opts)
        (let [start-time #?(:clj (System/nanoTime)
                            :cljs (util/current-time-millis))
              fuel-tracker       (fuel/tracker (:max-fuel parsed-opts))]
          (try*
            (let [result (<? (tx/stage policy-db fuel-tracker identity parsed-txn parsed-opts))]
              {:status 200
               :result result
               :time   (util/response-time-formatted start-time)
               :fuel   (fuel/tally fuel-tracker)})
            (catch* e
                    (throw (ex-info "Error staging database"
                                    {:time (util/response-time-formatted start-time)
                                     :fuel (fuel/tally fuel-tracker)}
                                    e)))))
        (<? (tx/stage policy-db identity parsed-txn parsed-opts))))))

>>>>>>> f81ca6fd
(defn stage
  [db txn opts]
  (go-try
   (let [txn-context (or (ctx-util/txn-context txn)
                         (:context opts))
         expanded    (json-ld/expand (ctx-util/use-fluree-context txn))
         parsed-opts (parse-opts expanded opts txn-context)
         parsed-txn  (q-parse/parse-txn expanded txn-context)]
     (<? (connection/stage-triples db parsed-txn parsed-opts)))))

(defn extract-ledger-id
  "Extracts ledger-id from expanded json-ld transaction"
  [expanded-json-ld]
  (if-let [ledger-id (util/get-first-value expanded-json-ld const/iri-ledger)]
    ledger-id
    (throw (ex-info "Invalid transaction, missing required key: ledger."
                    {:status 400 :error :db/invalid-transaction}))))

<<<<<<< HEAD
=======
(defn transact-ledger!
  [ledger txn {:keys [expanded? context triples?] :as opts}]
  (go-try
    (let [expanded    (if expanded?
                        txn
                        (json-ld/expand (ctx-util/use-fluree-context txn)))
          txn-context (if expanded?
                        context
                        (or (ctx-util/txn-context txn)
                            context)) ;; parent context might come from a Verifiable Credential's context
          triples     (if triples?
                        txn
                        (q-parse/parse-txn expanded txn-context))
          parsed-opts (parse-opts expanded opts txn-context)
          staged      (<? (stage-triples (ledger/current-db ledger) triples parsed-opts))

          ;; commit API takes a did-map and parsed context as opts
          ;; whereas stage API takes a did IRI and unparsed context.
          ;; Dissoc them until deciding at a later point if they can carry through.
          ;; possible keys at f.d.ledger.json-ld/enrich-commit-opts
          cmt-opts (dissoc parsed-opts :context :identity)]
      (if (track-fuel? parsed-opts)
        (assoc staged :result (<? (ledger/commit! ledger (:result staged) cmt-opts)))
        (<? (ledger/commit! ledger staged cmt-opts))))))

>>>>>>> f81ca6fd
(defn transact!
  ([conn txn]
   (transact! conn txn nil))
  ([conn txn override-opts]
   (go-try
<<<<<<< HEAD
     (let [expanded    (json-ld/expand (ctx-util/use-fluree-context txn))
           context     (or (ctx-util/txn-context txn)
                           ;; parent context might come from a Verifiable
                           ;; Credential's context
                           (:context opts))
           ledger-id   (extract-ledger-id expanded)
           expanded    (json-ld/expand (ctx-util/use-fluree-context txn))
           triples     (q-parse/parse-txn expanded context)
           parsed-opts (parse-opts expanded opts context)]
       (<? (connection/transact! conn ledger-id triples parsed-opts))))))
=======
     (let [expanded  (json-ld/expand (ctx-util/use-fluree-context txn))
           ledger-id (extract-ledger-id expanded)
           opts*     (assoc override-opts :expanded? true
                                 :context (or (ctx-util/txn-context txn)
                                              ;; parent context might come from a Verifiable Credential's context
                                              (:context override-opts)))]
       (<? (transact! conn ledger-id expanded opts*)))))
  ([conn ledger-id txn override-opts]
   (go-try
     (let [address (<? (connection/primary-address conn ledger-id))]
       (if-not (<? (connection/ledger-exists? conn address))
         (throw (ex-info "Ledger does not exist" {:ledger address}))
         (let [ledger (<? (connection/load-ledger conn address))]
           (<? (transact-ledger! ledger txn override-opts))))))))
>>>>>>> f81ca6fd

(defn credential-transact!
  "Like transact!, but use when leveraging a Verifiable Credential or signed JWS.

  Will throw if signature cannot be extracted."
  [conn txn opts]
  (go-try
   (let [{txn* :subject identity :did} (<? (cred/verify txn))
         parent-context (when (map? txn) ;; parent-context only relevant for verifiable credential
                          (ctx-util/txn-context txn))]
     (<? (transact! conn txn* (assoc opts :raw-txn txn
                                          :identity identity
                                          :context parent-context))))))

(defn create-with-txn
<<<<<<< HEAD
  ([conn txn]
   (create-with-txn conn txn nil))
  ([conn txn {:keys [context] :as opts}]
   (go-try
     (let [expanded    (json-ld/expand (ctx-util/use-fluree-context txn))
           ledger-id   (extract-ledger-id expanded)
           address     (<? (connection/primary-address conn ledger-id))
           txn-context (or (ctx-util/txn-context txn)
                           context) ;; parent context from credential if present
           parsed-opts (parse-opts expanded opts txn-context)]
=======
  ([conn txn] (create-with-txn conn txn nil))
  ([conn txn {:keys [context] :as override-opts}]
   (go-try
    (let [expanded    (json-ld/expand (ctx-util/use-fluree-context txn))
          txn-context (or (ctx-util/txn-context txn)
                          context) ;; parent context from credential if present
          ledger-id   (extract-ledger-id expanded)
          address     (<? (connection/primary-address conn ledger-id))
          parsed-opts (parse-opts expanded override-opts txn-context)]
>>>>>>> f81ca6fd
      (if (<? (connection/ledger-exists? conn address))
        (throw (ex-info (str "Ledger " ledger-id " already exists")
                        {:status 409 :error :db/ledger-exists}))
        (let [ledger  (<? (connection/create-ledger conn ledger-id parsed-opts))
              triples (q-parse/parse-txn expanded txn-context)

              ;; commit API takes a did-map and parsed context as opts
              ;; whereas stage API takes a did IRI and unparsed context.
              ;; Dissoc them until deciding at a later point if they can carry through.
              cmt-opts (dissoc parsed-opts :context :did)]
          (<? (connection/transact-ledger! conn ledger triples cmt-opts))))))))

(defn credential-create-with-txn!
  [conn txn]
  (let [{txn* :subject identity :did} (<? (cred/verify txn))
        parent-context (when (map? txn) ;; parent-context only relevant for verifiable credential
                         (ctx-util/txn-context txn))]
    (create-with-txn conn txn* {:raw-txn txn, :identity identity :context parent-context})))<|MERGE_RESOLUTION|>--- conflicted
+++ resolved
@@ -6,13 +6,9 @@
             [fluree.db.util.core :as util]
             [fluree.db.util.context :as ctx-util]
             [fluree.json-ld :as json-ld]
-<<<<<<< HEAD
-            [fluree.db.json-ld.credential :as cred]))
-=======
             [fluree.db.json-ld.credential :as cred]
             [fluree.db.ledger :as ledger]
             [fluree.db.query.fql.syntax :as syntax]))
->>>>>>> f81ca6fd
 
 (defn parse-opts
   [expanded-txn override-opts txn-context]
@@ -29,36 +25,6 @@
   (or (:max-fuel parsed-opts)
       (:meta parsed-opts)))
 
-<<<<<<< HEAD
-=======
-(defn stage-triples
-  "Stages a new transaction that is already parsed into the
-   internal Fluree triples format."
-  [db parsed-txn parsed-opts]
-  (go-try
-    (let [identity    (:identity parsed-opts)
-          policy-db   (if (policy/policy-enforced-opts? parsed-opts)
-                        (let [parsed-context (:context parsed-opts)]
-                          (<? (policy/policy-enforce-db db parsed-context parsed-opts)))
-                        db)]
-      (if (track-fuel? parsed-opts)
-        (let [start-time #?(:clj (System/nanoTime)
-                            :cljs (util/current-time-millis))
-              fuel-tracker       (fuel/tracker (:max-fuel parsed-opts))]
-          (try*
-            (let [result (<? (tx/stage policy-db fuel-tracker identity parsed-txn parsed-opts))]
-              {:status 200
-               :result result
-               :time   (util/response-time-formatted start-time)
-               :fuel   (fuel/tally fuel-tracker)})
-            (catch* e
-                    (throw (ex-info "Error staging database"
-                                    {:time (util/response-time-formatted start-time)
-                                     :fuel (fuel/tally fuel-tracker)}
-                                    e)))))
-        (<? (tx/stage policy-db identity parsed-txn parsed-opts))))))
-
->>>>>>> f81ca6fd
 (defn stage
   [db txn opts]
   (go-try
@@ -77,66 +43,20 @@
     (throw (ex-info "Invalid transaction, missing required key: ledger."
                     {:status 400 :error :db/invalid-transaction}))))
 
-<<<<<<< HEAD
-=======
-(defn transact-ledger!
-  [ledger txn {:keys [expanded? context triples?] :as opts}]
-  (go-try
-    (let [expanded    (if expanded?
-                        txn
-                        (json-ld/expand (ctx-util/use-fluree-context txn)))
-          txn-context (if expanded?
-                        context
-                        (or (ctx-util/txn-context txn)
-                            context)) ;; parent context might come from a Verifiable Credential's context
-          triples     (if triples?
-                        txn
-                        (q-parse/parse-txn expanded txn-context))
-          parsed-opts (parse-opts expanded opts txn-context)
-          staged      (<? (stage-triples (ledger/current-db ledger) triples parsed-opts))
-
-          ;; commit API takes a did-map and parsed context as opts
-          ;; whereas stage API takes a did IRI and unparsed context.
-          ;; Dissoc them until deciding at a later point if they can carry through.
-          ;; possible keys at f.d.ledger.json-ld/enrich-commit-opts
-          cmt-opts (dissoc parsed-opts :context :identity)]
-      (if (track-fuel? parsed-opts)
-        (assoc staged :result (<? (ledger/commit! ledger (:result staged) cmt-opts)))
-        (<? (ledger/commit! ledger staged cmt-opts))))))
-
->>>>>>> f81ca6fd
 (defn transact!
   ([conn txn]
    (transact! conn txn nil))
   ([conn txn override-opts]
    (go-try
-<<<<<<< HEAD
      (let [expanded    (json-ld/expand (ctx-util/use-fluree-context txn))
            context     (or (ctx-util/txn-context txn)
                            ;; parent context might come from a Verifiable
                            ;; Credential's context
-                           (:context opts))
+                           (:context override-opts))
            ledger-id   (extract-ledger-id expanded)
-           expanded    (json-ld/expand (ctx-util/use-fluree-context txn))
            triples     (q-parse/parse-txn expanded context)
-           parsed-opts (parse-opts expanded opts context)]
+           parsed-opts (parse-opts expanded override-opts context)]
        (<? (connection/transact! conn ledger-id triples parsed-opts))))))
-=======
-     (let [expanded  (json-ld/expand (ctx-util/use-fluree-context txn))
-           ledger-id (extract-ledger-id expanded)
-           opts*     (assoc override-opts :expanded? true
-                                 :context (or (ctx-util/txn-context txn)
-                                              ;; parent context might come from a Verifiable Credential's context
-                                              (:context override-opts)))]
-       (<? (transact! conn ledger-id expanded opts*)))))
-  ([conn ledger-id txn override-opts]
-   (go-try
-     (let [address (<? (connection/primary-address conn ledger-id))]
-       (if-not (<? (connection/ledger-exists? conn address))
-         (throw (ex-info "Ledger does not exist" {:ledger address}))
-         (let [ledger (<? (connection/load-ledger conn address))]
-           (<? (transact-ledger! ledger txn override-opts))))))))
->>>>>>> f81ca6fd
 
 (defn credential-transact!
   "Like transact!, but use when leveraging a Verifiable Credential or signed JWS.
@@ -152,19 +72,8 @@
                                           :context parent-context))))))
 
 (defn create-with-txn
-<<<<<<< HEAD
   ([conn txn]
    (create-with-txn conn txn nil))
-  ([conn txn {:keys [context] :as opts}]
-   (go-try
-     (let [expanded    (json-ld/expand (ctx-util/use-fluree-context txn))
-           ledger-id   (extract-ledger-id expanded)
-           address     (<? (connection/primary-address conn ledger-id))
-           txn-context (or (ctx-util/txn-context txn)
-                           context) ;; parent context from credential if present
-           parsed-opts (parse-opts expanded opts txn-context)]
-=======
-  ([conn txn] (create-with-txn conn txn nil))
   ([conn txn {:keys [context] :as override-opts}]
    (go-try
     (let [expanded    (json-ld/expand (ctx-util/use-fluree-context txn))
@@ -173,7 +82,6 @@
           ledger-id   (extract-ledger-id expanded)
           address     (<? (connection/primary-address conn ledger-id))
           parsed-opts (parse-opts expanded override-opts txn-context)]
->>>>>>> f81ca6fd
       (if (<? (connection/ledger-exists? conn address))
         (throw (ex-info (str "Ledger " ledger-id " already exists")
                         {:status 409 :error :db/ledger-exists}))
