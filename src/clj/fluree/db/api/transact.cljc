--- conflicted
+++ resolved
@@ -66,63 +66,21 @@
     (throw (ex-info "Invalid transaction, missing required key: ledger."
                     {:status 400 :error :db/invalid-transaction}))))
 
-<<<<<<< HEAD
-(defn transact!
-  ([conn txn]
-   (transact! conn txn {:raw-txn txn}))
-  ([conn txn {:keys [context] :as opts}]
-   (go-try
-     (let [expanded  (json-ld/expand (ctx-util/use-fluree-context txn))
-           ledger-id (extract-ledger-id expanded)
-           txn-context (or (ctx-util/txn-context txn)
-                           context) ; parent context might come from a
-                                    ; Verifiable Credential's context
-           expanded    (json-ld/expand (ctx-util/use-fluree-context txn))
-           triples     (q-parse/parse-txn expanded txn-context)
-           parsed-opts (parse-opts expanded opts txn-context)]
-       (<? (connection/transact! conn ledger-id triples parsed-opts))))))
-=======
-(defn transact-ledger!
-  [ledger txn {:keys [expanded? context triples?] :as opts}]
-  (go-try
-    (let [expanded    (if expanded?
-                        txn
-                        (json-ld/expand (ctx-util/use-fluree-context txn)))
-          txn-context (if expanded?
-                        context
-                        (or (ctx-util/txn-context txn)
-                            context)) ;; parent context might come from a Verifiable Credential's context
-          triples     (if triples?
-                        txn
-                        (q-parse/parse-txn expanded txn-context))
-          parsed-opts (parse-opts expanded opts txn-context)
-          db          (<? (stage-triples (ledger/current-db ledger) triples parsed-opts))
-          ;; commit API takes a did-map and parsed context as opts
-          ;; whereas stage API takes a did IRI and unparsed context.
-          ;; Dissoc them until deciding at a later point if they can carry through.
-          cmt-opts    (dissoc parsed-opts :context :did)] ;; possible keys at f.d.ledger.json-ld/enrich-commit-opts
-      (<? (ledger/commit! ledger db cmt-opts)))))
-
 (defn transact!
   ([conn txn]
    (transact! conn txn nil))
   ([conn txn opts]
    (go-try
-     (let [expanded  (json-ld/expand (ctx-util/use-fluree-context txn))
-           ledger-id (extract-ledger-id expanded)
-           opts*     (assoc opts :expanded? true
-                                 :context (or (ctx-util/txn-context txn)
-                                              ;; parent context might come from a Verifiable Credential's context
-                                              (:context opts)))]
-       (<? (transact! conn ledger-id expanded opts*)))))
-  ([conn ledger-id txn opts]
-   (go-try
-     (let [address (<? (connection/primary-address conn ledger-id))]
-       (if-not (<? (connection/ledger-exists? conn address))
-         (throw (ex-info "Ledger does not exist" {:ledger address}))
-         (let [ledger (<? (connection/load-ledger conn address))]
-           (<? (transact-ledger! ledger txn opts))))))))
->>>>>>> 53352652
+     (let [expanded    (json-ld/expand (ctx-util/use-fluree-context txn))
+           context     (or (ctx-util/txn-context txn)
+                           ;; parent context might come from a Verifiable
+                           ;; Credential's context
+                           (:context opts))
+           ledger-id   (extract-ledger-id expanded)
+           expanded    (json-ld/expand (ctx-util/use-fluree-context txn))
+           triples     (q-parse/parse-txn expanded context)
+           parsed-opts (parse-opts expanded opts context)]
+       (<? (connection/transact! conn ledger-id triples parsed-opts))))))
 
 (defn credential-transact!
   "Like transact!, but use when leveraging a Verifiable Credential or signed JWS.
