--- conflicted
+++ resolved
@@ -31,11 +31,7 @@
 (def ^:const max-meta util/max-integer)
 
 
-<<<<<<< HEAD
-(deftype Flake [s p o dt t op m _meta]
-=======
 (deftype Flake [s p o dt t op m -clj-meta]
->>>>>>> 21f39f2c
   #?@(:clj  [clojure.lang.Seqable
              (seq [f] (list (.-s f) (.-p f) (.-o f) (.-dt f) (.-t f) (.-op f) (.-m f)))
 
@@ -63,17 +59,10 @@
              (assoc [f k v] (assoc-flake f k v))
 
              clojure.lang.IMeta
-<<<<<<< HEAD
-             (meta [_] _meta)
-
-             clojure.lang.IObj
-             (withMeta [_ meta] (Flake. s p o dt t op m meta))
-=======
              (meta [_] -clj-meta)
 
              clojure.lang.IObj
              (withMeta [_ clj-meta] (Flake. s p o dt t op m clj-meta))
->>>>>>> 21f39f2c
 
              Object
              (hashCode [f] (hash (seq f)))
@@ -127,17 +116,10 @@
              (-assoc [this k v] (assoc-flake this k v))
 
              IMeta
-<<<<<<< HEAD
-             (-meta [this] _meta)
-
-             IWithMeta
-             (-with-meta [f meta] (Flake. (.-s f) (.-p f) (.-o f) (.-dt f) (.-t f) (.-op f) (.-m f) meta))
-=======
              (-meta [this] -clj-meta)
 
              IWithMeta
              (-with-meta [f clj-meta] (Flake. (.-s f) (.-p f) (.-o f) (.-dt f) (.-t f) (.-op f) (.-m f) clj-meta))
->>>>>>> 21f39f2c
 
              IPrintWithWriter
              (-pr-writer [^Flake f writer opts]
