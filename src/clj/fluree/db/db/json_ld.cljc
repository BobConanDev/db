--- conflicted
+++ resolved
@@ -696,10 +696,6 @@
   (-aliases [_]
     [alias])
 
-<<<<<<< HEAD
-
-=======
->>>>>>> 2732fcd1
   jld-transact/Transactable
   (-stage-txn [db fuel-tracker context identity annotation raw-txn parsed-txn]
     (stage db fuel-tracker context identity annotation raw-txn parsed-txn))
