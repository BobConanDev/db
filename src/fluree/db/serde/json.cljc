(ns fluree.db.serde.json
  (:require [fluree.db.serde.protocol :as serdeproto]
            [fluree.db.util.json :as json]
            [fluree.db.flake :as flake]
            [fluree.db.util.log :as log]))

<<<<<<< HEAD
(defn deserialize-transaction
  [txn]
  (update txn :flakes #(mapv flake/parts->Flake %)))
=======
#?(:clj (set! *warn-on-reflection* true))

>>>>>>> cf43b06a

(defn deserialize-block
  [block]
  (assoc block :flakes (mapv flake/parts->Flake (:flakes block))))

(defn- deserialize-child-node
  "Turns :first and :rhs into flakes"
  [child-node]
  (assoc child-node
         :first (some-> child-node :first flake/parts->Flake)
         :rhs   (some-> child-node :rhs flake/parts->Flake)))

(defn- deserialize-db-root
  [db-root]
  (let [{:keys [spot psot post opst tspo]} db-root]
    (assoc db-root
           :spot (deserialize-child-node spot)
           :psot (deserialize-child-node psot)
           :post (deserialize-child-node post)
           :opst (deserialize-child-node opst)
           :tspo (deserialize-child-node tspo))))


(defn- deserialize-branch-node
  [branch]
  (assoc branch :children (mapv deserialize-child-node (:children branch))
         :rhs (some-> (:rhs branch)
                       (flake/parts->Flake))))


(defn- deserialize-leaf-node
  [leaf]
  (assoc leaf :flakes (mapv flake/parts->Flake (:flakes leaf))))


(defrecord Serializer []
  serdeproto/StorageSerializer
  (-serialize-transaction [_ txn]
    (throw (ex-info "-serialize-transaction not supported for JSON." {})))
  (-deserialize-transaction [_ txn]
    (-> txn json/parse deserialize-transaction))
  (-serialize-block [_ block]
    (throw (ex-info "-serialize-block not supported for JSON." {})))
  (-deserialize-block [_ block]
    (-> (json/parse block)
        (deserialize-block)))
  (-serialize-db-root [_ db-root]
    ;; turn stats keys into proper strings
    (throw (ex-info "-serialize-db-root not supported for JSON." {})))
  (-deserialize-db-root [_ db-root]
    (-> (json/parse db-root)
        (deserialize-db-root)))
  (-serialize-branch [_ branch]
    (throw (ex-info "-serialize-branch not supported for JSON." {})))
  (-deserialize-branch [_ branch]
    (-> (json/parse branch)
        (deserialize-branch-node)))
  (-serialize-leaf [_ leaf]
    (throw (ex-info "-serialize-leaf not supported for JSON." {})))
  (-deserialize-leaf [_ leaf]
    (-> (json/parse leaf)
        (deserialize-leaf-node)))
  (-serialize-garbage [_ garbage]
    (throw (ex-info "-serialize-garbage not supported for JSON." {})))
  (-deserialize-garbage [_ garbage]
    (json/parse garbage))
  (-serialize-db-pointer [_ pointer]
    (throw (ex-info "-serialize-db-pointer not supported for JSON." {})))
  (-deserialize-db-pointer [_ pointer]
    (json/parse pointer)))


(defn json-serde
  "Returns a JSON serializer / deserializer"
  []
  (->Serializer))<|MERGE_RESOLUTION|>--- conflicted
+++ resolved
@@ -4,14 +4,11 @@
             [fluree.db.flake :as flake]
             [fluree.db.util.log :as log]))
 
-<<<<<<< HEAD
+#?(:clj (set! *warn-on-reflection* true))
+
 (defn deserialize-transaction
   [txn]
   (update txn :flakes #(mapv flake/parts->Flake %)))
-=======
-#?(:clj (set! *warn-on-reflection* true))
-
->>>>>>> cf43b06a
 
 (defn deserialize-block
   [block]
