--- conflicted
+++ resolved
@@ -10,17 +10,12 @@
             [fluree.db.index :as index]
             [clojure.core.async :as async]
             [clojure.string :as str]
-<<<<<<< HEAD
             [fluree.crypto :as crypto]
+            [fluree.db.indexer.default :as idx-default]
             #?@(:cljs [["fs" :as fs]
                        ["path" :as path]])
             #?(:clj [fluree.db.full-text :as full-text])
             #?(:clj [clojure.java.io :as io]))
-=======
-            #?(:clj [clojure.java.io :as io])
-            [fluree.db.indexer.default :as idx-default]
-            [fluree.crypto :as crypto])
->>>>>>> 5c073433
   #?(:clj
      (:import (java.io ByteArrayOutputStream FileNotFoundException File))))
 
