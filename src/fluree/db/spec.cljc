--- conflicted
+++ resolved
@@ -2,14 +2,9 @@
   (:require [fluree.db.util.json :as json]
             [alphabase.core :as alphabase]
             [fluree.db.util.core :as util :refer [try* catch*]]
-<<<<<<< HEAD
-            [fluree.db.util.log :as log]
-            [clojure.string :as str]))
-=======
             [clojure.string :as str]))
 
 #?(:clj (set! *warn-on-reflection* true))
->>>>>>> 14441d99
 
 (def ^:private EMAIL #"[a-z0-9!#$%&'*+/=?^_`{|}~-]+(?:\.[a-z0-9!#$%&'*+/=?^_`{|}~-]+)*@(?:[a-z0-9](?:[a-z0-9-]*[a-z0-9])?\.)+[a-z0-9](?:[a-z0-9-]*[a-z0-9])?")
 
@@ -41,7 +36,6 @@
 
 (defn type-check
   "(type-check type object) transforms a object to match the type. If it cannot be transformed, it throws an ex-info with a map from paths into the object to errors encountered at those paths."
-<<<<<<< HEAD
   [x p-type]
   (try*
     (if (nil? x)
@@ -152,182 +146,4 @@
         ;; else
         (type-check-error (str "Unknown type: " p-type "."))))
 
-    (catch* _ (type-check-error (str "Unexpected error attempting to conform to: " p-type " with value: " x ".")))))
-=======
-  ([object spec]
-   (let [errors    (atom {})
-         conformed (type-check object spec [] errors)
-         error-seq (reduce-kv (fn [e k v] (conj e (assoc v :path k))) [] @errors)]
-     (if (empty? error-seq)
-       conformed
-       (throw
-         (ex-info (str "Could not conform object: " (pr-str object) " to type " (pr-str spec))
-                  {:status 400
-                   :body   {:message (apply print-str "Validation error."
-                                            (mapv
-                                              #(str (:message %) " at " (mapv safe-name (:path %))
-                                                    ". Expected " (safe-name (:spec %))
-                                                    " but got \"" (:object %) "\".")
-                                              error-seq))
-                            :errors  error-seq}})))))
-  ([object spec path errors-atom]
-   (try*
-     (let [error (fn [& [message]] (throw (ex-info (or message "Invalid object") {})))
-           spec  (if (keyword? spec) (name spec) spec)]
-       (cond
-         (nil? spec)
-         (if (nil? object) object (error))
-
-         (string? spec)
-         (let [optional  (str/ends-with? spec "?")
-               base-spec (if optional
-                           (subs spec 0 (dec (count spec)))
-                           spec)]
-           (cond
-             (and optional (nil? object))
-             nil
-
-             (= base-spec "any")
-             object
-
-             (= base-spec "boolean")
-             (if (boolean? object) object (error))
-
-             (= base-spec "int")
-             (int object)
-
-             ;; longs can exceed what JavaScript/JSON supports, so we allow them to come over as a string.
-             (= base-spec "long")
-             (cond
-               (number? object)
-               (long object)
-
-               (string? object)
-               #?(:clj  (Long/parseLong object)
-                  :cljs (let [i (js/parseInt object)]
-                          (if (<= util/min-long i util/max-long)
-                            i
-                            (error (str "Long " object " is outside of javascript max integer size of 2^53 - 1.")))))
-
-               :else
-               (error))
-
-             ; Is this what we want?
-             (= base-spec "bigint")
-             #?(:clj  (bigint object)
-                :cljs (let [i (if (string? object)
-                                (js/parseInt object)
-                                object)]
-                        (if (<= util/min-long i util/max-long)
-                          i
-                          (error (str "Bigintegers are not supported in javascript. max integer size of 2^53 - 1, provided: " object)))))
-
-
-             (= base-spec "float")
-             (cond
-               (number? object)
-               (float object)
-
-               (string? object)
-               #?(:clj  (Float/parseFloat object)
-                  :cljs (js/parseFloat object))
-
-               :else
-               (error))
-
-             ;; Doubles can exceed what JavaScript/JSON supports, so we allow them to come over as a string.
-             (= base-spec "double")
-             (cond
-               (number? object)
-               (double object)
-
-               (string? object)
-               #?(:clj  (Double/parseDouble object)
-                  :cljs (js/parseFloat object))
-
-               :else
-               (error))
-
-             ; bigDec to string
-             (= base-spec "bigdec")
-             #?(:clj  (bigdec object)
-                :cljs (error (str "Javascript does not support big decimals. Provided: " object)))
-
-             (= base-spec "string")
-             (cond
-               (keyword? object) (subs (str object) 1)
-               :else (str object))
-
-             (= base-spec "bytes")
-             (cond
-               (string? object) (let [uc (.toLowerCase ^String object)]
-                                  (if (re-matches #"^[0-9a-f]+$" uc)
-                                    uc
-                                    (error "Bytes type must be in hex string form.")))
-               #?@(:clj  [(bytes? object) (alphabase/bytes->hex object)]
-                   :cljs [(sequential? (js->clj object)) (alphabase/bytes->hex object)])
-
-               :else (error))
-
-             (= base-spec "instant")
-             (try*
-               (util/date->millis object)
-               (catch* e
-                       (error)))
-
-             ; URI to string
-             (= base-spec "uri")
-             (str object)
-
-             (= base-spec "email")
-             (if (and (string? object) (re-find EMAIL object)) object (error))
-
-             (or (= base-spec "tag") (= base-spec "ref"))
-             (long object)
-
-             ;UUID to string
-             (= base-spec "uuid")
-             (cond
-               (string? object)
-               object
-
-               (uuid? object)
-               (str object)
-
-               :else
-               (error))
-
-             (= base-spec "json")
-             (try*
-               (if (string? object)                         ;;confirm parsable
-                 (do (json/parse object)
-                     object)
-                 ;; try to convert to json
-                 (json/stringify object))
-               (catch* _ (error)))
-
-             (= base-spec "geojson")
-             (try*
-               (let [parsed (if (string? object)
-                              (json/parse object)
-                              object)]
-                 (if (json/valid-geojson? parsed)
-                   (if (string? object)
-                     object
-                     (json/stringify object))
-                   (error)))
-               (catch* _ (error)))
-
-             :else
-             (error (str "Unknown base spec " base-spec))))
-
-         :else
-         (error (str "Unknown type " spec))))
-
-     (catch* e
-             (swap! errors-atom assoc path
-                    {:message #?(:clj (.getMessage e) :cljs (str e))
-                     :spec    spec
-                     :object  object})
-             object))))
->>>>>>> 14441d99
+    (catch* _ (type-check-error (str "Unexpected error attempting to conform to: " p-type " with value: " x ".")))))