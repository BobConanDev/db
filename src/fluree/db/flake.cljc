(ns fluree.db.flake
  (:refer-clojure :exclude [split-at sorted-set-by take last])
  (:require [clojure.data.avl :as avl]
            [fluree.db.constants :as const]
            [fluree.db.util.core :as util]
            #?(:clj [abracad.avro :as avro]))
  #?(:cljs (:require-macros [fluree.db.flake :refer [combine-cmp]])))

#?(:clj (set! *warn-on-reflection* true))

;; maximum number of collections. 19 bits - 524,287 - javascript 9 bits - 511
(def ^:const MAX-COLLECTION-ID #?(:clj  2r1111111111111111111
                                  :cljs 2r111111111))
;; maximum number of subject indexes within a given collection. 44 bits - 17,592,186,044,415
;; javascript, 44 bits - 1
(def ^:const MAX-COLL-SUBJECTS #?(:clj  2r11111111111111111111111111111111111111111111
                                  :cljs (- 2r11111111111111111111111111111111111111111111 1)))

(declare equiv-flake assoc-flake get-flake-val nth-flake)

(def inc-t
  "Increments a transaction value"
  dec)

(def dec-t
  "Decrements a transaction value"
  inc)

(defn lshift
  [n bits]
  #?(:clj  (bit-shift-left n bits)
     :cljs (* n (js/Math.pow 2 bits))))


(defn ->sid
  "Converts a collection id and a number (n) into a subject-id."
  [cid n]
  (+ (lshift cid 44) n))


(defn ->sid-checked
  "Like ->sid, but checks that cid and n are within allowable range."
  [cid n]
  (assert (< 0 cid MAX-COLLECTION-ID) (str "Collection id is out of allowable range of 0 - " MAX-COLLECTION-ID))
  (assert (< 0 n MAX-COLL-SUBJECTS) (str "Subject number is out of allowable range of 0 - " MAX-COLL-SUBJECTS))
  (->sid cid n))


(defn min-subject-id
  "For a given collection id, returns the min subject id that is allowed."
  [cid]
  (->sid cid 0))


(defn max-subject-id
  "For a given collection id, returns the max subject id that is allowed."
  [cid]
  (->sid cid MAX-COLL-SUBJECTS))


(def ^:const MIN-PREDICATE-ID (min-subject-id const/$_predicate))
(def ^:const MAX-PREDICATE-ID (max-subject-id const/$_predicate))


(defn sid->cid
  "Will return a collection id from a subject-id."
  [sid]
  #?(:clj  (bit-shift-right sid 44)
     :cljs (js/Math.floor (lshift sid -44))))


(defn sid->i
  "Returns the subject index from a subject-id."
  [sid]
  (- sid (lshift (sid->cid sid) 44)))


(deftype Flake [s p o t op m]
  #?@(:clj  [avro/AvroSerializable
             (schema-name [_] "fluree.Flake")
             (field-get [f field] (get f field))
             (field-list [_] #{:s :p :o :t :op :m})

             clojure.lang.Seqable
             (seq [f] (list (.-s f) (.-p f) (.-o f) (.-t f) (.-op f) (.-m f)))

             clojure.lang.Indexed
             (nth [f i] (nth-flake f i nil))
             (nth [f i not-found] (nth-flake f i not-found))

             clojure.lang.ILookup
             (valAt [f k] (get-flake-val f k nil))
             (valAt [f k not-found] (get-flake-val f k not-found))

             clojure.lang.IPersistentCollection
             (equiv [f o] (and (instance? Flake o) (equiv-flake f o)))
             (empty [f] (throw (UnsupportedOperationException. "empty is not supported on Flake")))
             (count [f] 6)
             (cons [f [k v]] (assoc-flake f k v))

             clojure.lang.IPersistentMap
             (assocEx [f k v] (UnsupportedOperationException. "assocEx is not supported on Flake"))
             (without [f k] (UnsupportedOperationException. "without is not supported on Flake"))

             clojure.lang.Associative
             (entryAt [f k] (some->> (get f k nil) (clojure.lang.MapEntry k)))
             (containsKey [_ k] (boolean (#{:s :p :o :t :op :m} k)))
             (assoc [f k v] (assoc-flake f k v))

             Object
             (hashCode [f] (hash (seq f)))

             clojure.lang.IHashEq
             (hasheq [f] (hash (seq f)))

             java.lang.Iterable
             (iterator [this]
               (let [xs (clojure.lang.Box. (seq this))]
                 (reify java.util.Iterator
                   (next [this]
                     (locking xs
                       (if-let [v (.-val xs)]
                         (let [x (first v)]
                           (set! (.-val xs) (next v))
                           x)
                         (throw
                           (java.util.NoSuchElementException.
                             "no more elements in VecSeq iterator")))))
                   (hasNext [this]
                     (locking xs
                       (not (nil? (.-val xs)))))
                   (remove [this]
                     (throw (UnsupportedOperationException. "remove is not supported on Flake"))))))

             java.util.Collection
             (contains [this o] (boolean (some #(= % o) this)))
             (containsAll [this c] (every? #(.contains this %) c))
             (isEmpty [_] false)
             (toArray [this] (into-array Object this))]

      :cljs [ILookup
             (-lookup [this k] (get-flake-val this k nil))
             (-lookup [this k not-found] (get-flake-val this k not-found))

             IIndexed
             (-nth [this i] (nth-flake this i nil))
             (-nth [this i not-found] (nth-flake this i not-found))

             ISeqable
             (-seq [this] (list (.-s this) (.-p this) (.-o this) (.-t this) (.-op this) (.-m this)))

             IHash
             (-hash [this] (hash (seq this)))

             IEquiv
             (-equiv [this o] (and (instance? Flake o) (equiv-flake this o)))

             IAssociative
             (-assoc [this k v] (assoc-flake this k v))

             IPrintWithWriter
             (-pr-writer [^Flake f writer opts]
                         (pr-sequential-writer writer pr-writer
                                               "#Flake [" " " "]"
                                               opts [(.-s f) (.-p f) (.-o f) (.-t f) (.-op f) (.-m f)]))]))


#?(:clj (defmethod print-method Flake [^Flake f, ^java.io.Writer w]
          (.write w (str "#Flake "))
          (binding [*out* w]
            (pr [(.-s f) (.-p f) (.-o f) (.-t f) (.-op f) (.-m f)]))))

(defn s
  [^Flake f]
  (.-s f))

(defn p
  [^Flake f]
  (.-p f))

(defn o
  [^Flake f]
  (.-o f))

(defn t
  [^Flake f]
  (.-t f))

(defn op
  [^Flake f]
  (.-op f))

(defn m
  [^Flake f]
  (.-m f))

(defn- equiv-flake
  [f o]
  (and (= (s f) (s o))
       (= (p f) (p o))
       (= (o f) (o o))))

(defn parts->Flake
  "Used primarily to generate flakes for comparator. If you wish to
  generate a flake for other purposes, be sure to supply all components."
  ([[s p o t op m]]
   (->Flake s p o t op m))
  ([[s p o t op m] default-tx]
   (->Flake s p o (or t default-tx) op m))
  ([[s p o t op m] default-tx default-op]
   (->Flake s p o (or t default-tx) (or op default-op) m)))


(defn Flake->parts
  [flake]
  [(s flake) (p flake) (o flake) (t flake) (op flake) (m flake)])

(def maximum
  "The largest flake possible"
  (->Flake util/max-long 0 util/max-long 0 true nil))

(defn- assoc-flake
  "Assoc for Flakes"
  [flake k v]
  (let [[s p o t op m] (Flake->parts flake)]
    (case k
      :s (->Flake v p o t op m)
      :p (->Flake s v o t op m)
      :o (->Flake s p v t op m)
      :t (->Flake s p o v op m)
      :op (->Flake s p o t v m)
      :m (->Flake s p o t op v)
      #?(:clj  (throw (IllegalArgumentException. (str "Flake does not contain key: " k)))
         :cljs (throw (js/Error. (str "Flake does not contain key: " k)))))))


(defn- get-flake-val
  [flake k not-found]
  (case k
    :s (s flake) "s" (s flake)
    :p (p flake) "p" (p flake)
    :o (o flake) "o" (o flake)
    :t (t flake) "t" (t flake)
    :op (op flake) "op" (op flake)
    :m (m flake) "m" (m flake)
    not-found))


(defn- nth-flake
  "Gets position i in flake."
<<<<<<< HEAD
  [flake i not-found]
  (case i 0 (s flake)
          1 (p flake)
          2 (o flake)
          3 (t flake)
          4 (op flake)
          5 (m flake)
          (or not-found
              #?(:clj  (throw (IndexOutOfBoundsException.))
                 :cljs (throw (js/Error. (str "Index " i " out of bounds for flake: " flake)))))))
=======
  [^Flake flake i not-found]
  (let [ii (int i)]
    (case ii 0 (.-s flake)
             1 (.-p flake)
             2 (.-o flake)
             3 (.-t flake)
             4 (.-op flake)
             5 (.-m flake)
             (or not-found
                 #?(:clj  (throw (IndexOutOfBoundsException.))
                    :cljs (throw (js/Error. (str "Index " i " out of bounds for flake: " flake))))))))
>>>>>>> 3cb1fcee


#?(:clj
   (defmacro combine-cmp [& comps]
     (loop [comps (reverse comps)
            res   (num 0)]
       (if (not-empty comps)
         (recur
           (next comps)
           `(let [c# ~(first comps)]
              (if (== 0 c#)
                ~res
                c#)))
         res))))


(defn cmp-val [o1 o2]
  (if (and (some? o1) (some? o2))
    (compare o1 o2)
    0))

(defn cc-cmp-class [x]
  (if (string? x)
    "string"
    "number"))

(defn cmp-val-xtype
  "Use this instead of `cmp-val` if possibly doing cross-type value comparison"
  [o1 o2]
  (if (and (some? o1) (some? o2))
    (let [o1-str   (cc-cmp-class o1)
          o2-str   (cc-cmp-class o2)
          type-cmp (compare o1-str o2-str)]
      (if (= 0 type-cmp)
        (compare o1 o2)
        type-cmp))
    0))


(defn cmp-bool [b1 b2]
  (if (and (boolean? b1) (boolean? b2))
    #?(:clj (Boolean/compare b1 b2) :cljs (compare b1 b2))
    0))

(defn cmp-meta
  "Meta will always be a map or nil, but can be searched using an integer to
  perform effective range scans if needed. i.e. (Integer/MIN_VALUE)
  to (Integer/MAX_VALUE) will always include all meta values."
  [m1 m2]
  (let [m1h (if (int? m1) m1 (hash m1))
        m2h (if (int? m2) m2 (hash m2))]
    #?(:clj (Integer/compare m1h m2h) :cljs (- m1h m2h))))


(defn cmp-long [l1 l2]
  (if (and l1 l2)
    #?(:clj (Long/compare l1 l2) :cljs (- l1 l2))
    0))

(defn cmp-subj
  "Comparator for subject values. The supplied values are reversed before the
  comparison to account for the decreasing sort order of subjects"
  [s1 s2]
  (cmp-long s2 s1))

(defn cmp-pred [p1 p2]
  (cmp-long p1 p2))

(defn cmp-tx
  "Comparator for transaction values. The supplied values are reversed before the
  comparison to account for the decreasing sort order of transactions"
  [t1 t2]
  (cmp-long t2 t1))

(defn cmp-obj
  [o1 o2]
  (cmp-val-xtype o1 o2))

(defn cmp-op
  [op1 op2]
  (cmp-bool op1 op2))

(defn cmp-flakes-spot [f1 f2]
  (combine-cmp
    (cmp-subj (s f1) (s f2))
    (cmp-pred (p f1) (p f2))
    (cmp-obj (o f1) (o f2))
    (cmp-meta (m f1) (m f2))))


(defn cmp-flakes-psot [f1 f2]
  (combine-cmp
    (cmp-pred (p f1) (p f2))
    (cmp-subj (s f1) (s f2))
    (cmp-obj (o f1) (o f2))
    (cmp-meta (m f1) (m f2))))


(defn cmp-flakes-post [f1 f2]
  (combine-cmp
    (cmp-pred (p f1) (p f2))
    (cmp-obj (o f1) (o f2))
    (cmp-subj (s f1) (s f2))
    (cmp-meta (m f1) (m f2))))

(defn cmp-flakes-opst
  "note that opst sorts values as subjects"
  [f1 f2]
  (combine-cmp
    (cmp-subj (o f1) (o f2))
    (cmp-pred (p f1) (p f2))
    (cmp-subj (s f1) (s f2))
    (cmp-meta (m f1) (m f2))))

;; When we look up an item in history, we can quickly find the relevant items,
;; then apply changes in reverse. The alternative would be to reverse an entire
;; node, which might work better for generic caching purposes.

(defn cmp-flakes-spot-novelty [f1 f2]
  (combine-cmp
    (cmp-subj (s f1) (s f2))
    (cmp-pred (p f1) (p f2))
    (cmp-obj (o f1) (o f2))
    (cmp-tx (t f1) (t f2))
    (cmp-bool (op f1) (op f2))
    (cmp-meta (m f1) (m f2))))

(defn cmp-flakes-psot-novelty [f1 f2]
  (combine-cmp
    (cmp-pred (p f1) (p f2))
    (cmp-subj (s f2) (s f1))
    (cmp-obj (o f1) (o f2))
    (cmp-tx (t f1) (t f2))
    (cmp-bool (op f1) (op f2))
    (cmp-meta (m f1) (m f2))))


(defn cmp-flakes-post-novelty [f1 f2]
  (combine-cmp
    (cmp-pred (p f1) (p f2))
    (cmp-obj (o f1) (o f2))
    (cmp-subj (s f1) (s f2))
    (cmp-tx (t f1) (t f2))
    (cmp-bool (op f1) (op f2))
    (cmp-meta (m f1) (m f2))))


(defn cmp-flakes-opst-novelty [f1 f2]
  (combine-cmp
    (cmp-subj (o f1) (o f2))
    (cmp-pred (p f1) (p f2))
    (cmp-subj (s f1) (s f2))
    (cmp-tx (t f1) (t f2))
    (cmp-bool (op f1) (op f2))
    (cmp-meta (m f1) (m f2))))


(defn cmp-flakes-block
  "Comparison for flakes in blocks. Like cmp-flakes-spot-novelty, but with 't'
  moved up front."
  [f1 f2]
  (combine-cmp
   (cmp-tx (t f1) (t f2))
   (cmp-subj (s f1) (s f2))
   (cmp-pred (p f1) (p f2))
   (cmp-obj (o f1) (o f2))
   (cmp-bool (op f1) (op f2))
   (cmp-meta (m f1) (m f2))))


(defn cmp-flakes-history
  "Note this is not suitable for a set, only a vector/list."
  [f1 f2]
  (combine-cmp
    (cmp-long (t f1) (t f2))
    #?(:clj  (Boolean/compare (op f2) (op f1))
       :cljs (compare (op f2) (op f1)))))


(defn cmp-history-quick-reverse-sort
  "Sorts by transaction time in ascending order (newest first), then by
  the boolean operation descending so assertions (true) come before retractions (false)
  so that we can 're-play' the log in reverse order to come up with historical states.
  Suitable only for sorting a vector, not a sorted set."
  [f1 f2]
  (combine-cmp
    (cmp-long (t f1) (t f2))
    #?(:clj  (Boolean/compare (op f2) (op f1))
       :cljs (compare (op f2) (op f1)))))


(defn new-flake
  [& parts]
  (let [[s p o t op m] parts]
    (->Flake s p o t op m)))


(defn flip-flake
  "Takes a flake and returns one with the provided block and op flipped from true/false.
  Don't over-ride no-history, even if no-history for this predicate has changed. New inserts
  will have the no-history flag, but we need the old inserts to be properly retracted in the txlog."
  ([flake]
   (->Flake (s flake) (p flake) (o flake) (t flake) (not (op flake)) (m flake)))
  ([flake tx]
   (->Flake (s flake) (p flake) (o flake) tx (not (op flake)) (m flake))))

(defn change-t
  "Takes a flake and returns one with the provided block and op flipped from true/false.
  Don't over-ride no-history, even if no-history for this predicate has changed. New inserts
  will have the no-history flag, but we need the old inserts to be properly retracted in the txlog."
  ([flake t]
   (->Flake (s flake) (p flake) (o flake) t (op flake) (m flake))))



(defn slice
  "From and to are Flakes"
  [ss from to]
  (cond
    (and from to) (avl/subrange ss >= from <= to)
    (nil? from) (avl/subrange ss <= to)
    (nil? to) (avl/subrange ss >= from)
    :else (throw (ex-info "Unexpected error performing slice, both from and to conditions are nil. Please report."
                          {:status 500
                           :error  :db/unexpected-error}))))

(defn lookup
  [ss start-flake end-flake]
  (avl/subrange ss >= start-flake <= end-flake))

(defn subrange
  [ss start-test start-flake end-test end-flake]
  (avl/subrange ss start-test start-flake end-test end-flake))


(defn split-at
  [n ss]
  (avl/split-at n ss))


(defn split-by-flake
  "Splits a sorted set at a given flake. If there is an exact match for flake,
  puts it in the left-side. Primarily for use with last-flake."
  [f ss]
  (let [[l e r] (avl/split-key f ss)]
    [(if e (conj l e) l) r]))


(defn sorted-set-by
  [comparator & flakes]
  (apply avl/sorted-set-by comparator flakes))

(defn transient-reduce
  [reducer ss coll]
  (->> coll
       (reduce reducer (transient ss))
       persistent!))

(defn conj-all
  "Adds all flakes in the `to-add` collection from the AVL-backed sorted flake set
  `sorted-set`. This function uses transients for intermediate set values for
  better performance because of the slower batched update performance of
  AVL-backed sorted sets."
  [ss to-add]
  (transient-reduce conj! ss to-add))

(defn disj-all
  "Removes all flakes in the `to-remove` collection from the AVL-backed sorted
  flake set `sorted-set`. This function uses transients for intermediate set
  values for better performance because of the slower batched update performance
  of AVL-backed sorted sets."
  [ss to-remove]
  (transient-reduce disj! ss to-remove))

(defn last
  "Returns the last item in `ss` in constant time as long as `ss` is a sorted
  set."
  [ss]
  (->> ss rseq first))

(defn size-flake
  "Base size of a flake is 38 bytes... then add size for 'o' and 'm'.
  Flakes have the following:
    - s - 8 bytes
    - p - 8 bytes
    - o - ??
    - t - 8 bytes
    - add? - 1 byte
    - m - 1 byte + ??
    - header - 12 bytes - object header...

  Objects will be rounded up to nearest 8 bytes... we don't do this here as
  it should be 'close enough'
  reference: https://www.javamex.com/tutorials/memory/string_memory_usage.shtml"
  [^Flake f]
  (let [o (o f)]
    (+ 37 #?(:clj  (condp = (type o)
                     String (+ 38 (* 2 (count o)))
                     Long 8
                     Double 8
                     Integer 4
                     Float 4
                     Boolean 1
                     ;; else
                     (count (pr-str o)))
             :cljs (count (pr-str o)))
       (if (nil? (m f))
         1
         (* 2 (count (pr-str (m f))))))))


(defn size-bytes
  "Returns approx number of bytes in a collection of flakes."
  [flakes]
  (reduce #(+ %1 (size-flake %2)) 0 flakes))


(defn size-kb
  "Like size-bytes, but kb.
  Rounds down for simplicity, as bytes is just an estimate anyhow."
  [flakes]
  (-> (size-bytes flakes)
      (/ 1000)
      (double)
      (Math/round)))


(defn take
  "Takes n flakes from a sorted flake set, retaining the set itself."
  [n flake-set]
  (if (>= n (count flake-set))
    flake-set
    (let [k (nth flake-set n)]
      (first (avl/split-key k flake-set)))))<|MERGE_RESOLUTION|>--- conflicted
+++ resolved
@@ -248,31 +248,17 @@
 
 (defn- nth-flake
   "Gets position i in flake."
-<<<<<<< HEAD
   [flake i not-found]
-  (case i 0 (s flake)
-          1 (p flake)
-          2 (o flake)
-          3 (t flake)
-          4 (op flake)
-          5 (m flake)
-          (or not-found
-              #?(:clj  (throw (IndexOutOfBoundsException.))
-                 :cljs (throw (js/Error. (str "Index " i " out of bounds for flake: " flake)))))))
-=======
-  [^Flake flake i not-found]
   (let [ii (int i)]
-    (case ii 0 (.-s flake)
-             1 (.-p flake)
-             2 (.-o flake)
-             3 (.-t flake)
-             4 (.-op flake)
-             5 (.-m flake)
+    (case ii 0 (s flake)
+             1 (p flake)
+             2 (o flake)
+             3 (t flake)
+             4 (op flake)
+             5 (m flake)
              (or not-found
                  #?(:clj  (throw (IndexOutOfBoundsException.))
-                    :cljs (throw (js/Error. (str "Index " i " out of bounds for flake: " flake))))))))
->>>>>>> 3cb1fcee
-
+                    :cljs (throw (js/Error. (str "Index " ii " out of bounds for flake: " flake))))))))
 
 #?(:clj
    (defmacro combine-cmp [& comps]
