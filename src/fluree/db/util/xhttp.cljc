--- conflicted
+++ resolved
@@ -142,43 +142,6 @@
                 output-format   :text
                 keywordize-keys true}} opts
         response-chan (async/chan)
-<<<<<<< HEAD
-        headers (cond-> {}
-                        headers (merge headers)
-                        token (assoc "Authorization" (str "Bearer " token)))]
-    #?(:clj  (d/catch
-               (d/chain
-                 (http/get url (util/without-nils
-                                 {:headers         headers
-                                  :timeout request-timeout
-                                  :body            body})
-                           throw-if-timeout)
-                 (fn [response]
-                   (async/put! response-chan
-                               (case output-format
-                                 :text (-> response :body bs/to-string)
-                                 :json (-> response :body bs/to-string (json/parse keywordize-keys))
-                                 :wikidata (if (= 200 (:status response))
-                                             (-> response :body bs/to-string (json/parse keywordize-keys))
-                                             (async/put! response-chan (ex-info (str "Error submitting query: ") {:status (:status response) :error :db/invalid-query})))
-                                 ;; else
-                                 (-> response :body bs/to-byte-array)))
-                   (async/put! response-chan (-> response :body bs/to-string))))
-               (fn [e]
-                 (if (= :wikidata output-format)
-                   (let [err-body (-> (ex-data e) :body)
-                         res' (cond
-                                (= (type err-body) java.io.ByteArrayInputStream)
-                                (slurp err-body)
-
-                                :else
-                                err-body)
-                         error {:status  (or (:status e) 400)
-                                :message (str res')
-                                :error   :db/invalid-query}]
-                     (async/put! response-chan error))
-                   (async/put! response-chan (format-error-response url e)))))
-=======
         headers       (cond-> {}
                               headers (merge headers)
                               token (assoc "Authorization" (str "Bearer " token)))]
@@ -213,7 +176,6 @@
                                            (:json :wikidata) (-> body bs/to-string json/parse)
                                            ;; else
                                            (bs/to-byte-array body)))))))
->>>>>>> 5c94a8c7
        :cljs (-> axios
                  (.request (clj->js {:url     url
                                      :method  "get"
