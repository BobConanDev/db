--- conflicted
+++ resolved
@@ -256,7 +256,6 @@
       (recur (str "0" s))
       s)))
 
-
 (defn conjv
   "Like conj, but if collection is nil creates a new vector instead of list.
   Not built to handle variable arity values"
@@ -265,14 +264,12 @@
     (vector x)
     (conj coll x)))
 
-<<<<<<< HEAD
 (defn sequential
   "Returns input wrapped in a vector if not already sequential."
   [x]
   (if (sequential? x)
     x
     [x]))
-=======
 
 (defmacro condps
   "Takes an expression and a set of clauses.
@@ -305,5 +302,4 @@
                          ~b
                          ~(emit expr more))))))]
     `(let [~gexpr ~expr]
-       ~(emit gexpr clauses))))
->>>>>>> 0e26925b
+       ~(emit gexpr clauses))))