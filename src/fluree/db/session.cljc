(ns fluree.db.session
  (:require [fluree.db.graphdb :as graphdb]
            [fluree.db.util.core :as util :refer [try* catch*]]
            #?(:clj  [clojure.core.async :as async :refer [<! chan go go-loop]]
               :cljs [cljs.core.async :as async :refer [<! chan] :refer-macros [go go-loop]])
            [#?(:cljs cljs.cache :clj clojure.core.cache) :as cache]
            [clojure.string :as str]
            [fluree.db.dbproto :as dbproto]
            [fluree.db.storage.core :as storage]
            [fluree.db.util.log :as log]
            [fluree.db.operations :as ops]
            [fluree.db.flake :as flake #?@(:cljs [:refer [Flake]])]
            [fluree.db.constants :as const]
            [fluree.db.util.async :refer [<? go-try]]
            [fluree.db.query.schema :as schema]
            [fluree.db.conn-events :as conn-events])
  #?(:clj (:import (fluree.db.flake Flake))))

#?(:clj (set! *warn-on-reflection* true))

(declare db session)

(defrecord DbSession [conn network ledger-id db-name db-cache update-chan
                      transact-chan state schema-cache blank-db close id])


;;; ----------------------------------------
;;;
;;; Session cache operations
;;;
;;; ----------------------------------------

(defn- cache-factory
  []
  {})

(def ^:private session-cache (atom (cache-factory)))

(defn- cache!
  "Only replaces cache if an existing conn is not already present.
  Returns the cached connection."
  [session]
  (let [{:keys [network ledger-id]} session
        cache-key [network ledger-id]]
    (swap! session-cache (fn [c]
                           (if (get c cache-key)
                             c
                             (assoc c cache-key session))))
    (get @session-cache cache-key)))

(defn- from-cache
  "Retrieves session from cache."
  [network ledger-id]
  (get @session-cache [network ledger-id]))

(defn remove-cache!
  "Removes a specific session from cache."
  [network ledger-id]
  (swap! session-cache dissoc [network ledger-id]))

(defn reset-cache!
  "Clears entire session cache. Should not be used under normal circumstances as sessions will not be properly closed."
  []
  (reset! session-cache (cache-factory)))

(defn ready?
  [db-info]
  (= :ready
     (-> db-info :status keyword)))

(defn load-ledger-info
  [conn network ledger-id]
  (go-try
   (let [ledger-info (<? (ops/ledger-info-async conn [network ledger-id]))]
     (if (empty? ledger-info)
       (throw (ex-info (str "Ledger " network "/" ledger-id
                            " is not found on this ledger group.")
                       {:status 400
                        :error  :db/unavailable}))
       (if-not (ready? ledger-info)
         (throw (ex-info (str "Ledger " network "/" ledger-id
                              " is not currently available. Status is: "
                              (:status ledger-info) ".")
                         {:status 400
                          :error  :db/unavailable}))
         ledger-info)))))

(defn load-current-db
  [conn {:keys [network ledger-id] :as blank-db}]
  (go-try
   (let [{:keys [index], latest-block :block, :as ledger-info}
         (<? (load-ledger-info conn network ledger-id))]
     (when-let [indexed-db (<? (storage/reify-db conn network ledger-id blank-db index))]
       (loop [db         indexed-db
              next-block (-> indexed-db :block inc)]
         (if (> next-block latest-block)
           (let [schema   (<? (schema/schema-map db))
                 settings (<? (schema/setting-map db))]
             (swap! (:schema-cache db) empty)
             (assoc db :schema schema, :settings settings))
           (if-let [{:keys [flakes block t]}
                    (<? (storage/read-block conn network ledger-id next-block))]
             (recur (<? (dbproto/-with db block flakes))
                    (inc next-block))
             (throw (ex-info (str "Error reading block " next-block " for ledger: "
                                  network "/" ledger-id ".")
                             {:status 500, :error :db/unexpected-error})))))))))

(defn reload-and-respond
  [conn {:keys [network ledger-id] :as blank-db} resp-ch]
  (go
    (try*
     (let [latest-db (<? (load-current-db conn blank-db))]
       (async/put! resp-ch latest-db)
       latest-db)
     (catch* e
             (log/error e
                        "Error loading latest database for ledger" network ledger-id
                        "in session")
             (async/put! resp-ch e)
             nil))))

(defn new-db-cache
  [conn network ledger-id cur-db]
  (let [cur-ch (chan)
        cas-ch (chan)
        clr-ch (chan)
        rel-ch (chan)]
    (go-loop [db cur-db]
      (async/alt!
        :priority true

        cas-ch    ([msg]
                   (when-let [{:keys [old-db new-db resp-ch]} msg]
                     (if (= db old-db)
                       (do (async/put! resp-ch true)
                           (recur new-db))
                       (do (async/put! resp-ch false)
                           (recur db)))))

        clr-ch    ([msg]
                   (when msg
                     (recur nil)))

        rel-ch    ([msg]
                   (when-let [{:keys [blank-db resp-ch]} msg]
                     (recur (<! (reload-and-respond conn blank-db resp-ch)))))

        cur-ch    ([msg]
                   (when-let [{:keys [blank-db resp-ch]} msg]
                     (if-not (nil? db)
                       (do (async/put! resp-ch db)
                           (recur db))
                       (recur (<! (reload-and-respond conn blank-db resp-ch))))))))

    {:current cur-ch, :cas cas-ch, :clear clr-ch, :reload rel-ch}))

(defn stop-db-cache!
  [db-cache]
  (reduce-kv (fn [m k v]
               (assoc m k (async/close! v)))
             {} db-cache))


(defn cas-db!
  "Perform a compare and set operation to update the db stored in the session
  argument's db cache. Update the cache to `new-db`, but only if the previously
  stored db is the same as the `old-db` .

  Returns a channel that will contain a boolean indicating whether the cache was
  updated."
  [{{:keys [cas]} :db-cache, :keys [state]} old-db new-db]
  (-> state
      (swap! (fn [{:db/keys [current] :as s}]
               (if (= current old-db)
                 (assoc s :db/current new-db)
                 s)))
      :db/current
      (= new-db)))


(defn clear-db!
  "Clears db from cache, forcing a new full load next time db is requested."
  [{{:keys [clear]} :db-cache, :keys [state]}]
  (swap! state assoc :db/current nil))


(defn reload-db!
  "Clears any cached databases and forces an immediate reload. Returns a channel
  that will contain the newly loaded database"
  [{:keys [conn blank-db state], {:keys [reload]} :db-cache}]
  (go-try
   (let [latest-db (<? (load-current-db conn blank-db))]
     (swap! state assoc :db/current latest-db)
     latest-db)))


(defn current-db
  "Gets the current database from the session's database cache. If no database is
  cached then the current database is loaded form storage and cached. Returns a
  channel that will contain the current database"
  ([{:keys [conn state], {:keys [current]} :db-cache, :as session} blank-db]
   (swap! state (fn [s]
                  (-> s
                      (assoc :req/last (util/current-time-millis))
                      (update :req/count inc))))
   (go-try
    (if-let [current (:db/current @state)]
      current
      (let [latest-db (<? (load-current-db conn blank-db))]
        (-> state
            (swap! (fn [s]
                     (if-not (:db/current s)
                       (assoc s :db/current latest-db)
                       s)))
            :db/current)))))
  ([{:keys [blank-db] :as session}]
   (current-db session blank-db)))

(defn indexing-promise-ch
  "Returns block currently being indexed (truthy), or nil (falsey) if not currently indexing."
  [session]
  (:db/indexing @(:state session)))


(defn indexed
  "Returns block of last indexed block, but only for indexing done by this server."
  [session]
  (:db/indexed @(:state session)))


(defn acquire-indexing-lock!
  "Attempts to acquire indexing lock. Returns two-tuple of [lock? promise-chan]
  where lock? indicates if the lock was successful, and promise-chan is whatever
  promise-chan is registered for indexing."
  [session pc]
  (let [swap-res (swap! (:state session)
                        (fn [s]
                          (if (nil? (:db/indexing s))
                            (assoc s :db/indexing pc)
                            s)))
        res-pc   (:db/indexing swap-res)
        lock?    (= pc res-pc)]
    ;; return two-tuple of if lock was acquired and whatever promise channel is registered.
    [lock? res-pc]))


(defn release-indexing-lock!
  "Releases indexing lock, and updates the last indexed value on the connection with provided block number."
  [session block]
  (swap! (:state session)
         (fn [s]
           (assoc s :db/indexing nil :db/indexed block))))


(def alias->id-cache (atom #?(:clj  (cache/fifo-cache-factory {:threshold 100})
                              :cljs (cache/lru-cache-factory {:threshold 100}))))

(defn ledger-alias->id
  "Returns ledger id from alias."
  [network alias]
  (or (get-in @alias->id-cache [network alias])
      (let [
            ;; TODO - temporarily turned off alias
            ledger-id alias]
        (swap! alias->id-cache assoc-in [network alias] ledger-id)
        ledger-id)))


(defn resolve-ledger
  "Resolves a ledger identity in the form of 'network/alias' and returns a
  two-tuple of [network ledger-id].

  An alias lookup is always performed first, and if an alias doesn't exist it is assumed
  the provided name is a ledger-id.

  If you are providing a ledger-id, and wish to skip an alias lookup, a prefix of '$'
  can be used for the name portion of the ledger.

  i.e.
  - testnet/testledger - Look for ledger with an alias testledger on network testnet.
  - testnet/$testledger - look for a ledger with id testledger on network testnet (skip alias lookup).
  - [testnet testledger] - already in form of [network ledger-id]"
  [conn ledger]
  (if (sequential? ledger)
    ledger
    (let [ledger      (keyword ledger)
          network     (namespace ledger)
          maybe-alias (name ledger)

          _           (when-not (and network maybe-alias)
                        (throw (ex-info (str "Invalid ledger identity: " (pr-str ledger))
                                        {:status 400 :error :db/invalid-db})))]
      (if (str/starts-with? maybe-alias "$")
        [network (subs maybe-alias 1)]
        [network (ledger-alias->id network maybe-alias) maybe-alias]))))


;; note all process-ledger-update operations must return a go-channel
(defmulti process-ledger-update (fn [_ event-type _] event-type))

(defmethod process-ledger-update :local-ledger-update
  [_ _ _]
  ;; no-op, local event to trigger any connection listeners (i.e. syncTo or other user (fdb/listen ...) fns)
  ;; see :block update/event type below where this event gets originated from
  (go
    ::no-op))

(defmethod process-ledger-update :block
  [session event-type {:keys [block t flakes] :as data}]
  (go-try
   (let [current-db    (<? (current-db session))
         current-block (:block current-db)]
     (cond
       ;; no-op
       ;; TODO - we can avoid logging here if we are the transactor
       (<= block current-block)
       (log/info (str (:network session) "/" (:ledger-id session)
                      ": Received block: " block
                      ", but DB is already more current at block: " current-block
                      ". No-op."))

       ;; next block is correct, update cached db
       (= block (+ 1 current-block))
       (do
         (log/trace (str (:network session) "/$" (:ledger-id session)
                         ": Received block " block
                         ", DB at that block, update cached db with flakes."))
         (let [new-db  (<? (->> flakes
                                (map (fn [f]
                                       (if (instance? Flake f)
                                         f
                                         (flake/parts->Flake f))))
                                (dbproto/-with current-db block)))]
           ;; update-local-db, returns true if successful
           (when (cas-db! session current-db new-db)
             ;; place a local notification of updated db on *connection* sub-chan, which is what
             ;; receives all events from ledger server - this allows any (fdb/listen...) listeners to listen
             ;; for a :local-ledger-update event. :block events from ledger server will trigger listeners
             ;; but if they rely on the block having updated the local ledger first they will instead want
             ;; to filter for :local-ledger-update event instead of :block events (i.e. syncTo requires this)
             (conn-events/process-event (:conn session) :local-ledger-update [(:network session) (:ledger-id session)] data))))

       ;; missing blocks, reload entire db
       :else
       (do
         (log/info (str "Missing block(s): " (:network session) "/" (:ledger-id session) ". Received block " block
                        ", but latest local block is: " current-block ". Forcing a db reload."))
         (reload-db! session))))))


(defmethod process-ledger-update :new-index
  [session header block]
  (go
    ;; reindex, reload at next request
    (clear-db! session)
    (log/debug (str "Ledger " (:network session) "/" (:ledger-id session) " re-indexed as of block: " block "."))
    true))


(defn closed?
  [session]
  (:closed? @(:state session)))


(defn close
  "Properly shuts down a session.
  Returns true if shut down, false if it was already shut down.

  Calling with a session will shut down session, calling with
  two arity network + ledger-id will see if a session is in cache and
  then perform the shutdown on the cached session, else will return
  false."
  ([{:keys [conn db-cache update-chan transact-chan state network
            ledger-id id] :as session}]
   (if (closed? session)
     (do
       (remove-cache! network ledger-id)
       false)
     (do
       (swap! state assoc :closed? true)
       ((:remove-listener conn) network ledger-id id)
       (stop-db-cache! db-cache)
       (async/close! update-chan)
       (when transact-chan
         (async/close! transact-chan))
       (remove-cache! network ledger-id)
       (when (fn? (:close session))
         ((:close session)))
       true)))
  ([network ledger-id]
   (if-let [session (from-cache network ledger-id)]
     (close session)
     false)))


(defn- process-ledger-updates
  "Creates loop that takes new blocks / index commands and processes them in order
  ensuring the consistency of the database."
  [conn network ledger-id update-chan]
  (go-loop []
    (let [msg     (<? update-chan)
          session (from-cache network ledger-id)]
      (cond
        (nil? msg) ;; channel closed, likely connection closed. If it wasn't force close just in case.
        (log/info "Channel closed for session updates for:" (str network "/" ledger-id))

        (nil? session) ;; unlikely to happen... if channel was closed previous condition would trigger
        (log/warn "Ledger update received for session that is no longer open:" (str network "/" ledger-id)
                  "Message: " (first msg))

        :else
        (do
          (try*
           (let [[event-type event-data] msg]
             (log/trace (str "[process-ledger-updates[" network "/$" ledger-id "]: ") (util/trunc (pr-str msg) 200))
             (<? (process-ledger-update session event-type event-data)))
           (catch* e
                   (log/error e "Exception processing ledger updates for message: " msg)))
          (recur))))))


(defn- session-factory
  "Creates a connection without first checking if one already exists. Only useful
  if reloading and replacing an existing session."
  [{:keys [conn network ledger-id db-name db state close transactor? id]}]
  (let [schema-cache  (atom {})
        cur-db        (when db
                        (assoc db :schema-cache schema-cache))
        state         (atom (merge state
                                   {:req/sync      {}            ;; holds map of block -> [update-chans ...] to pass DB to once block is fully updated
                                    :req/count     0             ;; count of db requests on this connection
                                    :req/last      nil           ;; epoch millis of last db request on this connection
                                    :db/current    nil
                                    :db/pending-tx {}            ;; map of pending transaction ids to a callback that we will monitor for
                                    :db/indexing   nil           ;; a flag holding the block (a truthy value) we are currently in process of indexing.
                                    :closed?       false}))
        session       (map->DbSession {:conn          conn
                                       :network       network
                                       :ledger-id     ledger-id
                                       :db-name       db-name
                                       :db-cache      (new-db-cache conn network ledger-id cur-db)
                                       :update-chan   (chan)
                                       :transact-chan (when transactor?
                                                        (chan))
                                       :state         state
                                       :schema-cache  schema-cache
                                       :blank-db      nil
                                       :close         close
                                       :id            id})
        current-db-fn (partial current-db session) ;; allows any 'db' to update itself to the latest db
        blank-db      (graphdb/blank-db conn network ledger-id schema-cache current-db-fn)]
    (assoc session :blank-db blank-db)))


(defn block-response->tx-response
  "Blocks can have multiple transactions. If we are monitoring a single transaction
  we take a full block response and return a map with just that transaction's details.
  If the entire block details are desired, the block can be used to retrieve them.

  If throw? is true, throws an exception if non-2xx response."
  [block-result txid]
  (let [{:keys [block hash instant txns flakes]} block-result
        tx-result (or (get txns (keyword txid)) (get txns txid))
        _         (when-not tx-result
                    (throw (ex-info (str "Unexpected error, unable to get tx results for txid " txid
                                         " out of block " block ".")
                                    {:status 500 :error :db/unexpected-error :block (pr-str block-result)})))
        {:keys [t status]} tx-result
        t-filter  (if (instance? Flake (first flakes))
                    #(= t (flake/t %))
                    #(= t (nth % 3)))
        response  (-> tx-result
                      (assoc :block block
                             :hash hash
                             :instant instant
                             :flakes (filter t-filter flakes)))]
    (if (< (:status response) 300)
      response
      (let [error-msg (some #(when (= const/$_tx:error (second %)) (nth % 2)) (:flakes response))
            ;; error message strings look like: "400 db/invalid-tx The transaction item _id ...."
            [_ status error message] (when error-msg (re-find #"^([0-9]+) ([^ ]+) (.+)" error-msg))]
        (ex-info (or message "Unknown error.")
                 {:status (:status response)
                  :error  (keyword error)
                  :meta   response})))))



(defn- create-and-cache-session
  "Creates new session and caches it.

  Will tolerate race conditions, and if this call successfully created the session
  it will attach an extra key, :new? true, to the session.

  If another process created the session first, will return the other process' session."
  [opts]
<<<<<<< HEAD
  (let [_        (log/trace "Create and cache session. Opt keys: " (keys opts))
        id       (keyword "session" (-> (random-uuid) str (subs 0 7)))
=======
  (log/trace "Create and cache session. Opt keys: " (keys opts))
  (let [id       (keyword "session" (-> (util/random-uuid) str (subs 0 7)))
>>>>>>> 825fdb66
        session  (session-factory (assoc opts :id id))
        session* (cache! session)
        new?     (= id (:id session*))]
    (if new?
      (assoc session* :new? true)
      session*)))

;; TO-DO check for expired jwt when specified
(defn session
  "Returns connection to the given ledger, and ensures it is cached.

  If 'state' is provided, it will get merged into the connection's state.
  Use namespaced keys, so as to not to create a conflict with system state keys.

  Options supported:
  - connect? - attempts to create a streaming connection to db - will fail if db does not exist
             - ensure is 'false' if trying to create a new db that does not yet exist.
  - state    - initial state map to use
  - auth     - the auth
  - jwt      - jwt from password login
  "
  ([conn ledger] (session conn ledger {}))
  ([conn ledger {:keys [state connect? auth jwt]}]
   (let [[network ledger-id ledger-alias] (resolve-ledger conn ledger)
         connect?    (if (false? connect?) false true)
         transactor? (:transactor? conn)
         opts        (util/without-nils {:auth auth :jwt jwt})]
     (or (from-cache network ledger-id)
         (let [session (create-and-cache-session {:network     network
                                                  :ledger-id   ledger-id
                                                  :db-name     nil
                                                  :auth        auth
                                                  :jwt         jwt
                                                  :conn        conn
                                                  :state       (or state {})
                                                  :transactor? transactor?})
               new?    (true? (:new? session))]
           (when new?

             (when connect?
               ;; send a subscription request to this database.
               (ops/subscribe session opts)

               ;; register a callback fn for this session to listen for updates and push onto update chan
               ((:add-listener conn) network ledger-id (:id session)
                (fn [event-type event-data]
                  (async/put! (:update-chan session) [event-type event-data])
                  ;; check if we are waiting for any responses for any transactions in here
                  (when (= :block event-type)
                    (when-let [tx-callbacks (not-empty (get @(:state session) :db/pending-tx))]
                      (let [tids (-> event-data :txns keys)]
                        (doseq [tid tids]
                          (when-let [keyed-callbacks (get tx-callbacks (util/keyword->str tid))]
                            ;; remove callbacks from state
                            (swap! (:state session) update :db/pending-tx dissoc (util/keyword->str tid))
                            (let [tx-response (block-response->tx-response event-data tid)]
                              (doseq [[k f] keyed-callbacks]
                                (try*
                                 (f tx-response)
                                 (catch* e
                                         (log/error e (str "Error processing transaction callback for tid: " tid ".")))))))))))))

               ;; launch a go-loop to monitor the update-chan and process updates
               (process-ledger-updates conn network ledger-id (:update-chan session)))

             ;; launch channel for incoming updates
             ;; Currently, (as of 7/12) the only use for transact-chan is to close the session after db creation
             (when transactor?
               (let [transact-handler (:transact-handler conn)]
                 (go-loop []
                   (let [req (async/<! (:transact-chan session))]
                     (if (nil? req)
                       (log/info "Transactor session closing for db:" (str network "/" ledger-id "[" ledger-alias "]"))
                       ;; do some initial validation, then send to handler for synchronous processing
                       (do (transact-handler conn req)
                           (recur))))))))

           session)))))

(defn blank-db
  "Creates a session and returns a blank db."
  [conn ledger]
  (let [session (session conn ledger {:connect? false})]
    (:blank-db session)))


(defn db
  "Returns core async channel containing current db"
  [conn ledger opts]
  (let [session (session conn ledger opts)]
    (current-db session)))


(defn close-all-sessions
  "Useful for a shutdown process. Closes all sessions for a given connection-id.
  If no connection given, closes all sessions."
  ([] (close-all-sessions nil))
  ([conn-id]
   (let [sessions (cond->> (vals @session-cache)
                    conn-id (filter #(= conn-id (get-in % [:conn :id]))))]
     (doseq [session sessions]
       (close session)))))


(defn monitor-tx
  "Adds a callback function to call when we see a completed transaction in a block
  for the given tid.

  Key is any arbitrary key provided that allows the callback to be unregistered later
  with monitor-tx-remove. It must be unique."
  [session tid key f]
  (swap! (:state session) update-in [:db/pending-tx tid key]
         (fn [x]
           (when x (throw (ex-info "Key provided to monitor-tx must be unique."
                                   {:status 400 :error :db/invalid-request})))
           f)))


(defn monitor-tx-remove
  "Removes callback from supplied transaction id and key.

  Will return true if callback successfully removed, else false if
  callback didn't exist."
  [session tid key]
  (if (get-in @(:state session) [:db/pending-tx tid key])
    (do
      (swap! (:state session) update :db/pending-tx
             (fn [pending-txs]
               ;; if 'key' is only pending tx callback, removes txid entirely from pending-tx state
               (let [updated (update pending-txs tid dissoc key)]
                 (if (empty? (get updated tid))
                   (dissoc updated tid)
                   updated))))
      true)
    false))<|MERGE_RESOLUTION|>--- conflicted
+++ resolved
@@ -495,13 +495,8 @@
 
   If another process created the session first, will return the other process' session."
   [opts]
-<<<<<<< HEAD
-  (let [_        (log/trace "Create and cache session. Opt keys: " (keys opts))
-        id       (keyword "session" (-> (random-uuid) str (subs 0 7)))
-=======
   (log/trace "Create and cache session. Opt keys: " (keys opts))
-  (let [id       (keyword "session" (-> (util/random-uuid) str (subs 0 7)))
->>>>>>> 825fdb66
+  (let [id       (keyword "session" (-> (random-uuid) str (subs 0 7)))
         session  (session-factory (assoc opts :id id))
         session* (cache! session)
         new?     (= id (:id session*))]
