(ns fluree.db.query.fql.parse
  (:require [fluree.db.query.exec.eval :as eval]
            [fluree.db.query.exec.where :as where]
            [fluree.db.query.exec.update :as update]
            [fluree.db.query.exec.select :as select]
            [fluree.db.query.json-ld.select :refer [parse-subselection]]
            [fluree.db.datatype :as datatype]
            [fluree.db.query.subject-crawl.reparse :refer [re-parse-as-simple-subj-crawl]]
            [fluree.db.query.fql.syntax :as syntax]
            [clojure.string :as str]
            [clojure.set :as set]
            [clojure.walk :refer [postwalk]]
            [fluree.json-ld :as json-ld]
            [fluree.db.util.core :as util :refer [try* catch*]]
            [fluree.db.util.log :as log :include-macros true]
            [fluree.db.validation :as v]
            [fluree.db.dbproto :as dbproto]
            [fluree.db.constants :as const]
            #?(:cljs [cljs.reader :refer [read-string]])))

#?(:clj (set! *warn-on-reflection* true))

(defn get-context
  [q]
  (cond (contains? q :context) (:context q)
        (contains? q "@context") (get q "@context")
        :else ::dbproto/default-context))

(defn parse-context
  [{:keys [opts] :as q} db]
  (dbproto/-context db (get-context q) (:context-type opts)))

(defn parse-var-name
  "Returns a `x` as a symbol if `x` is a valid '?variable'."
  [x]
  (when (v/variable? x)
    (symbol x)))

(defn parse-variable
  [x]
  (some-> x parse-var-name where/unmatched))

(defn parse-value-binding
  [vars vals]
  (let [var-matches (mapv parse-variable vars)
        binding     (mapv (fn [var-match value]
                            (let [dt (datatype/infer value)]
                              (where/match-value var-match value dt)))
                          var-matches vals)]
    (zipmap vars binding)))

(defn parse-values
  [q]
  (when-let [values (:values q)]
    (let [[vars vals] values
          vars*       (keep parse-var-name (util/sequential vars))
          vals*       (mapv util/sequential vals)
          var-count   (count vars*)]
      (if (every? (fn [binding]
                    (= (count binding) var-count))
                  vals*)
        [vars* (mapv (partial parse-value-binding vars*)
                     vals*)]
        (throw (ex-info (str "Invalid value binding: "
                             "number of variables and values don't match: "
                             values)
                        {:status 400 :error :db/invalid-query}))))))

(def rdf-type-preds #{"http://www.w3.org/1999/02/22-rdf-syntax-ns#type"
                      "a"
                      :a
                      "rdf:type"
                      :rdf/type
                      "@type"})

(defn rdf-type?
  [p]
  (contains? rdf-type-preds p))

(defn select-map?
  [x]
  (map? x))

(defn safe-read
  [code-str]
  (try*
    (let [code (read-string code-str)]
      (when-not (list? code)
        (throw (ex-info (code-str "Invalid function: " code-str)
                        {:status 400 :error :db/invalid-query})))
      code)
    (catch* e
      (log/warn e "Invalid query function attempted: " code-str)
      (throw (ex-info (str "Invalid query function: " code-str)
                      {:status 400 :error :db/invalid-query})))))

(defn variables
  "Returns the set of items within the arbitrary data structure `data` that
  are variables ."
  [data]
  (postwalk (fn [x]
              (if (coll? x)
                (apply set/union x)
                (if-let [var (parse-var-name x)]
                  #{var}
                  #{})))
            data))

(defn find-filtered-var
  "Returns the var that will represent flake/o when passed in a flake to execute
  filter fn.

  There can be multiple vars in the filter function which can utilize the
  original query's 'vars' map, however there should be exactly one var in the
  filter fn that isn't in that map - which should be the var that will receive
  flake/o."
  [params vars]
  (let [non-assigned-vars (set/difference params vars)]
    (case (count non-assigned-vars)
      1 (first non-assigned-vars)
      0 (throw (ex-info (str "Query filter function has no variable assigned to it, all parameters "
                             "exist in the 'vars' map. Filter function params: " params ". "
                             "Vars assigned in query: " vars ".")
                        {:status 400
                         :error  :db/invalid-query}))
      ;; else
      (throw (ex-info (str "Vars used in a filter function are not included in the 'vars' map "
                           "or as a binding. Should only be missing one var, but missing: " (vec non-assigned-vars) ".")
                      {:status 400
                       :error  :db/invalid-query})))))

(defn parse-code
  [x]
<<<<<<< HEAD
  (log/trace "parse-code:" x)
=======
>>>>>>> 1c48a078
  (if (list? x)
    x
    (safe-read x)))

(defn parse-filter-function
  "Evals and returns filter function."
  [fltr vars]
  (let [code      (parse-code fltr)
        code-vars (or (not-empty (variables code))
                      (throw (ex-info (str "Filter function must contain a valid variable. Provided: " code)
                                      {:status 400 :error :db/invalid-query})))
        var-name  (find-filtered-var code-vars vars)
        f         (eval/compile-filter code var-name)]
    (where/->function var-name f)))

(defn parse-bind-function
  "Evals and returns bind function."
  [var-name fn-code]
  (let [code (parse-code fn-code)
<<<<<<< HEAD
        _    (log/trace "parse-bind-function code:" code)
        f    (eval/compile code false)]
    (log/trace "parse-bind-function f:" f)
=======
        f    (eval/compile code false)]
>>>>>>> 1c48a078
    (where/->function var-name f)))

(def ^:const default-recursion-depth 100)

(defn recursion-predicate
  "A predicate that ends in a '+', or a '+' with some integer afterwards is a recursion
  predicate. e.g.: person/follows+3

  Returns a two-tuple of predicate followed by # of times to recur.

  If not a recursion predicate, returns nil."
  [predicate context]
  (when (or (string? predicate)
            (keyword? predicate))
    (when-let [[_ pred recur-n] (re-find #"(.+)\+(\d+)?$" (name predicate))]
      [(json-ld/expand (keyword (namespace predicate) pred)
                       context)
       (if recur-n
         (util/str->int recur-n)
         default-recursion-depth)])))

(defn parse-pred-ident
  [x]
  (when (util/pred-ident? x)
    (where/->ident x)))

(defn parse-subject-iri
  [x context]
  (-> x
      (json-ld/expand-iri context)
      (where/anonymous-value const/$xsd:anyURI)))

(defn parse-sid
  [x]
  (when (v/sid? x)
    (where/anonymous-value x)))

(defn parse-subject
  ([x]
   (parse-sid x))

  ([x context]
   (if-let [parsed (parse-subject x)]
     parsed
     (when context
       (parse-subject-iri x context)))))

(defn parse-subject-pattern
  [s-pat context]
  (when s-pat
    (or (parse-variable s-pat)
        (parse-pred-ident s-pat)
        (parse-subject s-pat context)
        (throw (ex-info (str "Subject values in where statement must be integer subject IDs or two-tuple identies. "
                             "Provided: " s-pat ".")
                        {:status 400 :error :db/invalid-query})))))

(defn parse-class-predicate
  [x]
  (when (rdf-type? x)
    (where/anonymous-value const/$rdf:type)))

(defn parse-iri-predicate
  [x]
  (when (v/iri-key? x)
    (where/->predicate const/$xsd:anyURI)))

(defn iri->pred-id
  [iri db context]
  (let [full-iri (json-ld/expand-iri iri context)]
    (dbproto/-p-prop db :id full-iri)))

(defn iri->pred-id-strict
  [iri db context]
  (or (iri->pred-id iri db context)
      (throw (ex-info (str "Invalid predicate: " iri)
                      {:status 400 :error :db/invalid-query}))))

(defn parse-recursion-predicate
  [x db context]
  (when-let [[p-iri recur-n] (recursion-predicate x context)]
    (let [iri     (iri->pred-id-strict p-iri db context)
          recur-n (or recur-n util/max-integer)]
      (where/->predicate iri recur-n))))

(defn parse-full-text-predicate
  [x db context]
  (when (and (string? x)
             (str/starts-with? x "fullText:"))
    (-> x
        (subs 9)
        (iri->pred-id-strict db context)
        where/->full-text)))

(defn parse-predicate-id
  [x db context]
  (-> x
      (iri->pred-id-strict db context)
      where/anonymous-value))

(defn parse-predicate-pattern
  [p-pat db context]
  (or (parse-iri-predicate p-pat)
      (parse-class-predicate p-pat)
      (parse-variable p-pat)
      (parse-recursion-predicate p-pat db context)
      (parse-full-text-predicate p-pat db context)
      (parse-predicate-id p-pat db context)))

(defn parse-class
  [o-iri db context]
  (if-let [id (iri->pred-id o-iri db context)]
    (where/anonymous-value id const/$xsd:anyURI)
    (throw (ex-info (str "Undefined RDF type specified: " (json-ld/expand-iri o-iri context))
                    {:status 400 :error :db/invalid-query}))))

(defn parse-object-iri
  [x context]
  (-> x
      (json-ld/expand-iri context)
      where/anonymous-value))

(defn iri-map?
  [x context]
  (and (map? x)
       (= (count x) 1)
       (-> x
           keys
           first
           (json-ld/expand-iri context)
           v/iri-key?)))

(defn parse-iri-map
  [x context]
  (when (iri-map? x context)
    (let [o-iri (-> x
                    vals
                    first
                    (json-ld/expand-iri context))]
      (where/->iri-ref o-iri))))

(defn parse-object-pattern
  [o-pat context]
  (or (parse-variable o-pat)
      (parse-pred-ident o-pat)
      (parse-iri-map o-pat context)
      (where/anonymous-value o-pat)))

(defmulti parse-pattern
  (fn [pattern _vars _db _context]
<<<<<<< HEAD
    (log/trace "parse-pattern pattern:" pattern)
=======
>>>>>>> 1c48a078
    (cond
      (map? pattern) (->> pattern keys first)
      (map-entry? pattern) :binding
      :else :triple)))

(defn type-pattern?
  [typ x]
  (and (map? x)
       (-> x keys first (= typ))))

(def filter-pattern?
  (partial type-pattern? :filter))

(defn parse-filter-maps
  [vars filters]
  (let [vars (set vars)]
    (->> filters
         (mapcat vals)
         flatten
         (map (fn [fltr]
                (parse-filter-function fltr vars)))
         (reduce (fn [m fltr]
                   (let [var-name (::where/var fltr)]
                     (update m var-name (fn [var-fltrs]
                                          (-> var-fltrs
                                              (or [])
                                              (conj fltr))))))
                 {}))))

(defn parse-bind-map
  [bind]
  (reduce-kv (fn [m k v]
               (let [parsed-k (parse-var-name k)]
                 (assoc m parsed-k (parse-bind-function parsed-k v))))
           {} bind))

(defn parse-where-clause
  [clause vars db context]
  (let [patterns (->> clause
                      (remove filter-pattern?)
                      (mapv (fn [pattern]
                              (parse-pattern pattern vars db context))))
        filters  (->> clause
                      (filter filter-pattern?)
                      (parse-filter-maps vars))]
<<<<<<< HEAD
    (log/trace "parse-where-clause patterns:" patterns)
=======
>>>>>>> 1c48a078
    (where/->where-clause patterns filters)))

(defn parse-triple
  [[s-pat p-pat o-pat] db context]
  (let [s (parse-subject-pattern s-pat context)
        p (parse-predicate-pattern p-pat db context)]
    (if (and (= const/$rdf:type (::where/val p))
             (not (v/variable? o-pat)))
      (let [cls (parse-class o-pat db context)]
        (where/->pattern :class [s p cls]))
      (if (= const/$xsd:anyURI (::where/val p))
        (let [o (parse-object-iri o-pat context)]
          [s p o])
        (let [o (parse-object-pattern o-pat context)]
          [s p o])))))

(defmethod parse-pattern :triple
  [triple _ db context]
<<<<<<< HEAD
  (log/trace "parse-triple:" triple)
=======
>>>>>>> 1c48a078
  (parse-triple triple db context))

(defmethod parse-pattern :union
  [{:keys [union]} vars db context]
  (let [parsed (mapv (fn [clause]
                       (parse-where-clause clause vars db context))
                     union)]
    (where/->pattern :union parsed)))

(defmethod parse-pattern :optional
  [{:keys [optional]} vars db context]
  (let [clause (if (coll? (first optional))
                 optional
                 [optional])
        parsed (parse-where-clause clause vars db context)]
    (where/->pattern :optional parsed)))

(defmethod parse-pattern :bind
  [{:keys [bind]} _vars _db _context]
  (let [parsed (parse-bind-map bind)
<<<<<<< HEAD
        _ (log/trace "parsed bind map:" parsed)
        pattern (where/->pattern :bind parsed)]
    (log/trace "parse-pattern :bind pattern:" pattern)
=======
        pattern (where/->pattern :bind parsed)]
>>>>>>> 1c48a078
    pattern))

(defmethod parse-pattern :binding
  [[v f] _vars _db _context]
<<<<<<< HEAD
  (log/trace "parse-pattern binding v:" v "- f:" f)
=======
>>>>>>> 1c48a078
  (where/->pattern :binding [v f]))

(defn parse-where
  [q vars db context]
  (when-let [where (:where q)]
    (parse-where-clause where vars db context)))

(defn parse-selector
  [db context depth s]
  (cond
    (v/variable? s) (-> s parse-var-name select/variable-selector)
    (v/query-fn? s) (-> s parse-code eval/compile select/aggregate-selector)
    (select-map? s) (let [{:keys [variable selection depth spec]}
                          (parse-subselection db context s depth)]
                      (select/subgraph-selector variable selection depth spec))))

(defn parse-select-clause
  [clause db context depth]
  (if (sequential? clause)
    (mapv (partial parse-selector db context depth)
          clause)
    (parse-selector db context depth clause)))

(defn parse-select
  [q db context]
  (let [depth      (or (:depth q) 0)
        select-key (some (fn [k]
                           (when (contains? q k) k))
                         [:select :selectOne :select-one
                          :selectDistinct :select-distinct])
        select     (-> q
                       (get select-key)
                       (parse-select-clause db context depth))]
    (case select-key
      (:select
       :select-one
       :select-distinct) (assoc q select-key select)

      :selectOne (-> q
                     (dissoc :selectOne)
                     (assoc :select-one select))

      :selectDistinct (-> q
                          (dissoc :selectDistinct)
                          (assoc :select-distinct select)))))

(defn ensure-vector
  [x]
  (if (vector? x)
    x
    [x]))

(defn parse-grouping
  [q]
  (some->> (or (:groupBy q)
               (:group-by q))
           ensure-vector
           (mapv parse-var-name)))

(defn parse-ordering
  [q]
  (some->> (or (:order-by q)
               (:orderBy q))
           ensure-vector
           (mapv (fn [ord]
                   (if-let [v (parse-var-name ord)]
                     [v :asc]
                     (let [[dir dim] ord
                           v (parse-var-name dim)]
                       (if (syntax/asc? dir)
                         [v :asc]
                         [v :desc])))))))

(defn parse-having
  [q]
  (if-let [code (some-> q :having parse-code)]
    (assoc q :having (eval/compile code))
    q))

(defn parse-analytical-query*
  [q db]
  (log/debug "parsing analytical query:" q)
  (let [context       (parse-context q db)
        [vars values] (parse-values q)
<<<<<<< HEAD
        where         (parse-where q vars db context)
        grouping      (parse-grouping q)
        ordering      (parse-ordering q)]
=======
        where    (parse-where q vars db context)
        grouping (parse-grouping q)
        ordering (parse-ordering q)]
>>>>>>> 1c48a078
    (-> q
        (assoc :context context
               :where where)
        (cond-> (seq values) (assoc :values values)
                grouping (assoc :group-by grouping)
                ordering (assoc :order-by ordering))
        parse-having
        (parse-select db context))))

(defn parse-analytical-query
  [q db]
  (let [parsed (parse-analytical-query* q db)]
    (or (re-parse-as-simple-subj-crawl parsed)
        parsed)))

(defn parse-query
  [q db]
  (-> q
      syntax/coerce-query
      (parse-analytical-query db)))

(defn update?
  [x]
  (and (or (update/insert? x)
           (update/retract? x))
       (contains? x :where)))

(defn parse-update-clause
  [clause db context]
  (let [clause* (if (syntax/triple? clause)
                  [clause]
                  clause)]
    (mapv (fn [trip]
            (parse-triple trip db context))
          clause*)))

(defn parse-ledger-update
  [mdfn db]
  (when (update? mdfn)
    (let [context (parse-context mdfn db)
          [vars values] (parse-values mdfn)
          where   (parse-where mdfn vars db context)]
      (-> mdfn
          (assoc :context context
                 :where where)
          (cond-> (seq values) (assoc :values values))
          (as-> mod
              (if (update/retract? mod)
                (update mod :delete parse-update-clause db context)
                mod))
          (as-> mod
              (if (update/insert? mod)
                (update mod :insert parse-update-clause db context)
                mod))))))

(defn parse-modification
  [mdfn db]
  (-> mdfn
      syntax/coerce-modification
      (parse-ledger-update db)))<|MERGE_RESOLUTION|>--- conflicted
+++ resolved
@@ -131,10 +131,6 @@
 
 (defn parse-code
   [x]
-<<<<<<< HEAD
-  (log/trace "parse-code:" x)
-=======
->>>>>>> 1c48a078
   (if (list? x)
     x
     (safe-read x)))
@@ -154,13 +150,7 @@
   "Evals and returns bind function."
   [var-name fn-code]
   (let [code (parse-code fn-code)
-<<<<<<< HEAD
-        _    (log/trace "parse-bind-function code:" code)
         f    (eval/compile code false)]
-    (log/trace "parse-bind-function f:" f)
-=======
-        f    (eval/compile code false)]
->>>>>>> 1c48a078
     (where/->function var-name f)))
 
 (def ^:const default-recursion-depth 100)
@@ -311,10 +301,6 @@
 
 (defmulti parse-pattern
   (fn [pattern _vars _db _context]
-<<<<<<< HEAD
-    (log/trace "parse-pattern pattern:" pattern)
-=======
->>>>>>> 1c48a078
     (cond
       (map? pattern) (->> pattern keys first)
       (map-entry? pattern) :binding
@@ -360,10 +346,6 @@
         filters  (->> clause
                       (filter filter-pattern?)
                       (parse-filter-maps vars))]
-<<<<<<< HEAD
-    (log/trace "parse-where-clause patterns:" patterns)
-=======
->>>>>>> 1c48a078
     (where/->where-clause patterns filters)))
 
 (defn parse-triple
@@ -382,10 +364,6 @@
 
 (defmethod parse-pattern :triple
   [triple _ db context]
-<<<<<<< HEAD
-  (log/trace "parse-triple:" triple)
-=======
->>>>>>> 1c48a078
   (parse-triple triple db context))
 
 (defmethod parse-pattern :union
@@ -406,21 +384,11 @@
 (defmethod parse-pattern :bind
   [{:keys [bind]} _vars _db _context]
   (let [parsed (parse-bind-map bind)
-<<<<<<< HEAD
-        _ (log/trace "parsed bind map:" parsed)
         pattern (where/->pattern :bind parsed)]
-    (log/trace "parse-pattern :bind pattern:" pattern)
-=======
-        pattern (where/->pattern :bind parsed)]
->>>>>>> 1c48a078
     pattern))
 
 (defmethod parse-pattern :binding
   [[v f] _vars _db _context]
-<<<<<<< HEAD
-  (log/trace "parse-pattern binding v:" v "- f:" f)
-=======
->>>>>>> 1c48a078
   (where/->pattern :binding [v f]))
 
 (defn parse-where
@@ -502,18 +470,11 @@
 
 (defn parse-analytical-query*
   [q db]
-  (log/debug "parsing analytical query:" q)
-  (let [context       (parse-context q db)
+  (let [context  (parse-context q db)
         [vars values] (parse-values q)
-<<<<<<< HEAD
-        where         (parse-where q vars db context)
-        grouping      (parse-grouping q)
-        ordering      (parse-ordering q)]
-=======
         where    (parse-where q vars db context)
         grouping (parse-grouping q)
         ordering (parse-ordering q)]
->>>>>>> 1c48a078
     (-> q
         (assoc :context context
                :where where)
