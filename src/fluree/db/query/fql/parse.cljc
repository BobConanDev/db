--- conflicted
+++ resolved
@@ -609,21 +609,6 @@
 
 (defn parse-txn
   [txn context]
-<<<<<<< HEAD
-  (let [[vars values] (parse-values {:values (util/get-first-value txn const/iri-values)})
-        where         (parse-where {:where (util/get-first-value txn const/iri-where)} vars context)
-
-        delete (-> txn
-                   (util/get-first-value const/iri-delete)
-                   (json-ld/expand context)
-                   util/sequential
-                   parse-triples)
-        insert (-> txn
-                   (util/get-first-value const/iri-insert)
-                   (json-ld/expand context)
-                   util/sequential
-                   parse-triples)]
-=======
   (let [vals-map  {:values (util/get-first-value txn const/iri-values)}
         [vars values] (parse-values vals-map)
         where-map {:where (util/get-first-value txn const/iri-where)}
@@ -637,7 +622,6 @@
                       (json-ld/expand context)
                       (util/sequential)
                       (parse-triples))]
->>>>>>> cae7e547
     (cond-> {}
       context            (assoc :context context)
       where              (assoc :where where)
