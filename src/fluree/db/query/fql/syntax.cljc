--- conflicted
+++ resolved
@@ -1,15 +1,9 @@
 (ns fluree.db.query.fql.syntax
-<<<<<<< HEAD
   (:require [fluree.db.util.core :as util :refer [pred-ident?]]
-            [fluree.db.util.log :as log]
+            [fluree.db.constants :as const]
             [malli.core :as m]
             [fluree.db.util.validation :as v])
   (:import (clojure.lang ExceptionInfo)))
-=======
-  (:require [fluree.db.constants :as const]
-            [fluree.db.util.core :refer [pred-ident?]]
-            [malli.core :as m]))
->>>>>>> f04ec1ce
 
 #?(:clj (set! *warn-on-reflection* true))
 
@@ -58,328 +52,173 @@
 
 (def registry
   (merge
-    (m/predicate-schemas)
-    (m/class-schemas)
-    (m/comparator-schemas)
-    (m/type-schemas)
-    (m/sequence-schemas)
-    (m/base-schemas)
-<<<<<<< HEAD
-    v/registry
-    {::limit                    pos-int?
-     ::offset                   nat-int?
-     ::maxFuel                  number?
-     ::max-fuel                 ::maxFuel
-     ::depth                    nat-int?
-     ::prettyPrint              boolean?
-     ::pretty-print             ::prettyPrint
-     ::parseJSON                boolean?
-     ::parse-json               ::parseJSON
-     ::issuer                   [:maybe string?]
-     ::opts                     [:map
-                                 ["maxFuel" {:optional true} ::maxFuel]
-                                 ["max-fuel" {:optional true} ::maxFuel]
-                                 ["parseJSON" {:optional true} ::parseJSON]
-                                 ["parse-json" {:optional true} ::parse-json]
-                                 ["prettyPrint" {:optional true} ::prettyPrint]
-                                 ["pretty-print" {:optional true} ::pretty-print]
-                                 ["issuer" {:optional true} ::issuer]]
-     ::function                 [:orn
-                                 [:string [:fn fn-string?]]
-                                 [:list [:fn fn-list?]]]
-     ::wildcard                 [:fn wildcard?]
-     ::var                      [:fn variable?]
-     ::val                      ::v/val
-     ::iri                      ::v/iri
-     ::subject                  [:orn
-                                 [:sid [:fn sid?]]
-                                 [:iri ::iri]
-                                 [:ident [:fn pred-ident?]]]
-     ::subselect-map            [:map-of ::iri [:ref ::subselection]]
-     ::subselection             [:sequential [:orn
-                                              [:wildcard ::wildcard]
-                                              [:predicate ::iri]
-                                              [:subselect-map [:ref ::subselect-map]]]]
-     ::select-map               [:map-of {:max 1}
-                                 ::var ::subselection]
-     ::selector                 [:orn
-                                 [:var ::var]
-                                 [:pred ::iri]
-                                 [:aggregate ::function]
-                                 [:select-map ::select-map]]
-     ::select                   [:orn
-                                 [:selector ::selector]
-                                 [:collection [:sequential ::selector]]]
-     ::selectOne                ::select
-     ::select-one               ::selectOne
-     ::select-distinct          ::select
-     ::selectDistinct           ::select-distinct
-     ::direction                [:orn
-                                 [:asc [:fn asc?]]
-                                 [:desc [:fn desc?]]]
-     ::ordering                 [:orn
-                                 [:scalar ::var]
-                                 [:vector [:catn
-                                           [:direction ::direction]
-                                           [:dimension ::var]]]]
-     ::orderBy                  [:orn
-                                 [:clause ::ordering]
-                                 [:collection [:sequential ::ordering]]]
-     ::order-by                 ::orderBy
-     ::groupBy                  [:orn
-                                 [:clause ::var]
-                                 [:collection [:sequential ::var]]]
-     ::group-by                 ::groupBy
-     ::where-op                 [:enum "filter" "optional" "union" "bind"]
-     ::where-map                [:and
-                                 [:map-of {:max 1} ::where-op :any]
-                                 [:multi {:dispatch where-op}
-                                  ["filter" [:map ["filter" [:ref ::filter]]]]
-                                  ["optional" [:map ["optional" [:ref ::optional]]]]
-                                  ["union" [:map ["union" [:ref ::union]]]]
-                                  ["bind" [:map ["bind" [:ref ::bind]]]]]]
-     ::triple                   [:catn
-                                 [:subject [:orn
-                                            [:var ::var]
-                                            [:val ::subject]]]
-                                 [:predicate [:orn
-                                              [:var ::var]
-                                              [:iri ::iri]]]
-                                 [:object [:orn
+   (m/predicate-schemas)
+   (m/class-schemas)
+   (m/comparator-schemas)
+   (m/type-schemas)
+   (m/sequence-schemas)
+   (m/base-schemas)
+   v/registry
+   {::limit                    pos-int?
+    ::offset                   nat-int?
+    ::maxFuel                  number?
+    ::max-fuel                 ::maxFuel
+    ::depth                    nat-int?
+    ::prettyPrint              boolean?
+    ::pretty-print             ::prettyPrint
+    ::parseJSON                boolean?
+    ::parse-json               ::parseJSON
+    ::issuer                   [:maybe string?]
+    ::opts                     [:map
+                                ["maxFuel" {:optional true} ::maxFuel]
+                                ["max-fuel" {:optional true} ::maxFuel]
+                                ["parseJSON" {:optional true} ::parseJSON]
+                                ["parse-json" {:optional true} ::parse-json]
+                                ["prettyPrint" {:optional true} ::prettyPrint]
+                                ["pretty-print" {:optional true} ::pretty-print]
+                                ["issuer" {:optional true} ::issuer]]
+    ::function                 [:orn
+                                [:string [:fn fn-string?]]
+                                [:list [:fn fn-list?]]]
+    ::wildcard                 [:fn wildcard?]
+    ::var                      [:fn variable?]
+    ::val                      ::v/val
+    ::iri                      ::v/iri
+    ::subject                  [:orn
+                                [:sid [:fn sid?]]
+                                [:iri ::iri]
+                                [:ident [:fn pred-ident?]]]
+    ::subselect-map            [:map-of ::iri [:ref ::subselection]]
+    ::subselection             [:sequential [:orn
+                                             [:wildcard ::wildcard]
+                                             [:predicate ::iri]
+                                             [:subselect-map [:ref ::subselect-map]]]]
+    ::select-map               [:map-of {:max 1}
+                                ::var ::subselection]
+    ::selector                 [:orn
+                                [:var ::var]
+                                [:pred ::iri]
+                                [:aggregate ::function]
+                                [:select-map ::select-map]]
+    ::select                   [:orn
+                                [:selector ::selector]
+                                [:collection [:sequential ::selector]]]
+    ::selectOne                ::select
+    ::select-one               ::selectOne
+    ::select-distinct          ::select
+    ::selectDistinct           ::select-distinct
+    ::direction                [:orn
+                                [:asc [:fn asc?]]
+                                [:desc [:fn desc?]]]
+    ::ordering                 [:orn
+                                [:scalar ::var]
+                                [:vector [:catn
+                                          [:direction ::direction]
+                                          [:dimension ::var]]]]
+    ::orderBy                  [:orn
+                                [:clause ::ordering]
+                                [:collection [:sequential ::ordering]]]
+    ::order-by                 ::orderBy
+    ::groupBy                  [:orn
+                                [:clause ::var]
+                                [:collection [:sequential ::var]]]
+    ::group-by                 ::groupBy
+    ::where-op                 [:enum "filter" "optional" "union" "bind"]
+    ::where-map                [:and
+                                [:map-of {:max 1} ::where-op :any]
+                                [:multi {:dispatch where-op}
+                                 ["filter" [:map ["filter" [:ref ::filter]]]]
+                                 ["optional" [:map ["optional" [:ref ::optional]]]]
+                                 ["union" [:map ["union" [:ref ::union]]]]
+                                 ["bind" [:map ["bind" [:ref ::bind]]]]]]
+    ::iri-key                  [:fn iri-key?]
+    ::iri-map                  [:map-of {:max 1}
+                                ::iri-key ::iri]
+    ::triple                   [:catn
+                                [:subject [:orn
                                            [:var ::var]
-                                           [:iri ::iri]
-                                           [:ident [:fn pred-ident?]]
-                                           [:val :any]]]]
-     ::where-tuple              ::triple
-     ::where-pattern            [:orn
-                                 [:where-map ::where-map]
-                                 [:tuple ::where-tuple]]
-     ::optional                 [:orn
-                                 [:single ::where-pattern]
-                                 [:collection [:sequential ::where-pattern]]]
-     ::filter                   [:sequential ::function]
-     ::union                    [:sequential [:sequential ::where-pattern]]
-     ::bind                     [:map-of ::var :any]
-     ::where                    [:sequential [:orn
-                                              [:where-map ::where-map]
-                                              [:tuple ::where-tuple]]]
-     ::var-collection           [:sequential ::var]
-     ::val-collection           [:sequential ::val]
-     ::single-var-binding       [:tuple ::var ::val-collection]
-     ::value-binding            [:sequential ::val]
-     ::multiple-var-binding     [:tuple
-                                 ::var-collection
-                                 [:sequential ::value-binding]]
-     ::values                   [:orn
-                                 [:single ::single-var-binding]
-                                 [:multiple ::multiple-var-binding]]
-     ::t                        [:or :int :string]
-     ::delete                   ::triple
-     ::delete-op                [:map
-                                 ["delete" ::delete]
-                                 ["where" ::where]
-                                 ["values" {:optional true} ::values]]
-     ::context                  ::v/context
-     ::analytical-query         [:map
-                                 ["where" ::where]
-                                 ["t" {:optional true} ::t]
-                                 ["@context" {:optional true} ::context]
-                                 ["select" {:optional true} ::select]
-                                 ["selectOne" {:optional true} ::selectOne]
-                                 ["select-one" {:optional true} ::select-one]
-                                 ["selectDistinct" {:optional true} ::selectDistinct]
-                                 ["select-distinct" {:optional true} ::select-distinct]
-                                 ["delete" {:optional true} ::delete]
-                                 ["orderBy" {:optional true} ::orderBy]
-                                 ["order-by" {:optional true} ::order-by]
-                                 ["groupBy" {:optional true} ::groupBy]
-                                 ["group-by" {:optional true} ::group-by]
-                                 ["filter" {:optional true} ::filter]
-                                 ["having" {:optional true} ::function]
-                                 ["values" {:optional true} ::values]
-                                 ["limit" {:optional true} ::limit]
-                                 ["offset" {:optional true} ::offset]
-                                 ["maxFuel" {:optional true} ::maxFuel]
-                                 ["max-fuel" {:optional true} ::max-fuel]
-                                 ["depth" {:optional true} ::depth]
-                                 ["opts" {:optional true} ::opts]
-                                 ["prettyPrint" {:optional true} ::prettyPrint]
-                                 ["pretty-print" {:optional true} ::pretty-print]]
-     ::multi-query              [:map-of [:or :string :keyword] ::analytical-query]
-     ::query                    [:orn
-                                 [:single ::analytical-query]
-                                 [:multi ::multi-query]]
-     ::result-val               [:orn
-                                 [:string :string]
-                                 [:map [:map-of :string [:ref ::result-val]]]
-                                 [:multiple [:sequential [:ref ::result-val]]]
-                                 [:other :any]]
-     ::result-map               [:map-of :string ::result-val]
-     ::result-vec               [:sequential ::result-val]
-     ::analytical-query-results [:orn
-                                 [:select [:or
-                                           ::result-vec
-                                           [:sequential ::result-map]
-                                           [:sequential ::result-vec]]]
-                                 [:select-one ::result-map]]
-     ::multi-query-results      [:map-of :string ::analytical-query-results]}))
-=======
-    {::limit                pos-int?
-     ::offset               nat-int?
-     ::maxFuel              number?
-     ::max-fuel             ::maxFuel
-     ::depth                nat-int?
-     ::prettyPrint          boolean?
-     ::pretty-print         ::prettyPrint
-     ::parseJSON            boolean?
-     ::parse-json           ::parseJSON
-     ::contextType          [:enum :string :keyword]
-     ::context-type         ::contextType
-     ::issuer               [:maybe string?]
-     ::opts                 [:map
-                             [:maxFuel {:optional true} ::maxFuel]
-                             [:max-fuel {:optional true} ::maxFuel]
-                             [:parseJSON {:optional true} ::parseJSON]
-                             [:parse-json {:optional true} ::parse-json]
-                             [:prettyPrint {:optional true} ::prettyPrint]
-                             [:pretty-print {:optional true} ::pretty-print]
-                             [:contextType {:optional true} ::contextType]
-                             [:context-type {:optional true} ::contextType]
-                             [:issuer {:optional true} ::issuer]]
-     ::function             [:orn
-                             [:string [:fn fn-string?]]
-                             [:list [:fn fn-list?]]]
-     ::wildcard             [:fn wildcard?]
-     ::var                  [:fn variable?]
-     ::val                  [:fn value?]
-     ::iri                  [:orn
-                             [:keyword keyword?]
-                             [:string string?]]
-     ::subject              [:orn
-                             [:sid [:fn sid?]]
-                             [:iri ::iri]
-                             [:ident [:fn pred-ident?]]]
-     ::subselect-map        [:map-of ::iri [:ref ::subselection]]
-     ::subselection         [:sequential [:orn
-                                          [:wildcard ::wildcard]
-                                          [:predicate ::iri]
-                                          [:subselect-map [:ref ::subselect-map]]]]
-     ::select-map           [:map-of {:max 1}
-                             ::var ::subselection]
-     ::selector             [:orn
-                             [:var ::var]
-                             [:pred ::iri]
-                             [:aggregate ::function]
-                             [:select-map ::select-map]]
-     ::select               [:orn
-                             [:selector ::selector]
-                             [:collection [:sequential ::selector]]]
-     ::selectOne            ::select
-     ::select-one           ::selectOne
-     ::select-distinct      ::select
-     ::selectDistinct       ::select-distinct
-     ::direction            [:orn
-                             [:asc [:fn asc?]]
-                             [:desc [:fn desc?]]]
-     ::ordering             [:orn
-                             [:scalar ::var]
-                             [:vector [:catn
-                                       [:direction ::direction]
-                                       [:dimension ::var]]]]
-     ::orderBy              [:orn
-                             [:clause ::ordering]
-                             [:collection [:sequential ::ordering]]]
-     ::order-by             ::orderBy
-     ::groupBy              [:orn
-                             [:clause ::var]
-                             [:collection [:sequential ::var]]]
-     ::group-by             ::groupBy
-     ::where-op             [:enum :filter :optional :union :bind]
-     ::where-map            [:and
-                             [:map-of {:max 1} ::where-op :any]
-                             [:multi {:dispatch where-op}
-                              [:filter [:map [:filter [:ref ::filter]]]]
-                              [:optional [:map [:optional [:ref ::optional]]]]
-                              [:union [:map [:union [:ref ::union]]]]
-                              [:bind [:map [:bind [:ref ::bind]]]]]]
-     ::iri-key              [:fn iri-key?]
-     ::iri-map              [:map-of {:max 1}
-                             ::iri-key ::iri]
-     ::triple               [:catn
-                             [:subject [:orn
-                                        [:var ::var]
-                                        [:val ::subject]]]
-                             [:predicate [:orn
+                                           [:val ::subject]]]
+                                [:predicate [:orn
+                                             [:var ::var]
+                                             [:iri ::iri]]]
+                                [:object [:orn
                                           [:var ::var]
-                                          [:iri ::iri]]]
-                             [:object [:orn
-                                       [:var ::var]
-                                       [:ident [:fn pred-ident?]]
-                                       [:iri-map ::iri-map]
-                                       [:val :any]]]]
-     ::where-tuple          [:orn
-                             [:triple ::triple]
-                             [:binding [:sequential {:max 2} :any]]
-                             [:remote [:sequential {:max 4} :any]]]
-     ::where-pattern        [:orn
-                             [:where-map ::where-map]
-                             [:tuple ::where-tuple]]
-     ::optional             [:orn
-                             [:single ::where-pattern]
-                             [:collection [:sequential ::where-pattern]]]
-     ::filter               [:sequential ::function]
-     ::union                [:sequential [:sequential ::where-pattern]]
-     ::bind                 [:map-of ::var :any]
-     ::where                [:sequential [:orn
-                                          [:where-map ::where-map]
-                                          [:tuple ::where-tuple]]]
-     ::var-collection       [:sequential ::var]
-     ::val-collection       [:sequential ::val]
-     ::single-var-binding   [:tuple ::var ::val-collection]
-     ::value-binding        [:sequential ::val]
-     ::multiple-var-binding [:tuple
-                             ::var-collection
-                             [:sequential ::value-binding]]
-     ::values               [:orn
-                             [:single ::single-var-binding]
-                             [:multiple ::multiple-var-binding]]
-     ::t                    [:or :int :string]
-     ::delete               ::triple
-     ::delete-op            [:map
-                             [:delete ::delete]
-                             [:where ::where]
-                             [:values {:optional true} ::values]]
-     ::context              [:map-of :any :any]
-     ::analytical-query     [:map
-                             [:where ::where]
-                             [:t {:optional true} ::t]
-                             [:context {:optional true} :any]
-                             [:select {:optional true} ::select]
-                             [:selectOne {:optional true} ::selectOne]
-                             [:select-one {:optional true} ::select-one]
-                             [:selectDistinct {:optional true} ::selectDistinct]
-                             [:select-distinct {:optional true} ::select-distinct]
-                             [:delete {:optional true} ::delete]
-                             [:orderBy {:optional true} ::orderBy]
-                             [:order-by {:optional true} ::order-by]
-                             [:groupBy {:optional true} ::groupBy]
-                             [:group-by {:optional true} ::group-by]
-                             [:filter {:optional true} ::filter]
-                             [:having {:optional true} ::function]
-                             [:values {:optional true} ::values]
-                             [:limit {:optional true} ::limit]
-                             [:offset {:optional true} ::offset]
-                             [:maxFuel {:optional true} ::maxFuel]
-                             [:max-fuel {:optional true} ::max-fuel]
-                             [:depth {:optional true} ::depth]
-                             [:opts {:optional true} ::opts]
-                             [:prettyPrint {:optional true} ::prettyPrint]
-                             [:pretty-print {:optional true} ::pretty-print]]
-     ::multi-query          [:map-of [:or :string :keyword] ::analytical-query]
-     ::query                [:orn
-                             [:single ::analytical-query]
-                             [:multi ::multi-query]]}))
->>>>>>> f04ec1ce
+                                          [:iri ::iri]
+                                          [:ident [:fn pred-ident?]]
+                                          [:val :any]]]]
+    ::where-tuple              ::triple
+    ::where-pattern            [:orn
+                                [:where-map ::where-map]
+                                [:tuple ::where-tuple]]
+    ::optional                 [:orn
+                                [:single ::where-pattern]
+                                [:collection [:sequential ::where-pattern]]]
+    ::filter                   [:sequential ::function]
+    ::union                    [:sequential [:sequential ::where-pattern]]
+    ::bind                     [:map-of ::var :any]
+    ::where                    [:sequential [:orn
+                                             [:where-map ::where-map]
+                                             [:tuple ::where-tuple]]]
+    ::var-collection           [:sequential ::var]
+    ::val-collection           [:sequential ::val]
+    ::single-var-binding       [:tuple ::var ::val-collection]
+    ::value-binding            [:sequential ::val]
+    ::multiple-var-binding     [:tuple
+                                ::var-collection
+                                [:sequential ::value-binding]]
+    ::values                   [:orn
+                                [:single ::single-var-binding]
+                                [:multiple ::multiple-var-binding]]
+    ::t                        [:or :int :string]
+    ::delete                   ::triple
+    ::delete-op                [:map
+                                ["delete" ::delete]
+                                ["where" ::where]
+                                ["values" {:optional true} ::values]]
+    ::context                  ::v/context
+    ::analytical-query         [:map
+                                ["where" ::where]
+                                ["t" {:optional true} ::t]
+                                ["@context" {:optional true} ::context]
+                                ["select" {:optional true} ::select]
+                                ["selectOne" {:optional true} ::selectOne]
+                                ["select-one" {:optional true} ::select-one]
+                                ["selectDistinct" {:optional true} ::selectDistinct]
+                                ["select-distinct" {:optional true} ::select-distinct]
+                                ["delete" {:optional true} ::delete]
+                                ["orderBy" {:optional true} ::orderBy]
+                                ["order-by" {:optional true} ::order-by]
+                                ["groupBy" {:optional true} ::groupBy]
+                                ["group-by" {:optional true} ::group-by]
+                                ["filter" {:optional true} ::filter]
+                                ["having" {:optional true} ::function]
+                                ["values" {:optional true} ::values]
+                                ["limit" {:optional true} ::limit]
+                                ["offset" {:optional true} ::offset]
+                                ["maxFuel" {:optional true} ::maxFuel]
+                                ["max-fuel" {:optional true} ::max-fuel]
+                                ["depth" {:optional true} ::depth]
+                                ["opts" {:optional true} ::opts]
+                                ["prettyPrint" {:optional true} ::prettyPrint]
+                                ["pretty-print" {:optional true} ::pretty-print]]
+    ::multi-query              [:map-of [:or :string :keyword] ::analytical-query]
+    ::query                    [:orn
+                                [:single ::analytical-query]
+                                [:multi ::multi-query]]
+    ::result-val               [:orn
+                                [:string :string]
+                                [:map [:map-of :string [:ref ::result-val]]]
+                                [:multiple [:sequential [:ref ::result-val]]]
+                                [:other :any]]
+    ::result-map               [:map-of :string ::result-val]
+    ::result-vec               [:sequential ::result-val]
+    ::analytical-query-results [:orn
+                                [:select [:or
+                                          ::result-vec
+                                          [:sequential ::result-map]
+                                          [:sequential ::result-vec]]]
+                                [:select-one ::result-map]]
+    ::multi-query-results      [:map-of :string ::analytical-query-results]}))
 
 (def valid-query?
   (m/validator ::query {:registry registry}))
