--- conflicted
+++ resolved
@@ -39,96 +39,6 @@
   [x]
   (boolean (#{'desc "desc" :desc} x)))
 
-<<<<<<< HEAD
-(s/def ::direction (s/or :asc asc?, :desc desc?))
-
-(s/def ::ordering (s/or :scalar ::var
-                        :vector (s/cat :direction ::direction
-                                       :dimension ::var)))
-
-(s/def ::orderBy (s/or :clause     ::ordering
-                       :collection (s/coll-of ::ordering)))
-(s/def ::order-by ::orderBy)
-
-(s/def ::groupBy (s/or :clause     ::var
-                       :collection (s/coll-of ::var)))
-(s/def ::group-by ::groupBy)
-
-(def first-key
-  (comp key first))
-
-(s/def ::where-op #{:filter :optional :union :bind})
-
-(defmulti where-map-spec first-key)
-
-(s/def ::where-map (s/and (s/map-of ::where-op any?, :count 1)
-                          (s/multi-spec where-map-spec first-key)))
-
-(s/def ::triple (s/cat :subject   (s/or :var variable?, :val ::subject)
-                       :predicate (s/or :var variable?, :iri ::iri)
-                       :object    (s/or :var   variable?
-                                        :ident pred-ident?
-                                        :val   any?)))
-
-(s/def ::where-tuple (s/or :triple  ::triple
-                           :binding (s/coll-of any?, :count 2)
-                           :remote  (s/coll-of any?, :count 4)))
-
-(s/def ::where-pattern (s/or :map   ::where-map
-                             :tuple ::where-tuple))
-
-(s/def ::where (s/coll-of ::where-pattern))
-
-(s/def ::optional (s/or :single     ::where-pattern
-                        :collection ::where))
-
-(s/def ::union (s/coll-of ::where))
-
-(s/def ::bind (s/map-of ::var any?))
-
-(s/def ::where (s/coll-of (s/or :map   ::where-map
-                                :tuple ::where-tuple)))
-
-(defmethod where-map-spec :filter
-  [_]
-  (s/keys :req-un [::filter]))
-
-(defmethod where-map-spec :optional
-  [_]
-  (s/keys :req-un [::optional]))
-
-(defmethod where-map-spec :union
-  [_]
-  (s/keys :req-un [::union]))
-
-(defmethod where-map-spec :bind
-  [_]
-  (s/keys :req-un [::bind]))
-
-(def never? (constantly false))
-
-(defmethod where-map-spec :minus
-  [_]
-  ;; negation - SPARQL 1.1, not yet supported
-  never?)
-
-(defmethod where-map-spec :default
-  [_]
-  never?)
-
-(s/def ::vars (s/map-of ::var any?))
-
-(s/def ::delete ::triple)
-
-(s/def ::delete-op (s/keys :req-un [::delete ::where]
-                           :opt-un [::vars]))
-
-(s/def ::analytical-query
-  (s/keys :req-un [::where]
-          :opt-un [::select ::selectOne ::select-one ::orderBy ::order-by ::groupBy
-                   ::group-by ::filter ::vars ::limit ::offset ::maxFuel ::max-fuel
-                   ::depth ::opts ::prettyPrint ::pretty-print]))
-=======
 (defn where-op [x]
   (when (map? x)
     (-> x first key)))
@@ -241,11 +151,6 @@
                            [:where-map ::where-map]
                            [:tuple ::where-tuple]]]
      ::vars [:map-of ::var :any]
-     ::from [:orn
-             [:subj ::subject]
-             [:coll [:sequential [:fn sid?]]]]
-     ::basic-query [:map
-                    [:from ::from]]
      ::delete ::triple     ::delete-op [:map
                                         [:delete ::delete]
                                         [:where ::where]
@@ -275,7 +180,6 @@
 
 (def query-validator
   (m/validator ::analytical-query {:registry registry}))
->>>>>>> c75d17bc
 
 (defn validate
   [qry]
