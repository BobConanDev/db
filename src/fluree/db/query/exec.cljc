--- conflicted
+++ resolved
@@ -48,20 +48,6 @@
   exception if there was an error."
   [db q]
   (go
-<<<<<<< HEAD
-   (let [error-ch  (async/chan)
-         result-ch (->> (where/search db q error-ch)
-                        (group/combine q)
-                        (having/filter q error-ch)
-                        (order/arrange q)
-                        (select/format db q error-ch)
-                        (drop-offset q)
-                        (take-limit q)
-                        (collect-results q))]
-     (async/alt!
-       error-ch  ([e] e)
-       result-ch ([result] result)))))
-=======
     (let [error-ch  (async/chan)
           result-ch (->> (where/search db q error-ch)
                          #_(log/debug-async->>vals "where/search results:")
@@ -69,11 +55,9 @@
                          (having/filter q error-ch)
                          (order/arrange q)
                          (select/format db q error-ch)
-                         (remove-duplicates q)
                          (drop-offset q)
                          (take-limit q)
                          (collect-results q))]
       (async/alt!
         error-ch  ([e] e)
-        result-ch ([result] result)))))
->>>>>>> 7ffa94c7
+        result-ch ([result] result)))))