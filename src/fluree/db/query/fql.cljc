--- conflicted
+++ resolved
@@ -1,29 +1,14 @@
 (ns fluree.db.query.fql
-<<<<<<< HEAD
-  (:require
-    [fluree.db.dbproto :as dbproto]
-    [fluree.db.util.log :as log]
-    [clojure.string :as str]
-    [fluree.db.util.core :as util :refer [try* catch*]]
-    [fluree.db.query.analytical :as analytical]
-    #?(:clj  [clojure.core.async :refer [go <!] :as async]
-       :cljs [cljs.core.async :refer [go <!] :as async])
-    [fluree.db.util.async :refer [<? go-try]]
-    [fluree.db.query.analytical-parse :as q-parse]
-    [fluree.db.query.subject-crawl.core :refer [simple-subject-crawl]])
-=======
-  (:require [clojure.core.async :refer [go <!] :as async]
-            [clojure.string :as str]
+  (:require [clojure.core.async :as async]
             [fluree.db.util.log :as log :include-macros true]
-            [fluree.db.util.core :as util #?(:clj :refer :cljs :refer-macros) [try* catch*]]
-            [fluree.db.query.analytical :as analytical]
-            [fluree.db.util.async :refer [<? go-try merge-into?]]
+            [fluree.db.util.async :refer [<? go-try]]
+            [fluree.db.util.core :refer [vswap!]]
             [fluree.db.query.analytical-parse :as q-parse]
+            [fluree.db.dbproto :as db-proto]
             [fluree.db.query.subject-crawl.core :refer [simple-subject-crawl]]
             [fluree.db.query.compound :as compound]
             [fluree.db.query.range :as query-range]
             [fluree.db.query.json-ld.response :as json-ld-resp])
->>>>>>> 4fffee2b
   (:refer-clojure :exclude [vswap!])
   #?(:cljs (:require-macros [clojure.core])))
 
@@ -31,431 +16,35 @@
 
 (declare query)
 
-(defn vswap!
-  "This silly fn exists to work around a bug in go macros where they sometimes clobber
-  type hints and issue reflection warnings. The vswap! macro uses interop so those forms
-  get macroexpanded into the go block. You'll then see reflection warnings for reset
-  deref. By letting the macro expand into this fn instead, it avoids the go bug.
-  I've filed a JIRA issue here: https://clojure.atlassian.net/browse/ASYNC-240
-  NB: I couldn't figure out how to get a var-arg version working so this only supports
-  0-3 args. I didn't see any usages in here that need more than 2, but note well and
-  feel free to add additional arities if needed (but maybe see if that linked bug has
-  been fixed first in which case delete this thing with a vengeance and remove the
-  refer-clojure exclude in the ns form).
-  - WSM 2021-08-26"
-  ([vol f]
-   (clojure.core/vswap! vol f))
-  ([vol f arg1]
-   (clojure.core/vswap! vol f arg1))
-  ([vol f arg1 arg2]
-   (clojure.core/vswap! vol f arg1 arg2))
-  ([vol f arg1 arg2 arg3]
-   (clojure.core/vswap! vol f arg1 arg2 arg3)))
 
-(defn fuel-flake-transducer
-  "Can sit in a flake pipeline and accumulate a count of 'fuel-per' for every flake pulled
-  or item touched. 'fuel-per' defaults to 1 fuel per item.
-
-  Inputs are:
-  - fuel - volatile! that holds fuel counter
-  - max-fuel - throw exception if @fuel ever exceeds this number
-
-  To get final count, just deref fuel volatile when when where is complete."
-  ([fuel max-fuel] (fuel-flake-transducer fuel max-fuel 1))
-  ([fuel max-fuel fuel-per]
-   (fn [xf]
-     (fn
-       ([] (xf))                                            ;; transducer start
-       ([result] (xf result))                               ;; transducer stop
-       ([result flake]
-        (vswap! fuel + fuel-per)
-        (when (and max-fuel (> @fuel max-fuel))
-          (throw (ex-info (str "Maximum query cost of " max-fuel " exceeded.")
-                          {:status 400 :error :db/exceeded-cost})))
-        (xf result flake))))))
-
-
-(defn compare-fn
-  [a b]
-  (if (string? a)
-    (let [res (compare (str/upper-case a) (str/upper-case b))]
-      (if (= res 0)
-        (* -1 (compare a b))
-        res))
-    (compare a b)))
-
-
-(defn get-pretty-print-keys
-  [select]
-  (let [vars  (map (fn [select]
-                     (cond (:as select)
-                           (-> select :as str (subs 1))
-
-                           (:code select)
-                           (-> select :code str)
-
-                           (:variable select)
-                           (-> select :variable str (subs 1)))) select)
-        freqs (frequencies vars)]
-    (if (every? #(= 1 %) (vals freqs))
-      vars
-      (loop [[var & r] vars
-             all-vars []]
-        (cond (not var)
-              all-vars
-
-              ((set all-vars) var)
-              (recur r (conj all-vars (str var "$" (count all-vars))))
-
-              :else
-              (recur r (conj all-vars var)))))))
-
-
-(defn get-header-idx
-  [headers select]
-  (cond (:as select)
-        (util/index-of headers (:as select))
-
-        (:code select)
-        (util/index-of (map str headers) (-> select :code str))
-
-        (:variable select)
-        (util/index-of headers (:variable select))))
-
-
-(defn- build-expand-map
-  "Builds list of two-tuples: ([tuple-index query-map] ...)
-  for :select tuple positions that define a graph crawling query map.
-
-  Used by 'expand-map' and 'replace-expand-map' functions for executing
-  the query map and inserting the query map results into the final response
-  respectively.
-
-  i.e. if the initial query was {:select [?x {?person ['*']} ?y] .... }, then in the
-  three-tuple :select clause is [?x ?person ?y], where ?person must be expanded with additional query results.
-
-  Given this example, this function would output:
-  ([1 ['*']]) - which means position 1 in the select clause tuple (0-indexed) needs to be expanded with a
-  query: {:select ['*'] :from ?person}, for each instance of ?person returned from the query."
-  [select pretty-print-keys]
-  (keep-indexed (fn [idx select-item]
-                  (when-let [query-map (:selection select-item)]
-                    ;; if pretty print is used, the result is a map,
-                    ;; and in the index should be the respective pretty-print key, else just the numerical index
-                    (let [tuple-index (if pretty-print-keys
-                                        (nth pretty-print-keys idx)
-                                        idx)]
-                      [tuple-index query-map])))
-                select))
-
-
-(defn- expand-map
-  "Updates a two-tuple as defined by 'build-expand-map` function by executing the query-map query for
-  the tuple-result using supplied db and options. Up
-  [tuple-index query-map] -> [tuple-index query-map-result]
-
-  Returns async channel with the transformed two-tuple, or a query exception if one occurs."
-  [db query-opts tuple-result [tuple-index query-map]]
-  ;; ignore any nil values in tuple-result at idx position (i.e. can happen with optional/left outer joins)
-  (when-let [_id (get tuple-result tuple-index)]
-    (async/go
-      [tuple-index (<? (query db {:selectOne query-map
-                                  :from      _id
-                                  :opts      query-opts}))])))
-
-(defn- replace-expand-maps
-  "Follow-on step for 'expand-map' function above, replaces the final query map
-  results into the tuple position specified. Designed to be used in a reducing function.
-
-  tuple-result is a single tuple result, like [42 12345 'usa']
-  expand-map-tuple is a two-tuple of index position to replace in the tuple result
-  along with the value to replace it with, i.e. [1 {12345 {:firstName 'Jane', :lastName 'Doe'}}]
-  After replacing position/index 1 in the initial tuple result in this example, the final output
-  will be the modified tuple result of:
-  [42 {12345 {:firstName 'Jane', :lastName 'Doe'}} 'usa']"
-  [tuple-result expand-map-tuple]
-  (when (util/exception? expand-map-tuple)
-    (throw expand-map-tuple))
-  (let [[tuple-index query-map-result] expand-map-tuple]
-    (assoc tuple-result tuple-index query-map-result)))
-
-
-(defn pipeline-expandmaps-result
-  "For each tuple in the results that requires a query map expanded, fetches the
-  results in parallel with `parallelism` supplied.
-
-  Inputs are:
-  - select - select specification map
-  - pp-keys - if prettyPrint was done on the query, the results will be a map instead of a tuple. This lists the map keys
-  - single-result? - if the query's :select was not wrapped in a vector, we return a single result instead of a tuple
-  - db - the db to execute the query-map expansion with
-  - opts - opts to use for the query-map expansion query
-  - parallelism - how many queries to run in parallel
-  - tuples-res - final response tuples that need one or more query expansions on them
-
-  i.e. if a simple one-tuple result set were columns [?person], where ?person is just
-  the subject id of persons... then the tuples would look like
-  [[1234567] [1234566] [1234565] ...]
-
-  The select clause might be {?person [person/fullName, person/age, {person/children [*]}]}
-
-  This will produce the results of each of the select clauses based on the source tuples."
-  [select pp-keys single-result? db fuel max-fuel opts parallelism tuples-res]
-  (go-try
-    (let [expandMaps (build-expand-map select pp-keys)
-          queue-ch   (async/chan)
-          res-ch     (async/chan)
-          stop!      (fn [] (async/close! queue-ch) (async/close! res-ch))
-          opts*      (-> (dissoc opts :limit :offset :orderBy :groupBy)
-                         (assoc :fuel (volatile! 0)))
-          af         (fn [tuple-res port]
-                       (async/go
-                         (try*
-                           (let [tuple-res' (if single-result? [tuple-res] tuple-res)
-                                 query-fuel (volatile! 0)]
-                             (->> expandMaps
-                                  (keep #(expand-map db (assoc opts* :fuel fuel) tuple-res' %)) ;; returns async channels, executes expandmap query
-                                  (async/merge)
-                                  (async/into [])
-                                  (async/<!)                ;; all expandmaps with final results now in single vector
-                                  (reduce replace-expand-maps tuple-res') ;; update original tuple with expandmaps result(s)
-                                  (#(if single-result? [(first %) @query-fuel] [% @query-fuel])) ;; return two-tuple with second element being fuel consumed
-                                  (async/put! port)))
-                           (async/close! port)
-                           (catch* e (async/put! port e) (async/close! port)))))]
-
-      (async/onto-chan! queue-ch tuples-res)
-      (async/pipeline-async parallelism res-ch af queue-ch)
-
-      (loop [acc []]
-        (let [next-res (async/<! res-ch)]
-          (cond
-            (nil? next-res)
-            acc
-
-            (util/exception? next-res)
-            (do
-              (stop!)
-              next-res)
-
-            :else
-            (let [total-fuel (vswap! fuel + (second next-res))]
-              (if (> total-fuel max-fuel)
-                (do (stop!)
-                    (ex-info (str "Query exceeded max fuel while processing: " max-fuel
-                                  ". If you have permission, you can set the max fuel for a query with: 'opts': {'fuel' 10000000}")
-                             {:error :db/insufficient-fuel :status 400}))
-                (recur (conj acc (first next-res)))))))))))
-
-
-(defn select-fn
-  "Builds function that returns tuple result based on the :select portion of the original query
-  when provided the list of tuples that result from the :where portion of the original query."
-  [headers vars select]
-  (let [{:keys [as variable value]} select
-        select-val   (or as variable)
-        idx          (get-header-idx headers select)
-        tuple-select (cond
-                       value (constantly value)
-                       idx (fn [tuple] (nth tuple idx))
-                       (get vars select-val) (constantly (get vars select-val)))]
-    tuple-select))
-
-
-(defn- select-tuples-fn
-  "Returns a single function, that when applied against a full result tuple from
-  the query's :where clause, preps the :select clause response with just the values
-  in the specified order.
-
-  The :where result tuples will contain a column/tuple index for every variable
-  that appears in the where clause, but the :select clause specifies which of those
-  variables to return in the result - which is often a subset.
-
-  Here, the 'headers' will contain the where clause variables and what column/index
-  they are in, and the 'select' will specify the select variables desired, and order."
-  [headers vars select]
-  (->> select
-       (map (partial select-fn headers vars))
-       (apply juxt)))
-
-
-(defn order-result-tuples
-  "Sorts result tuples when orderBy is specified.
-   Order By can be:
-   - Single variable, ?favNums
-   - Two-tuple,  [ASC, ?favNums]
-   - Three-tuple, [ASC, ?favNums, 'NOCASE'] - ignore case when sorting strings
-
-  Operation should happen before tuples get filtered, as the orderBy variable might
-  not be present in the :select clause.
-
-  2 fuel per tuple ordered + 2 additional fuel for 'NOCASE'."
-  ;; TODO - check/throw max fuel
-  [fuel max-fuel headers orderBy tuples]
-  (let [[order var option] orderBy
-        comparator  (if (= "DESC" order) (fn [a b] (compare b a)) compare)
-        compare-idx (util/index-of headers (symbol var))
-        no-case?    (and (string? option) (= "NOCASE" (str/upper-case option)))
-        keyfn       (if no-case?
-                      #(str/upper-case (nth % compare-idx))
-                      #(nth % compare-idx))]
-    (if compare-idx
-      (let [fuel-total (vswap! fuel + (* (if no-case? 4 2) (count tuples)))]
-        (when (> fuel-total max-fuel)
-          (throw (ex-info (str "Maximum query cost of " max-fuel " exceeded.")
-                          {:status 400 :error :db/exceeded-cost})))
-        (sort-by keyfn comparator tuples))
-      tuples)))
-
-(defn- process-ad-hoc-group
-  ([db fuel max-fuel res select-spec opts]
-   (process-ad-hoc-group db fuel max-fuel res select-spec nil opts))
-  ([db fuel max-fuel {:keys [vars] :as res} {:keys [aggregates orderBy offset groupBy select limit expandMaps? selectDistinct? inVector? prettyPrint] :as select-spec} group-limit opts]
-   (go-try (if
-             (and aggregates (= 1 (count select)))          ;; only aggregate
-             (let [res  (second (analytical/calculate-aggregate res (first aggregates)))
-                   res' (if prettyPrint
-                          {(-> select first :as str (subs 1)) res}
-                          res)]
-               (if inVector? [res'] res'))
-
-             (let [{:keys [headers tuples]} (if aggregates (analytical/add-aggregate-cols res aggregates) res)
-                   offset'        (when (and offset (not groupBy)) ;; groupBy results cannot be offset (not sure why! was there)
-                                    offset)
-                   single-result? (and (not prettyPrint) (not inVector?))
-                   pp-keys        (when prettyPrint (get-pretty-print-keys select))
-                   xf             (apply comp
-                                         (cond-> [(map (select-tuples-fn headers vars select))] ;; a function that formats a :where result tuple to specified :select clause
-                                                 single-result? (conj (map first))
-                                                 selectDistinct? (conj (fuel-flake-transducer fuel max-fuel 5)) ;; distinct charges 5 per item touched
-                                                 selectDistinct? (conj (distinct))
-                                                 offset' (conj (drop offset'))
-                                                 group-limit (conj (take group-limit))
-                                                 prettyPrint (conj (map #(zipmap (get-pretty-print-keys select) %)))))
-                   result         (cond->> tuples
-                                           orderBy (order-result-tuples fuel max-fuel headers orderBy)
-                                           true (into [] xf))]
-               (if expandMaps?
-                 (<? (pipeline-expandmaps-result select pp-keys single-result? db fuel max-fuel opts 8 result))
-                 result))))))
-
-
-(defn ad-hoc-group-by
-  [{:keys [headers tuples] :as res} groupBy]
-  (let [[inVector? groupBy] (cond (vector? groupBy) [true (map symbol groupBy)]
-                                  (string? groupBy) [false [(symbol groupBy)]]
-                                  :else (throw (ex-info
-                                                 (str "Invalid groupBy clause, must be a string or vector. Provided: " groupBy)
-                                                 {:status 400 :error :db/invalid-query})))
-        group-idxs (map #(util/index-of headers %) groupBy)
-        _          (when (some nil? group-idxs)
-                     (throw (ex-info
-                              (str "Invalid groupBy clause - are all groupBy vars declared in the where clause. Provided: " groupBy)
-                              {:status 400 :error :db/invalid-query})))]
-    (reduce
-      (fn [res tuple]
-        (let [k  (map #(nth tuple %) group-idxs)
-              k' (if inVector? (into [] k) (first k))
-              v  tuple]
-          (assoc res k' (conj (get res k' []) v))))
-      {} tuples)))
-
-(defn- build-order-fn
-  [orderBy groupBy]
-  (let [[sortDirection sortCriteria] (if orderBy orderBy ["ASC" groupBy])]
-    (cond
-      (= sortCriteria groupBy)
-      (if (= sortDirection "DESC")
-        (fn [x y] (* -1 (compare-fn x y)))
-        compare-fn)
-
-      (and (coll? groupBy) (string? sortCriteria))
-      (let [orderByIdx (util/index-of groupBy sortCriteria)]
-        (if (= "DESC" sortDirection)
-          (fn [x y] (* -1 (compare-fn (nth x orderByIdx) (nth y orderByIdx))))
-          (fn [x y] (compare-fn (nth x orderByIdx) (nth y orderByIdx)))))
-
-      :else nil)))
-
-(defn filter-having
-  "groupBy statements can optionally have a 'having' statement which filters
-  items within the group."
-  [{:keys [params function] :as having} headers group-map]
-  (let [idxs     (analytical/get-tuple-indexes params headers)
-        filtered (loop [[[k tuples] & r] group-map
-                        acc {}]
-                   (if k
-                     (let [argument (flatten (analytical/transform-tuples-to-idxs idxs tuples))
-                           res      (try*
-                                      (function argument)
-                                      (catch* e
-                                              (log/error e (str "Error procesing fn: " (:fn-str having)
-                                                                " with argument: " argument))
-                                              (throw (ex-info (str "Error executing having function: " (:fn-str having)
-                                                                   " with error message: " (ex-message e))
-                                                              {:status 400 :error :db/invalid-query}))))]
-                       (if res
-                         (recur r (assoc acc k tuples))
-                         (recur r acc)))
-                     acc))]
-    filtered))
-
-(defn process-ad-hoc-res
-  [db fuel max-fuel
-   {:keys [headers vars] :as res}
-   {:keys [groupBy orderBy limit selectOne? selectDistinct? inVector? offset having] :as select-spec}
-   opts]
-  (go-try (if groupBy
-            (let [order-fn  (build-order-fn orderBy groupBy)
-                  group-map (cond->> (ad-hoc-group-by res groupBy)
-                                     order-fn (into (sorted-map-by order-fn))
-                                     having (filter-having having headers)
-                                     offset (drop offset)
-                                     limit (take limit)
-                                     selectOne? (take 1))]
-              (loop [[[k tuples] & r] group-map
-                     acc {}]
-                (if k
-                  (let [group-as-res {:headers headers :vars vars :tuples tuples}
-                        v            (<? (process-ad-hoc-group db fuel max-fuel
-                                                               group-as-res
-                                                               (assoc select-spec :orderBy nil :offset 0 :limit nil)
-                                                               (assoc opts :offset 0 :limit nil)))]
-                    (recur r (assoc acc k v)))
-                  acc)))
-            ; no group by
-            (let [limit (if selectOne? 1 limit)
-                  res   (<? (process-ad-hoc-group db fuel max-fuel res select-spec limit opts))]
-              (cond (not (coll? res)) (if inVector? [res] res)
-                    selectOne? (first res)
-                    :else res)))))
-
-<<<<<<< HEAD
-(defn- process-ad-hoc-query
-  [{:keys [db parsed-query fuel max-fuel] :as opts}]
-  (log/debug "process-ad-hoc-query opts:" opts)
-  (go-try
-    (let [where-result (<? (analytical/q opts))
-          _ (log/debug "process-ad-hoc-query where-result:" where-result)
-          select-spec  (:select parsed-query)]
-      (<? (process-ad-hoc-res db fuel max-fuel where-result select-spec opts)))))
-=======
 (defn process-where-item
   [db cache compact-fn fuel-vol fuel where-item spec inVector?]
   (go-try
     (loop [[spec-item & r'] spec
            result-item []]
       (if spec-item
-        (let [{:keys [selection in-n]} spec-item
+        (let [{:keys [selection in-n iri?]} spec-item
               value  (nth where-item in-n)
-              value* (if selection
+              value* (cond
+                       ;; there is a sub-selection (graph crawl)
+                       selection
                        (let [flakes (<? (query-range/index-range db :spot = [value]))]
                          (<? (json-ld-resp/flakes->res db cache compact-fn fuel-vol fuel (:spec spec-item) 0 flakes)))
+
+                       ;; subject id coming it, we know it is an IRI so resolve here
+                       iri?
+                       (or (get @cache value)
+                           (let [c-iri (<? (db-proto/-iri db value compact-fn))]
+                             (vswap! cache assoc value c-iri)
+                             c-iri))
+
+                       :else
                        value)]
           (recur r' (conj result-item value*)))
         (if inVector?
           result-item
           (first result-item))))))
+
 
 (defn process-select-results
   "Processes where results into final shape of specified select statement."
@@ -483,6 +72,7 @@
               (recur))
             (async/close! out-ch)))))))
 
+
 (defn- ad-hoc-query
   "Legacy ad-hoc query processor"
   [db {:keys [fuel] :as parsed-query}]
@@ -493,44 +83,12 @@
           where-ch (compound/where parsed-query error-ch fuel max-fuel db)]
       (process-select-results db out-ch where-ch error-ch parsed-query))
     out-ch))
->>>>>>> 4fffee2b
 
-(defn relationship-binding
-  [{:keys [vars] :as opts}]
-  (async/go-loop [[next-vars & rest-vars] vars
-                  acc []]
-    (if next-vars
-      (let [opts' (assoc opts :vars next-vars)
-            res   (<? (process-ad-hoc-query opts'))]
-        (recur rest-vars (into acc res)))
-      acc)))
-
-(defn- ad-hoc-query
-  "Legacy ad-hoc query processor"
-  [db {:keys [rel-binding? vars] :as parsed-query} query-map]
-  (log/debug "Running ad hoc query:" query-map)
-  (let [{:keys [selectOne limit offset component orderBy groupBy prettyPrint opts]} query-map
-        opts' (-> opts (assoc :parse-json? (:parseJSON opts)) (dissoc :parseJSON))
-        opts' (cond-> (merge {:limit   limit :offset (or offset 0) :component component
-                              :orderBy orderBy :groupBy groupBy :prettyPrint prettyPrint}
-                             opts')
-                      selectOne (assoc :limit 1)
-                      true (assoc :max-fuel (:max-fuel opts)
-                                  :fuel (or (:fuel opts)    ;; :fuel volatile! can be provided upstream
-                                            (when (or (:max-fuel opts) (:meta opts))
-                                              (volatile! 0)))
-                                  :parsed-query parsed-query
-                                  :query-map query-map
-                                  :db db
-                                  :vars vars))]
-    (if rel-binding?
-      (relationship-binding opts')
-      (process-ad-hoc-query opts'))))
 
 (defn cache-query
   "Returns already cached query from cache if available, else
   executes and stores query into cache."
-  [{:keys [network ledger-id block auth conn] :as db} {:keys [opts] :as query-map}]
+  [{:keys [network ledger-id block auth conn] :as db} query-map]
   ;; TODO - if a cache value exists, should max-fuel still be checked and throw if not enough?
   (let [oc        (:object-cache conn)
         query*    (update query-map :opts dissoc :fuel :max-fuel)
@@ -540,14 +98,17 @@
         (fn [_]
           (let [pc (async/promise-chan)]
             (async/go
-              (let [res (async/<! (query db (assoc-in query-map [:opts :cache] false)))]
+              (let [res (async/<! (query db (assoc-in query-map [:opts :cache]
+                                                      false)))]
                 (async/put! pc res)))
             pc)))))
+
 
 (defn cache?
   "Returns true if query was requested to run from the cache."
   [{:keys [opts] :as _query-map}]
   #?(:clj (:cache opts) :cljs false))
+
 
 (defn first-async
   "Returns first result of a sequence returned from an async channel."
@@ -555,6 +116,7 @@
   (go-try
     (let [res (<? ch)]
       (first res))))
+
 
 (defn query
   "Returns core async channel with results or exception"
