--- conflicted
+++ resolved
@@ -20,20 +20,18 @@
           (match-component c solution))
         pattern))
 
+(defn iri-mapping?
+  [flake]
+  (= const/$xsd:anyURI (flake/p flake)))
+
 (defn retract-triple
-<<<<<<< HEAD
   [db triple t solution fuel-tracker error-ch]
-  (let [retract-xf (map (fn [f]
-                          (flake/flip-flake f t)))
-=======
-  [db triple t solution error-ch]
   (let [retract-xf (keep (fn [f]
                            ;;do not retract the flakes which map subject ids to iris.
                            ;;they are an internal optimization, which downstream code
                            ;;(eg the commit pipeline) relies on
-                           (when-not (= const/$xsd:anyURI (flake/p f))
+                           (when-not (iri-mapping? f)
                              (flake/flip-flake f t))))
->>>>>>> 2de866c5
         matched    (match-solution triple solution)]
     (where/resolve-flake-range db fuel-tracker retract-xf error-ch matched)))
 
