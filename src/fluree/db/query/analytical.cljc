(ns fluree.db.query.analytical
  (:require [clojure.set :as set]
            [fluree.db.query.range :as query-range]
            #?(:clj  [clojure.core.async :as async]
               :cljs [cljs.core.async :as async])
            #?(:clj [fluree.db.full-text :as full-text])
            [fluree.db.time-travel :as time-travel]
            [fluree.db.util.async :refer [<? go-try merge-into?]]
            [fluree.db.util.core :as util]
            [fluree.db.flake :as flake #?@(:cljs [:refer [Flake]])]
            [fluree.db.query.analytical-wikidata :as wikidata]
            [fluree.db.query.analytical-filter :as filter]
            [fluree.db.query.union :as union]
            [clojure.string :as str]
            [fluree.db.util.log :as log]
            #?(:cljs [cljs.reader])
<<<<<<< HEAD
            [fluree.db.dbproto :as dbproto]
            [fluree.db.constants :as const]
            [fluree.db.util.iri :as iri-util]))
=======
            [fluree.db.dbproto :as dbproto])
  #?(:clj (:import (java.io Closeable))))

#?(:clj (set! *warn-on-reflection* true))
>>>>>>> 14441d99

(defn variable? [form]
  (when (and (or (string? form) (keyword? form) (symbol? form)) (= (first (name form)) \?))
    (symbol form)))

(defn internal-filter? [form]
  (when (and (or (string? form) (keyword? form) (symbol? form)) (= (first (name form)) \#) (= (second (name form)) \())
    (symbol form)))

(defn escaped-string?
  [form]
  (and (string? form)
       (= (first (name form)) \")
       (= (last (name form)) \")))

(defn safe-read-string
  [string]
  (try
    (#?(:clj read-string :cljs cljs.reader/read-string) string)
    (catch #?(:clj Exception :cljs :default) e string)))

(defn get-vars
  [filter-code]
  (some #(or (variable? %) (when (coll? %) (get-vars %))) filter-code))

(defn clause->rel
  "Given any interm-vars, such as {?article 351843720901583}
  and an fdb clause, such as  [\"?article\", \"articles/leadInstitutionOrg\", \"?org\"],


  Returns a map with the following keys:

  - search - a vector that will be passed to query-range/search, i.e. [ nil \"articles/leadInstitutionOrg\" nil ]
  - rel - a map with any variables (that are not present in interm-vars) and their idx, i.e. {?org 2}
  - opts - search opts, currently recur, if the predicate is recurred, and object-fn, if there is an object function.
 "
  [db interm-vars clause]
  (reduce-kv (fn [acc idx key]
               (let [key-as-var   (variable? key)
                     static-value (get interm-vars key-as-var)]
<<<<<<< HEAD
                 (when (and (= idx 1) (not key-as-var)
                            (not (dbproto/-p-prop db :name (if (string? key)
                                                             (re-find #"[_a-zA-Z0-9/]*" key)
                                                             key))))
=======
                 (when (and (= idx 1) (not key-as-var) (not= "_id" key)
                            (not (dbproto/-p-prop db :name (re-find #"[_a-zA-Z0-9/]*" key))))
>>>>>>> 14441d99
                   (throw (ex-info (str "Invalid predicate provided: " key)
                                   {:status 400
                                    :error  :db/invalid-query})))
                 (cond static-value
                       (update acc :search #(conj % static-value))

                       key-as-var
                       (-> acc
                           (update :search #(conj % nil))
                           (assoc-in [:rel key-as-var] idx))

                       (and (= idx 2) (internal-filter? key))
                       (let [filter-code (#?(:clj read-string :cljs cljs.reader/read-string) (subs key 1))
                             var         (or (get-vars filter-code)
                                             (throw (ex-info (str "Filter function must contain a valid variable. Provided: " key) {:status 400 :error :db/invalid-query})))
                             [fun _] (filter/valid-filter? filter-code #{var})
                             filter-fn   (filter/get-internal-filter-fn var fun)]
                         (-> acc
                             (update :search #(conj % nil))
                             (assoc-in [:opts :object-fn] filter-fn)
                             (assoc-in [:rel var] idx)))

                       (and (= idx 1) (string? key) (re-find #"\+" key))
                       (let [[pred recur-amt] (str/split key #"\+")
                             recur-amt (if recur-amt
                                         (or (safe-read-string recur-amt) 100)
                                         100)]
                         (-> acc
                             (update :search #(conj % pred))
                             (assoc-in [:opts :recur] recur-amt)))

                       (escaped-string? key)
                       (update acc :search #(conj % (safe-read-string key)))

                       :else
                       (update acc :search #(conj % key)))))
             {:search [] :rel {} :opts {}} clause))

(defn get-ns-arrays [ns arrays]
  (map (fn [array] (map #(nth array %) ns)) arrays))

(defn clause->keys
  [clause]
  (reduce (fn [acc var]
            (if-let [var (variable? var)]
              (conj acc var) acc))
          [] clause))

(defn intersecting-keys-tuples-clause
  [tuples clause]
  (let [rel-keys    (-> tuples :headers set)
        clause-keys (clause->keys clause)]
    (reduce (fn [acc key]
              (if (rel-keys key)
                (conj acc key) acc)) [] clause-keys)))

(defn intersecting-keys-tuples
  [a-tuples b-tuples]
  (let [a-keys (-> a-tuples :headers set)
        b-keys (-> b-tuples :headers)]
    (reduce (fn [acc key]
              (if (a-keys key)
                (conj acc key) acc)) [] b-keys)))

(defn select-from-tuples
  [vars tuples]
  (let [ns (reduce (fn [acc var-smt]
                     (if-let [var (or (variable? var-smt)
                                      (:variable var-smt))]
                       (conj acc (util/index-of (:headers tuples) var))
                       (throw (ex-info (str var-smt " cannot be retrieved from the results. Check that it is declared in your where clause.") {:status 400 :error :db/invalid-query})))) [] vars)]
    (get-ns-arrays ns (:tuples tuples))))

(defn add-fuel
  [add-amount fuel max-fuel]
  (if (and max-fuel (> add-amount max-fuel))
    (throw (ex-info (str "Maximum query fuel exceeded: " max-fuel)
                    {:status 400 :error :db/exceeded-cost}))
    (when (and fuel (volatile? fuel))
      (vswap! fuel + add-amount))))

(defn replace-vars-wikidata
  [all-wd intersecting-vars vars]
  (mapv (fn [clause] (mapv (fn [clause-item]
                             (if-let [key-replace (intersecting-vars (symbol clause-item))]
                               (let [replacement  (get vars key-replace)
                                     replacement' (if (number? (#?(:clj read-string :cljs cljs.reader/read-string) replacement)) replacement (str "\"" replacement "\""))] replacement') clause-item)) clause)) all-wd))

(defn wikidata->tuples
  [q-map clause r {:keys [vars] :as res} optional? fuel max-fuel]
  (go-try
    (if (nil? r)
      (let [all-wd (wikidata/get-all-wd-clauses (:where q-map))]
        ;; If there is a WD clause in the where clause, then we will evaluate
        ;; all the optional WD clauses at the same time as all the other WD clauses.
        ;; therefore, when it comes time to evaluate an optional WD clause, we ignore it.
        (if (and optional? (not (empty? all-wd)))
          [nil r]
          (let [optional          (wikidata/get-all-wd-clauses (:optional q-map))
                all-wd-vars       (-> (apply concat (map clause->keys all-wd)) set)
                all-vars          (into all-wd-vars
                                        (apply concat (map clause->keys optional)))
                intersecting-vars (-> (remove nil? (map #(all-vars %) (keys vars))) set)
                matching-vars     (apply concat (map #(intersecting-keys-tuples-clause res %) all-wd))
                matching-vals     (select-from-tuples matching-vars res)
                all-wd-w-intm     (replace-vars-wikidata all-wd intersecting-vars vars)
                all-vars'         (remove intersecting-vars all-vars)
                wikidataTuples    (<? (wikidata/get-wikidata-tuples q-map all-wd-w-intm matching-vars matching-vals all-vars' optional))
                _                 (add-fuel (-> wikidataTuples :tuples count) fuel max-fuel)]
            [wikidataTuples r])))
      ;; If we are not evaluating the last clause, we drop ALL wikidata clauses from rest.
      ;; Then we add the current WD clause to the end of rest.
      ;; When we finally evaluate WD, we pull from the FULL query map
      [nil (conj (wikidata/drop-all-wd-clauses r) clause)])))

(defn db-ident?
  [source]
  (= (-> source (str/split #"/") count) 2))

(defn parse-block-from-source
  [block]
  (let [block' (safe-read-string block)]
    (if (int? block') block' block)))


(defn- isolate-source-name
  [dbid]
  (re-find #"[a-z]+" dbid))

(defn- isolate-source-block
  [dbid]
  (re-find #"[A-Z0-9]+" dbid))


(defn get-source-clause
  ([db clause]
   (get-source-clause db clause {} {}))
  ([db clause prefixes opts]
   (go-try (let [source (first clause)]
             (cond (= "$fdb" source)
                   [db (into [] (subvec clause 1 4))]

                   ;; block
                   (str/starts-with? source "$fdb")
                   (let [block (parse-block-from-source (subs source 4))
                         db    (<? (time-travel/as-of-block db block))
                         _     (when (util/exception? db)
                                 (throw db))]
                     [db (into [] (subvec clause 1 4))])

                   (= "$wd" source)
                   ["$wd" clause]

                   ;; The db permissions are resolved in query-async. Here we just retrieve the db and time-travel if needed
                   :else
                   (let [source-name  (isolate-source-name source)
                         source-block (isolate-source-block source)]
                     (if-let [db-id (get prefixes (keyword source-name))]
                       (let [block (parse-block-from-source source-block)
                             db    (<? (get-in opts [:sources db-id]))
                             db'   (if block
                                     (<? (time-travel/as-of-block db block))
                                     db)]
                         [db' (into [] (subvec clause 1 4))])

                       ; else
                       (throw (ex-info (str "The data source: " source " is not supported in Fluree")
                                       {:status 400
                                        :error  :db/invalid-query})))))))))

(defn tuples->map
  [start-map tuples]
  (reduce (fn [acc [sub obj]]
            (update acc sub conj obj)) start-map tuples))

(defn expand-map
  [tuple-map]
  (zipmap (keys tuple-map)
          (map #(hash-map :done false :followed #{} :all (set %)) (vals tuple-map))))

(defn follow-all-original-subject-paths
  [subjects tuple-map]
  (let [expanded-map (expand-map tuple-map)]
    (loop [[subject & r] subjects
           acc expanded-map]
      (cond (not subject)
            acc

            (get-in acc [subject :done])
            (recur r acc)

            :else
            (let [subject-all            (get-in acc [subject :all])
                  subject-followed       (get-in acc [subject :followed])
                  subjects-to-follow     (set/difference subject-all subject-followed)
                  acc*                   (reduce (fn [acc subject-to-follow]
                                                   (let [all-followed      (get-in acc [subject :followed])
                                                         self?             (= subject subject-to-follow)
                                                         already-followed? (if self? false (all-followed subject-to-follow))
                                                         acc'              (update-in acc [subject :followed] conj subject-to-follow)]
                                                     ;; If subject is self or already followed, we move onto the next subject-to-follow
                                                     (if (or already-followed? self?)
                                                       acc'

                                                       ;; If subject-to-follow isn't self, we can add all the subject-to-follow's all
                                                       ;; to subject's all
                                                       (let [subject-to-follow-all (get-in acc' [subject-to-follow :all])
                                                             acc'                  (update-in acc'
                                                                                              [subject :all]
                                                                                              (fn [existing]
                                                                                                (apply conj existing subject-to-follow-all)))]
                                                         ;; Then, if subject to follow is done, we can also add all of
                                                         ;; subject-to-follow's all to subject's followed
                                                         (if (get-in acc' [subject-to-follow :done])
                                                           (update-in acc' [subject :followed]
                                                                      (fn [existing] (apply conj existing subject-to-follow-all)))
                                                           acc'))))) acc subjects-to-follow)
                  subject-followed-count (get-in acc [subject :followed])
                  subject-all-count      (get-in acc [subject :all])
                  subject-done?          (= subject-followed-count subject-all-count)]
              (if subject-done?
                (recur r (assoc-in acc* [subject :done] true))
                (recur subjects acc*)))))))

(defn recur-map->tuples
  [subjects recur-map]
  (reduce (fn [acc subject]
            (let [subject-vals (get-in recur-map [subject :followed])]

              (concat acc (map #(vector subject %) subject-vals)))) [] subjects))

(defn tuples->recur
  [db predicate recur-map depth var-first?]
  (go-try (let [max-depth (or depth 100)
                recur-map (loop [acc   recur-map
                                 depth 1]
                            (if (>= depth max-depth)
                              acc
                              (let [search-vals (-> acc vals flatten set
                                                    (set/difference (set (keys acc))))]
                                (if (empty? search-vals)
                                  acc
                                  (let [res    (loop [acc []
                                                      [search-val & r] search-vals]
                                                 (if search-val
                                                   (recur (concat acc (<? (query-range/index-range db :spot = [search-val predicate]))) r)
                                                   acc))
                                        tuples (get-ns-arrays [0 2] res)
                                        acc*   (tuples->map acc tuples)]
                                    (recur acc* (inc depth)))))))

                subjects  (keys recur-map)
                recur-map (follow-all-original-subject-paths subjects recur-map)
                tuples    (recur-map->tuples subjects recur-map)]
            (if var-first? tuples (distinct (map #(-> % second vector) tuples))))))

(defn fdb-clause->tuples
  [db {:keys [headers tuples vars] :as res} clause fuel max-fuel]
  (go-try (let [{:keys [search rel opts]} (clause->rel db vars clause)
                common-keys (intersecting-keys-tuples-clause res clause)
                object-fn   (:object-fn opts)
                recur-depth (:recur opts)
                [opts clause'] (reduce (fn [[acc clause'] common-key]
                                         (let [idx-of    (util/index-of clause (str common-key))
                                               k         (condp = idx-of 0 :subject-fn 1 :predicate-fn 2 :object-fn)
                                               res-idx   (util/index-of headers common-key)
                                               v         (into #{} (map first (get-ns-arrays [res-idx] tuples)))
                                               single-v? (= 1 (count v))
                                               v         (if (and (not single-v?) object-fn (= k object-fn))
                                                           (comp v object-fn)
                                                           v)]
                                           (if single-v?
                                             [acc (assoc clause' idx-of (first v))]
                                             [(assoc acc k v) clause'])))
                                       [{} search] common-keys)
                ;; Currently, only pass in object-fn to search opts. Seems to be faster to filter
                ;; subject after. I'm sure this depends on a number of variables
                ;; TODO - determine what, when, and how to filter - in index range? after index-range?
                search-opts {:object-fn (or (:object-fn opts) object-fn)}
                res         (<? (query-range/search db clause' search-opts))
                ;; Currently, not supporting subject and predicate fns, but leaving this here.
                ;{:keys [subject-fn predicate-fn]} opts
                ;res         (cond->> res
                ;                     subject-fn    (filter #(subject-fn (.-s %)))
                ;                     predicate-fn  (filter #(predicate-fn (.-p %))))
                _           (add-fuel (count res) fuel max-fuel)
                tuples      (get-ns-arrays (vals rel) res)
                tuples'     (if recur-depth
                              (let [clause-1st (first clause')
                                    var-first? (variable? (first clause))
                                    predicate  (nth clause' 1)

                                    ;; Potentially, predicate could have been a variable and previous
                                    ;; where-items resolved it, but we can only handle one resolve
                                    ;; predicate here.
                                    _          (when (variable? predicate)
                                                 (throw (ex-info (str "Cannot use predicate recursion when predicate is variable. Provided: " clause')
                                                                 {:status 400
                                                                  :error  :db/invalid-query})))
                                    _          (when-not (variable? (nth clause 2))
                                                 (throw (ex-info (str "Cannot use predicate recursion when object is not a variable. Provided: " clause')
                                                                 {:status 400
                                                                  :error  :db/invalid-query})))
                                    recur-map  (cond var-first?
                                                     (tuples->map {} tuples)

                                                     (number? clause-1st)
                                                     (assoc {} clause-1st (flatten tuples))

                                                     (coll? clause-1st)
                                                     (assoc {} (-> res first first) (flatten tuples)))]

                                (<? (tuples->recur db predicate recur-map recur-depth var-first?)))
                              tuples)]
            {:headers (keys rel)
             :vars    vars
             :tuples  tuples'})))


(defn full-text->tuples
  [{:keys [conn network dbid] :as db} res clause]
  #?(:cljs (throw (ex-info "Full text search is not supported in JS"
                           {:status 400
                            :error  :db/invalid-query}))
     :clj  (if (:memory conn)
             (throw (ex-info "Full text search is not supported in when running in-memory"
                             {:status 400
                              :error  :db/invalid-query}))
             (let [lang (-> db :settings :language (or :default))
                   [var search search-param] clause
                   var (variable? var)]
               (with-open [^Closeable store (full-text/open-storage conn network dbid lang)]
                 (full-text/search store db [var search search-param]))))))

(defn class+subclasses
  "Returns a channel containing "
  ([db class] (class+subclasses db class (async/chan)))
  ([db class out-ch]
   (async/go
     (let [classes (into [class] (dbproto/-class-prop db :subclass class))]
       (loop [[class* & r] classes
              res []]
         (if (nil? class*)
           (do
             (async/put! out-ch res)
             (async/close! out-ch))
           (let [class-res (async/<! (query-range/index-range db :post = [const/$rdf:type class*]))]
             (recur r (into res class-res)))))))
   out-ch))


;; Can be: ["?item" "rdf:type" "person"]
;; Can be: [234 "rdf:type" "?collection"]
;; Can be: ["?item" "rdf:type" "?collection"] -> but item is already bound. Need forward filtering here...

(defn collection->tuples
  [db res clause context]
  (go-try (let [subject-var (variable? (first clause))
                object-var  (variable? (last clause))
                class-sid   (when subject-var
                              (iri-util/class-sid (last clause) db context))]
            (when (or (and subject-var object-var)
                      (and (nil? subject-var) (nil? object-var)))
              (throw (ex-info "When using rdf:type, either a subject or a type (collection) must be specified."
                              {:status 400
                               :error  :db/invalid-query})))

            (cond
              object-var
              (let [s       (first clause)
                    subject (if (number? s) s (<? (dbproto/-subid db s)))
                    cid     (flake/sid->cid subject)
                    cname   (dbproto/-c-prop db :name cid)]
                {:headers [object-var]
                 :tuples  [[cname]]
                 :vars    {}})

              ;; everything below has a subject-var, no need to check for that
              (#{"_tx" "_block"} (last clause))
              (let [min-sid (-> db :t)
                    max-sid 0]
                {:headers [subject-var]
                 :tuples  (map #(conj [] %) (range min-sid max-sid))
                 :vars    {}})

              class-sid
              (let [res-ch  (async/chan)
                    results (<? (class+subclasses db class-sid res-ch))]
                {:headers [subject-var]
                 :tuples  (map #(vector (.-s %)) results)
                 :vars    {}})

              ;; not a class, try a collection if matches
              :else
              (if-let [collection (dbproto/-c-prop db :partition (last clause))]
                {:headers [subject-var]
                 :tuples  (map #(conj [] %) (range (flake/min-subject-id collection) (-> db :ecount (get collection) inc)))
                 :vars    {}}
                (throw (ex-info (str "No matching classes or collections for: " (last clause))
                                {:status 400 :error :db/invalid-query})))))))



(def all-functions #{"STR" "RAND" "ABS" "CEIL" "FLOOR" "CONCAT"
                     "STRLEN"

                     "UCASE" "LCASE" "ENCODE_FOR_URI" "CONTAINS"
                     "STRSTARTS" "STRENDS" "STRBEFORE" "STRAFTER" "YEAR" "MONTH"
                     "DAY" "HOURS" "MINUTES" "SECONDS" "TIMEZONE" "TZ" "NOW"
                     "UUID" "STRUUID" "MD5" "SHA1" "SHA256" "SHA384" "SHA512"
                     "COALESCE" "IF" "STRLANG" "STRDT" "sameTerm" "isIRI" "isURI"
                     "isBLANK" "isLITERAL" "isNUMERIC"})


;; Uses SPARQL aggregates + additional ones as extension.
;; https://docs.data.world/tutorials/sparql/list-of-sparql-aggregate-functions.html
(def built-in-aggregates
  (letfn [(sum [coll] (reduce + 0 coll))
          (avg [coll] (/ (sum coll) (count coll)))
          (median
            [coll]
            (let [terms (sort coll)
                  size  (count coll)
                  med   (bit-shift-right size 1)]
              (cond-> (nth terms med)
                      (even? size)
                      (-> (+ (nth terms (dec med)))
                          (/ 2)))))
          (variance
            [coll]
            (let [mean (avg coll)
                  sum  (sum (for [x coll
                                  :let [delta (- x mean)]]
                              (* delta delta)))]
              (/ sum (count coll))))
          (stddev
            [coll]
            (Math/sqrt (variance coll)))]
    {'abs            (fn [n] (max n (- n)))
     'avg            avg
     'ceil           (fn [n] (cond (= n (int n)) n
                                   (> n 0) (-> n int inc)
                                   (< n 0) (-> n int)))
     'count          count
     'count-distinct (fn [coll] (count (distinct coll)))
     'floor          (fn [n]
                       (cond (= n (int n)) n
                             (> n 0) (-> n int)
                             (< n 0) (-> n int dec)))
     'groupconcat    concat
     'median         median
     'min            (fn
                       ([coll] (reduce (fn [acc x]
                                         (if (neg? (compare x acc))
                                           x acc))
                                       (first coll) (next coll)))
                       ([n coll]
                        (vec
                          (reduce (fn [acc x]
                                    (cond
                                      (< (count acc) n)
                                      (sort compare (conj acc x))
                                      (neg? (compare x (last acc)))
                                      (sort compare (conj (butlast acc) x))
                                      :else acc))
                                  [] coll))))
     'max            (fn
                       ([coll] (reduce (fn [acc x]
                                         (if (pos? (compare x acc))
                                           x acc))
                                       (first coll) (next coll)))
                       ([n coll]
                        (vec
                          (reduce (fn [acc x]
                                    (cond
                                      (< (count acc) n)
                                      (sort compare (conj acc x))
                                      (pos? (compare x (first acc)))
                                      (sort compare (conj (next acc) x))
                                      :else acc))
                                  [] coll))))
     'rand           (fn
                       ([coll] (rand-nth coll))
                       ([n coll] (vec (repeatedly n #(rand-nth coll)))))
     'sample         (fn [n coll]
                       (vec (take n (shuffle coll))))
     'stddev         stddev
     'str            str
     'sum            sum
     'variance       variance}))


(defn aggregate? [x] (and (string? x)
                          (re-matches #"^\(.+\)$" x)))

(defn interm-aggregate? [x] (and (string? x)
                                 (re-matches #"^#\(.+\)$" x)))

(defn parse-aggregate [x valid-var]
  (let [list-agg   (#?(:clj read-string :cljs cljs.reader/read-string) x)
        as?        (= 'as (first list-agg))
        as         (if as? (-> (str "?" (last list-agg)) symbol) (->> list-agg (str "?") symbol))
        func-list  (if as? (let [func-list (second list-agg)]
                             (if (coll? func-list) func-list
                                                   (throw (ex-info (str "Invalid aggregate selection. As can only be used in conjunction with other functions. Provided: " x)
                                                                   {:status 400 :error :db/invalid-query})))) list-agg)
        list-count (count func-list)
        [fun arg var] (cond (= 3 list-count) [(first func-list) (second func-list) (last func-list)]
                            (and (= 2 list-count) (= 'sample (first func-list)))
                            (throw (ex-info (str "The sample aggregate function takes two arguments: n and a variable, provided: " x)
                                            {:status 400 :error :db/invalid-query}))
                            (= 2 list-count) [(first func-list) nil (last func-list)]
                            :else (throw (ex-info (str "Invalid aggregate selection, provided: " x)
                                                  {:status 400 :error :db/invalid-query})))
        agg-fn     (if-let [agg-fn (built-in-aggregates fun)]
                     (if arg (fn [coll] (agg-fn arg coll)) agg-fn)
                     (throw (ex-info (str "Invalid aggregate selection function, provided: " x)
                                     {:status 400 :error :db/invalid-query})))
        [agg-fn variable] (let [distinct? (and (coll? var) (= (first var) 'distinct))
                                variable  (if distinct? (second var) var)
                                agg-fn    (if distinct? (fn [coll] (-> coll distinct agg-fn))
                                                        agg-fn)]
                            [agg-fn variable])
        _          (when-not (valid-var variable)
                     (throw (ex-info (str "Invalid select variable in aggregate select, provided: " x)
                                     {:status 400 :error :db/invalid-query})))]
    {:variable variable
     :as       as
     :code     agg-fn}))


(defn calculate-aggregate
  [res agg]
  (let [{:keys [variable as code]} agg
        agg-params (flatten (select-from-tuples [variable] res))
        agg-result (code agg-params)]
    [as agg-result]))

(defn add-aggregate-cols
  [res aggregate]
  (reduce (fn [res agg]
            (let [[as agg-result] (calculate-aggregate res agg)
                  {:keys [headers tuples]} res
                  tuples'  (map #(conj (vec %) agg-result) tuples)
                  headers' (conj (vec headers) as)]
              {:headers headers' :tuples tuples'}))
          res aggregate))


(defn symbolize-keys
  [q-map]
  (let [keys (map symbol (keys q-map))
        vals (vals q-map)]
    (zipmap keys vals)))


(defn match-tuples-lists
  "Combines two lists of tuples, a-tuples and b-tuples, into a single aggregated
  tuples list based on matching criteria.

  Matching criteria is a-idxs and b-idxs - which represent the multiple index (columns)
  of each tuples set that must be compared. i.e. if column 1 in a-tuples is to be compared
  to column 3 in b-tuples, then a-idxs will be [0] and b-idxs will be [2]. Indexes start at 0.
  Multiple indexes can be compared, i.e. a-idxs of [1 2] means compare both 1 and 2 columns.
  Order matters. The count of a-idxs and b-idxs should always be identical, else there would never
  be any matches.

  When there is a match, all non-matching columns from matching b-tuples are appended to the
  respective matched a-tuple. i.e. if b-tuples had 4 columns (indexes 0 -> 3),
  and was matching on [2], then columns [0 1 3] would be appended to the respective matched a-tuple.

  If left-outer-join? is true, instead of discarding any non-matches,
  we retain all the a-tuples, but pad the extra b-columns (b-not-idxs) with 'nil'"
  [a-idxs a-tuples b-idxs b-tuples b-not-idxs left-outer-join?]
  ;; make a comparison map of b-tuples for quick lookups, with the key
  ;; being the b-ixs values to be compared, and value being the b-tuples (can be many)
  ;; that match that comparison
  (let [b-map (reduce (fn [acc tuple]
                        (let [b-compare (map #(nth tuple %) b-idxs)]
                          (update acc b-compare conj tuple)))
                      {} b-tuples)]
    ;; iterate over a-tuples, and their respective match criteria, to see if matching b-tuple(s) exist
    (seq (reduce
           (fn [acc a-tuple]
             (let [a-compare (map #(nth a-tuple %) a-idxs)]
               (if-let [b-matched (get b-map a-compare)]
                 ;; found match, appends all b-tuples columns (b-not-idxs) to the matching a-tuple
                 (reduce #(conj %1 (concat a-tuple (map (fn [idx] (nth %2 idx)) b-not-idxs))) acc b-matched)
                 ;; no match, but if left-outer-join retain a-tuple and pad with nil values
                 (if left-outer-join?
                   (conj acc (concat a-tuple (repeat (count b-not-idxs) nil)))
                   acc))))
           [] a-tuples))))


(defn find-match+row-nums
  "Given a single tuple from A, a-idxs, b-idxs, b-not-idxs, and b-tuples, return any tuples in b that match.
  Along with their row-numbers"
  [a-tuple a-idxs b-tuples b-idxs b-not-idxs]
  (let [a-tuple-part (map #(nth a-tuple %) a-idxs)]
    (reduce-kv (fn [[acc b-rows] row b-tuple]
                 (if (= a-tuple-part (map #(nth b-tuple %) b-idxs))
                   [(conj (or acc []) (concat a-tuple (map #(nth b-tuple %) b-not-idxs))) (conj b-rows row)]
                   [acc b-rows]))
               [nil #{}] (into [] b-tuples))))

(defn inner-join
  [a-res b-res]
  (let [common-keys (intersecting-keys-tuples a-res b-res)
        a-idxs      (map #(util/index-of (:headers a-res) %) common-keys)
        b-idxs      (map #(util/index-of (:headers b-res) %) common-keys)
        b-not-idxs  (-> b-res :headers count (#(range 0 %))
                        set (set/difference (set b-idxs)) (#(apply vector %)))
        c-tuples    (match-tuples-lists a-idxs (:tuples a-res) b-idxs (:tuples b-res) b-not-idxs false)
        c-headers   (concat (:headers a-res) (map #(nth (:headers b-res) %) b-not-idxs))]
    {:headers c-headers
     :vars    (merge (:vars a-res) (:vars b-res))
     :tuples  c-tuples}))

(defn left-outer-join
  "OPTIONAL clause is equivalent to a left outer join. If there are no matches in the b-tuples,
  we just return a 'match' where each element of the match from b-tuple is nil."
  [a-tuples b-tuples]
  (let [common-keys (intersecting-keys-tuples a-tuples b-tuples)
        a-idxs      (map #(util/index-of (:headers a-tuples) %) common-keys)
        b-idxs      (map #(util/index-of (:headers b-tuples) %) common-keys)
        b-not-idxs  (-> b-tuples :headers count (#(range 0 %))
                        set (set/difference (set b-idxs)) (#(apply vector %)))
        c-tuples    (match-tuples-lists a-idxs (:tuples a-tuples) b-idxs (:tuples b-tuples) b-not-idxs true)
        c-headers   (concat (:headers a-tuples) (map #(nth (:headers b-tuples) %) b-not-idxs))]
    {:headers c-headers
     :vars    (merge (:vars a-tuples) (:vars b-tuples))
     :tuples  c-tuples}))


(declare resolve-where-clause)

(defn tuples->filter-required
  [headers tuples valid-vars filter-code-req]
  (let [filter-code-req-str  (str "(and " (str/join " " filter-code-req) ")")
        [filter-code-req* _] (or (filter/valid-filter? filter-code-req-str valid-vars)
                                 (throw (ex-info (str "Invalid required filters, provided: " filter-code-req-str)
                                                 {:status 400 :error :db/invalid-query})))
        filter-code-req-str* (str filter-code-req*)]
    (filter #(filter/filter-row headers % filter-code-req-str*) tuples)))

(defn tuples->filter-optional
  [headers tuples valid-vars filter-code-opts]
  (reduce (fn [tuples filt]
            (let [var-atom        (atom #{})
                  [filt* filt-vars] (or (filter/valid-filter? filt valid-vars var-atom)
                                        (throw (ex-info (str "Invalid filter, provided: " filt)
                                                        {:status 400 :error :db/invalid-query})))
                  filt-str        (str filt*)
                  filt-vars-idxs  (map #(util/index-of headers %) @filt-vars)
                  filtered-tuples (reduce (fn [acc clause]
                                            (if (every? #(nth clause %) filt-vars-idxs)
                                              (if (filter/filter-row headers clause filt-str)
                                                (conj acc clause)
                                                acc)
                                              (conj acc clause)))
                                          [] tuples)]
              filtered-tuples)) tuples filter-code-opts))


(defn tuples->filtered
  [{:keys [headers vars tuples] :as tuple-map} filters optional?]
  (let [valid-vars (set headers)
        header-vec (into [] headers)
        _          (when (string? filters)
                     (throw (ex-info (str "Filter must be enclosed in square brackets. Provided: " filters)
                                     {:status 400
                                      :error  :db/invalid-query})))]
    ;; if optional is true, ALL filters are optional. This needs to be refactored.
    (if optional?
      (let [res
            {:headers headers
             :vars    vars
             :tuples  (tuples->filter-optional header-vec tuples valid-vars filters)}]
        res)
      (let [filter-code-req (filter/get-filters filters false)
            tuples          (if (not-empty filter-code-req)
                              (tuples->filter-required header-vec tuples valid-vars filter-code-req)
                              tuples)
            filter-code-opt (filter/get-filters filters true)
            tuples          (if (not-empty filter-code-opt)
                              (tuples->filter-optional header-vec tuples valid-vars filter-code-opt)
                              tuples)]
        {:headers headers
         :vars    vars
         :tuples  tuples}))))

(defn bind-clause->vars
  [res clause]
  (let [[k v] clause
        k         (variable? k)
        _         (when-not k (throw (ex-info (str "Invalid intermediate aggregate value. Provided: " clause)
                                              {:status 400 :error :db/invalid-query})))
        {:keys [headers vars]} res
        var-value (if (interm-aggregate? v)
                    (->> (parse-aggregate (subs v 1) (set (if-let [valid-var (keys vars)]
                                                            (conj headers valid-var)
                                                            headers)))
                         (calculate-aggregate res)
                         second)
                    v)]
    {k var-value}))

(declare clause->tuples)

(defn optional->left-outer-joins
  [db q-map optional-clauses where-tuples fuel max-fuel opts]
  (async/go-loop [[opt-clause & r] optional-clauses
                  tuples where-tuples]
    (if opt-clause
      (let [[next-tuples r] (<? (clause->tuples db q-map tuples opt-clause r true fuel max-fuel opts))]
        (cond (nil? next-tuples) (recur r tuples)
              (:filter opt-clause) (recur r next-tuples)
              :else (recur r (left-outer-join tuples next-tuples))))
      tuples)))

(defn res-absorb-vars
  [res]
  (reduce (fn [acc [var-name var-val]]
            (let [tuples'  (map #(conj % var-val) (:tuples res))
                  headers' (conj (:headers res) var-name)]
              {:tuples tuples' :headers headers'})) res (:vars res)))


(defn clause->tuples
  "Tuples and optional? are only used for Wikidata, because need to both limit calls to Wikidata,
  and ensure that returned results are as limited as possible (but still relevant)."
  [db {:keys [prefixes] :as q-map} {:keys [vars] :as res} clause r optional? fuel max-fuel opts]
  (go-try
    (cond (map? clause)
          ;; Could be a union, bind, filter, optional, and more
          (let [segment-type (first (keys clause))]
            (condp = segment-type

              :optional
              [(<? (optional->left-outer-joins db q-map (-> clause :optional) res fuel max-fuel opts)) r]

              :union
              (loop [[clause-group & rest] (-> clause :union)
                     tuples nil]
                (if clause-group
                  (let [new-res   (<? (resolve-where-clause db clause-group q-map vars fuel max-fuel opts))
                        ;; We only want to absorb the vars that are newly created within the clause-group
                        ;; so we need to dissoc any vars that already existed.
                        new-res*  (reduce (fn [res var]
                                            (update new-res :var dissoc var))
                                          new-res (keys vars))
                        new-res** (res-absorb-vars new-res*)]
                    (if tuples
                      (recur rest (union/results tuples new-res**))
                      (recur rest new-res**)))
                  [tuples r]))

              :bind
              (let [bindings (-> clause :bind)
                    vars     (map #(bind-clause->vars res %) bindings)
                    vars     (into {} vars)]
                [(update res :vars merge vars) r])

              :filter
              [(tuples->filtered res (-> clause :filter) optional?) r]))

          (and (= 3 (count clause)) (str/starts-with? (second clause) "fullText:"))
          [(full-text->tuples db res clause) r]

          (and (= 3 (count clause)) (or (= (second clause) "rdf:type")
                                        (= (second clause) "a")))
          [(<? (collection->tuples db res clause (:context q-map))) r]

          (= 3 (count clause))
          [(<? (fdb-clause->tuples db res clause fuel max-fuel)) r]

          (= 2 (count clause))
          [(update res :vars merge (bind-clause->vars res clause)) r]

          (= 1 (count clause))
          (if (sequential? (first clause))
            (throw (ex-info (str "Invalid where clause, it appears you have an extra nested vector here: " clause)
                            {:status 400 :error :db/invalid-query}))
            (throw (ex-info (str "Invalid where clause, it should have 2+ tuples but instead found: " clause)
                            {:status 400 :error :db/invalid-query})))

          :else
          (let [[db clause] (<? (get-source-clause db clause prefixes opts))]
            (cond (= "$wd" db) (<? (wikidata->tuples q-map clause r res optional? fuel max-fuel))

                  (str/starts-with? (second clause) "fullText:")
                  [(full-text->tuples db res clause) r]

                  :else
                  [(<? (fdb-clause->tuples db res clause fuel max-fuel)) r])))))


(defn resolve-where-clause
  ([db where q-map vars fuel max-fuel]
   (resolve-where-clause db where q-map vars fuel max-fuel {}))
  ([db where q-map vars fuel max-fuel opts]
   (go-try (loop [[clause & r] where
                  res {:vars (symbolize-keys vars)}]
             (if clause
               (let [[next-res r] (<? (clause->tuples db q-map res clause r false fuel max-fuel opts))]
                 (cond (= 2 (count clause))
                       (recur r next-res)

                       (empty? (dissoc res :vars))
                       (recur r (or next-res res))

                       (nil? next-res)
                       (recur r res)

                       :else
                       (recur r (inner-join res next-res))))
               res)))))

(defn q
  [q-map fuel max-fuel db opts]
  (go-try (let [{:keys [vars where optional filter]} q-map
                where-res    (<? (resolve-where-clause db where q-map vars fuel max-fuel opts))
                optional-res (if optional
                               (<? (optional->left-outer-joins db q-map optional where-res fuel max-fuel opts))
                               where-res)
                filter-res   (if filter
                               (tuples->filtered optional-res filter nil)
                               optional-res)
                res          filter-res]
            res)))


(comment
  (def conn (:conn user/system))
  (def db (async/<!! (fluree.db.api/db conn "fluree/test")))



  (async/<!! (q {:select ["?chat", "?comment"]
                 :where  [["?chat" "_predicate/name" "?comment"]]} (volatile! 0) 1000 db {}))

  (async/<!! (fdb-clause->tuples db ['?chat "chat/comments" '?comment] (volatile! 0) 1000000))

  (async/<!! (where->inner-joins db [["?t", "_block/number", "?number"],
                                     ["?maxBlock" "(max ?number)"],
                                     ["?t", "_block/hash", "?hash"]]
                                 {:select   ["?hash", "?pHash", "?number"]
                                  :where    [["?t", "_block/number", "?number"],
                                             {"?maxBlock" "(max ?number)"},
                                             ["?t", "_block/hash", "?hash"]]
                                  :optional [["?t" "_block/prevHash" "?pHash"]]} nil nil))




  (async/<!! (q {:select   ["?handle" "?num"]
                 :where    [["?person" "person/handle" "?handle"]]
                 :optional [["?person" "person/favNums" "?num"]]
                 :filter   [["optional" "(> 10 ?num)"]]} (volatile! 0) 1000 db)))<|MERGE_RESOLUTION|>--- conflicted
+++ resolved
@@ -12,18 +12,14 @@
             [fluree.db.query.analytical-filter :as filter]
             [fluree.db.query.union :as union]
             [clojure.string :as str]
-            [fluree.db.util.log :as log]
             #?(:cljs [cljs.reader])
-<<<<<<< HEAD
             [fluree.db.dbproto :as dbproto]
             [fluree.db.constants :as const]
-            [fluree.db.util.iri :as iri-util]))
-=======
-            [fluree.db.dbproto :as dbproto])
-  #?(:clj (:import (java.io Closeable))))
+            [fluree.db.util.iri :as iri-util])
+  #?(:clj (:import (java.io Closeable)
+                   (fluree.db.flake Flake))))
 
 #?(:clj (set! *warn-on-reflection* true))
->>>>>>> 14441d99
 
 (defn variable? [form]
   (when (and (or (string? form) (keyword? form) (symbol? form)) (= (first (name form)) \?))
@@ -64,15 +60,10 @@
   (reduce-kv (fn [acc idx key]
                (let [key-as-var   (variable? key)
                      static-value (get interm-vars key-as-var)]
-<<<<<<< HEAD
-                 (when (and (= idx 1) (not key-as-var)
+                 (when (and (= idx 1) (not key-as-var) (not= "_id" key)
                             (not (dbproto/-p-prop db :name (if (string? key)
                                                              (re-find #"[_a-zA-Z0-9/]*" key)
                                                              key))))
-=======
-                 (when (and (= idx 1) (not key-as-var) (not= "_id" key)
-                            (not (dbproto/-p-prop db :name (re-find #"[_a-zA-Z0-9/]*" key))))
->>>>>>> 14441d99
                    (throw (ex-info (str "Invalid predicate provided: " key)
                                    {:status 400
                                     :error  :db/invalid-query})))
@@ -462,7 +453,7 @@
               (let [res-ch  (async/chan)
                     results (<? (class+subclasses db class-sid res-ch))]
                 {:headers [subject-var]
-                 :tuples  (map #(vector (.-s %)) results)
+                 :tuples  (map #(vector (.-s ^Flake %)) results)
                  :vars    {}})
 
               ;; not a class, try a collection if matches
