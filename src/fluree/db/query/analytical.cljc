--- conflicted
+++ resolved
@@ -4,19 +4,15 @@
             [clojure.core.async :as async]
             #?(:clj [fluree.db.full-text :as full-text])
             [fluree.db.time-travel :as time-travel]
-            [fluree.db.util.async :refer [<? go-try merge-into?]]
+            [fluree.db.util.async :refer [<? go-try]]
             [fluree.db.util.core :as util]
             [fluree.db.flake :as flake]
             [fluree.db.query.analytical-wikidata :as wikidata]
             [fluree.db.query.analytical-filter :as filter]
             [fluree.db.query.union :as union]
             [clojure.string :as str]
-<<<<<<< HEAD
             [fluree.db.util.json :as json]
-            [fluree.db.util.log :as log]
-=======
             [fluree.db.util.log :as log :include-macros true]
->>>>>>> 4fffee2b
             #?(:cljs [cljs.reader])
             [fluree.db.dbproto :as dbproto]
             [fluree.db.query.analytical-parse :as parse])
@@ -57,6 +53,7 @@
  "
   [db interm-vars clause]
   (reduce-kv (fn [acc idx key]
+               (println "key:" (pr-str key))
                (let [key-as-var   (variable? key)
                      static-value (get interm-vars key-as-var)]
                  (when (and (= idx 1) (not key-as-var) (not= "_id" key)
@@ -445,17 +442,10 @@
                     (let [partition (dbproto/-c-prop db :partition (last clause))
                           max-sid   (-> db :ecount (get partition))
                           min-sid   (flake/min-subject-id partition)
-<<<<<<< HEAD
-                          flakes    (if max-sid
-                                      (<? (query-range/index-range db :spot
-                                                                   >= [max-sid]
-                                                                   <= [min-sid]))
-                                      [])
-                          xf        (comp (map (fn [^Flake f] [(.-s f)])) (distinct))]
-=======
-                          flakes    (<? (query-range/index-range db :spot >= [max-sid] <= [min-sid]))
+                          flakes    (<? (query-range/index-range db :spot
+                                                                 >= [max-sid]
+                                                                 <= [min-sid]))
                           xf        (comp (map (fn [f] [(flake/s f)])) (distinct))]
->>>>>>> 4fffee2b
                       {:headers [subject-var]
                        :tuples  (sequence xf flakes)
                        :vars    {}}))
@@ -468,7 +458,6 @@
                     {:headers [object-var]
                      :tuples  [[cname]]
                      :vars    {}})))))
-
 
 
 (def all-functions #{"STR" "RAND" "ABS" "CEIL" "FLOOR" "CONCAT"
