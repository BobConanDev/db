(ns fluree.db.query.fql-resp
  (:require [fluree.db.query.fql-parser :refer [ns-lookup-pred-spec p->pred-config]]
            [fluree.db.dbproto :as dbproto]
            [fluree.db.util.log :as log]
            [fluree.db.util.json :as json]
            [clojure.string :as str]
            [fluree.db.query.range :as query-range]
            [fluree.db.flake :as flake]
<<<<<<< HEAD
            [fluree.db.util.core :as util :refer [try* catch*]]
            [fluree.db.util.async :refer [<? go-try]])
=======
            [fluree.db.util.core :as util #?(:clj :refer :cljs :refer-macros) [try* catch*]]
            [fluree.db.util.async :refer [<? go-try merge-into?]])
>>>>>>> 4fffee2b
  (:refer-clojure :exclude [vswap!])
  #?(:cljs (:require-macros [clojure.core])))

#?(:clj (set! *warn-on-reflection* true))

(declare flakes->res)

(defn vswap!
  "This silly fn exists to work around a bug in go macros where they sometimes clobber
  type hints and issue reflection warnings. The vswap! macro uses interop so those forms
  get macroexpanded into the go block. You'll then see reflection warnings for reset
  deref. By letting the macro expand into this fn instead, it avoids the go bug.
  I've filed a JIRA issue here: https://clojure.atlassian.net/browse/ASYNC-240
  NB: I couldn't figure out how to get a var-arg version working so this only supports
  0-3 args. I didn't see any usages in here that need more than 2, but note well and
  feel free to add additional arities if needed (but maybe see if that linked bug has
  been fixed first in which case delete this thing with a vengeance and remove the
  refer-clojure exclude in the ns form).
  - WSM 2021-08-26"
  ([vol f]
   (clojure.core/vswap! vol f))
  ([vol f arg1]
   (clojure.core/vswap! vol f arg1))
  ([vol f arg1 arg2]
   (clojure.core/vswap! vol f arg1 arg2))
  ([vol f arg1 arg2 arg3]
   (clojure.core/vswap! vol f arg1 arg2 arg3)))

(defn- has-ns-lookups?
  "Returns true if the predicate spec has a sub-selection that requires a namespace lookup."
  [select-spec]
  (get-in select-spec [:select :ns-lookup]))


(defn full-select-spec
  "Resolves a full predicate select spec in case there are
  any namespace lookups (:ns-lookup) in the map that
  need to be resolved for this given subject."
  [db cache base-pred-spec subject-id]
  (let [coll-id (flake/sid->cid subject-id)]
    (or (get @cache [coll-id base-pred-spec])
        (let [lookup-specs (ns-lookup-pred-spec db coll-id (get-in base-pred-spec [:select :ns-lookup]))
              updated-spec (update base-pred-spec :select (fn [sel] (-> sel
                                                                        (assoc :pred-id (merge lookup-specs (:pred-id sel)))
                                                                        (dissoc :ns-lookup))))]
          (vswap! cache assoc [coll-id base-pred-spec] updated-spec)
          updated-spec))))


(defn select-spec->reverse-pred-specs
  [select-spec]
  (reduce (fn [acc spec]
            (let [key-spec (key spec)
                  val-spec (if (nil? (:componentFollow? (val spec)))
                             (assoc (val spec) :componentFollow? (:componentFollow? select-spec))
                             (val spec))]
              (assoc acc key-spec val-spec)))
          {} (get-in select-spec [:select :reverse])))


(defn add-fuel
  "Adds a n amount of fuel and will throw if max fuel exceeded."
  [fuel n max-fuel]
  (vswap! fuel + n)
  (when (and max-fuel (> @fuel max-fuel))
    (throw (ex-info (str "Maximum query cost of " max-fuel " exceeded.")
                    {:status 400 :error :db/exceeded-cost}))))

(defn resolve-reverse-refs
  "Resolves all reverse references into a result map."
  [db cache fuel max-fuel subject-id opts reverse-refs-specs]
  (go-try
    (loop [[n & r] reverse-refs-specs ;; loop through reverse refs
           acc nil]
      (if-not n
        acc
        (let [[pred-id pred-spec] n
              {:keys [offset limit as name p]} pred-spec
              sub-ids    (->> (<? (query-range/index-range db :opst = [subject-id pred-id]))
                              (map flake/s)
                              (not-empty))
              _          (when (and sub-ids fuel) (add-fuel fuel (count sub-ids) max-fuel))
              sub-result (loop [[sid & r'] sub-ids
                                n    0
                                acc' []]
                           (cond
                             (or (not sid) (and limit (>= n limit)))
                             acc'

                             (and offset (< n offset))
                             (recur r' (inc n) acc')

                             :else
                             (let [sub-flakes    (<? (query-range/index-range db :spot = [sid]))
                                   sub-pred-spec (select-keys pred-spec [:wildcard? :compact? :select :limit])
                                   acc'*         (if (empty? sub-flakes)
                                                   acc'
                                                   (do
                                                     (when fuel (add-fuel fuel (count sub-flakes) max-fuel))
                                                     (conj acc' (<? (flakes->res db cache fuel max-fuel sub-pred-spec
                                                                                 opts sub-flakes)))))]
                               (recur r' (inc n) acc'*))))]
          (recur r (assoc acc (or as name p) sub-result)))))))

(defn component-follow?
  [pred-spec select-spec]
  (cond (contains? pred-spec :componentFollow?)
        (:componentFollow? pred-spec)

        (not (nil? (:componentFollow? select-spec)))
        (:componentFollow? select-spec)

        (or (:component? pred-spec) (:wildcard? select-spec))
        true))

(defn fuel-flake-transducer
  "Can sit in a flake pipeline and accumulate a count of 'fuel-per' for every flake pulled
  or item touched. 'fuel-per' defaults to 1 fuel per item.

  Inputs are:
  - fuel - volatile! that holds fuel counter
  - max-fuel - throw exception if @fuel ever exceeds this number

  To get final count, just deref fuel volatile when when where is complete."
  ([fuel max-fuel] (fuel-flake-transducer fuel max-fuel 1))
  ([fuel max-fuel fuel-per]
   (fn [xf]
     (fn
       ([] (xf)) ;; transducer start
       ([result] (xf result)) ;; transducer stop
       ([result flake]
        (vswap! fuel + fuel-per)
        (when (and max-fuel (> @fuel max-fuel))
          (throw (ex-info (str "Maximum query cost of " max-fuel " exceeded.")
                          {:status 400 :error :db/exceeded-cost})))
        (xf result flake))))))

(defn- recur-select-spec
  "For recursion, takes current select-spec and nests the recur predicate as a child, updating
  recur-depth and recur-seen values. Uses flake as the recursion flake being operated on."
  [select-spec flake]
  (let [recur-subject (flake/o flake)
        recur-pred    (flake/p flake)
        {:keys [recur-seen recur-depth]} select-spec]
    (-> select-spec
        (assoc-in [:select :pred-id recur-pred] select-spec) ;; move current pred-spec to child in :select key for next recursion round
        (assoc-in [:select :pred-id recur-pred :recur-depth] (inc recur-depth))
        (assoc-in [:select :pred-id recur-pred :recur-seen] (conj recur-seen recur-subject))
        ;; only need inherited keys
        (select-keys [:select :componentFollow? :compact?]))))

(defn flake->recur
  "Performs recursion on a select spec graph crawl when specified. flakes input is list
  of flakes all with the same subject and predicate values."
  [db flakes select-spec results fuel max-fuel cache opts]
  (go-try
    (let [{:keys [multi? as recur-seen recur-depth limit]} select-spec ;; recur contains # with requested recursion depth
          max-depth? (> recur-depth (:recur select-spec))]
      (if max-depth?
        results
        (loop [[flake & r] flakes
               i   0
               acc []]
          (if (or (not flake) (and limit (< i limit)))
            (cond (empty? acc) results
                  multi? (assoc results as acc)
                  :else (assoc results as (first acc)))
            (let [recur-subject (flake/o flake) ;; ref, so recur subject is the object of the incoming flake
                  seen?         (contains? recur-seen recur-subject) ;; subject has been seen before, stop recursion
                  sub-flakes    (cond->> (<? (query-range/index-range db :spot = [recur-subject]))
                                         fuel (sequence (fuel-flake-transducer fuel max-fuel)))
                  skip?         (or seen? (empty? sub-flakes))
                  select-spec*  (recur-select-spec select-spec flake)]
              (if skip?
                (recur r (inc i) acc)
                (recur r (inc i) (conj acc (<? (flakes->res db cache fuel max-fuel select-spec* opts sub-flakes))))))))))))


(defn wildcard-pred-spec
  "Just uses query cache to avoid constant lookups."
  [db cache p compact?]
  (or (get-in @cache [p compact?])
      (let [p-map (p->pred-config db p compact?)]
        (vswap! cache assoc-in [p compact?] p-map)
        p-map)))


(defn- add-pred
  "Adds a predicate to a select spec graph crawl. flakes input is a list of flakes
  all with the same subject and predicate values."
  [db cache fuel max-fuel acc pred-spec flakes componentFollow? recur? offset-map opts]
  (go-try
    (let [compact?   (:compact? pred-spec) ;retain original value
          pred-spec  (if (and (:wildcard? pred-spec) (nil? (:as pred-spec)))
                       ;; nested 'refs' can be wildcard, but also have a pred-spec... so only get a default wildcard spec if we have no other spec
                       (wildcard-pred-spec db cache (-> flakes first :p) (:compact? pred-spec))
                       pred-spec)
          pred-spec' (cond-> pred-spec
                             (not (contains? pred-spec :componentFollow?)) (assoc :componentFollow? componentFollow?)
                             (not (contains? pred-spec :compact?)) (assoc :compact? compact?))
          ;; TODO - I think we can eliminate the check below for fallbacks and ensure we always have an 'as' in every spec
          k          (or (:as pred-spec') (:name pred-spec') (:p pred-spec')) ;; use :as, then full pred name, then just p-id as backup
          {:keys [multi? ref? limit orderBy offset p]} pred-spec'
          [k-val offset-map] (cond
                               (and multi?
                                    offset
                                    (not= 0 offset)
                                    (not= 0 (get offset-map p)))
                               [nil
                                (if (get offset-map p)
                                  (update offset-map p dec)
                                  (assoc offset-map p (dec offset)))]

                               ;; check if have hit limit of predicate spec
                               (and multi?
                                    (not orderBy)
                                    limit
                                    (>= (count (get acc k)) limit))
                               [nil offset-map]

                               ;; have a sub-selection
                               (and (not recur?)
                                    (or (:select pred-spec') (:wildcard? pred-spec')))
                               (let [nested-select-spec (select-keys pred-spec' [:wildcard? :compact? :select])]
                                 [(loop [[flake & r] flakes
                                         acc []]
                                    (if flake
                                      (let [sub-sel (<? (query-range/index-range db :spot = [(flake/o flake)]))
                                            res     (when (seq sub-sel)
                                                      (<? (flakes->res db cache fuel max-fuel nested-select-spec opts
                                                                       sub-sel)))]
                                        (when fuel (vswap! fuel + (count sub-sel)))
                                        (recur r (if (seq res)
                                                   (conj acc res)
                                                   acc)))
                                      acc))
                                  offset-map])

                               ;; resolve tag
                               (:tag? pred-spec')
                               [(loop [[flake & r] flakes
                                       acc []]
                                  (if flake
                                    (let [res (or (get @cache [(flake/o flake) (:name pred-spec')])
                                                  (let [res (<? (dbproto/-tag db (flake/o flake) (:name pred-spec')))]
                                                    (vswap! cache assoc [(flake/o flake) (:name pred-spec')] res)
                                                    res))]
                                      (recur r (if res (conj acc res) acc)))
                                    acc))
                                offset-map]

                               ; is a component, get children
                               (and componentFollow? (:component? pred-spec'))
                               [(loop [[flake & r] flakes
                                       acc []]
                                  (if flake
                                    (let [children (<? (query-range/index-range db :spot = [(flake/o flake)]
                                                                                {:limit (:limit pred-spec')}))
                                          acc*     (if (empty? children)
                                                     (conj acc {:_id (flake/o flake)})
                                                     (conj acc (<? (flakes->res db cache fuel max-fuel
                                                                                {:wildcard? true :compact? compact?}
                                                                                opts children))))]
                                      (when fuel (vswap! fuel + (count children)))
                                      (recur r acc*))
                                    acc))
                                offset-map]

                               ;; if a ref, put out an {:_id ...}
                               ref?
                               (if (true? (-> db :permissions :root?))
                                 [(mapv #(hash-map :_id (flake/o %)) flakes) offset-map]
                                 (loop [[f & r] flakes
                                        acc []]
                                   (if f
                                     (if (seq (<? (query-range/index-range db :spot = [(flake/o f)])))
                                       (recur r (conj acc {:_id (flake/o f)}))
                                       (recur r acc))
                                     [acc offset-map])))

                               ;; else just output value
                               :else
                               [(mapv #(flake/o %) flakes) offset-map])]
      (cond
        (empty? k-val) [acc offset-map]
        multi? [(assoc acc k k-val) offset-map]
        :else [(assoc acc k (first k-val)) offset-map]))))


(defn compare-fn
  [a b]
  (if (string? a)
    (let [res (compare (str/upper-case a) (str/upper-case b))]
      (if (= res 0)
        (* -1 (compare a b))
        res))
    (compare a b)))


(defn sort-offset-and-limit-res
  "We only need to do this if there is an orderBy, otherwise limit and offset
  were performed in index-range."
  [sortPred sortOrder offset limit res]
  (if (vector? res)
    (cond->> res
      sortPred             (sort-by #(get % sortPred) compare-fn)
      (= "DESC" sortOrder) reverse
      offset               (drop offset)
      limit                (take limit))
    res))


(defn flakes->res
  "Takes a sequence of flakes of the same subject and
  composes them into a map result based on the 'select' spec
  provided. Optionally, also follows components or recurs."
  [db cache fuel max-fuel base-select-spec {:keys [parse-json?] :as opts} flakes]
  (go-try
    (when (not-empty flakes)
      (log/debug "flakes->res flakes:" flakes)
      (let [top-level-subject (try*
                                (flake/s (first flakes))
                                (catch* e
                                  (log/error e)
                                  (throw e)))
            _                 (log/debug "flakes->res top-level-subject:" top-level-subject)
            select-spec       (if (has-ns-lookups? base-select-spec)
                                (full-select-spec db cache base-select-spec top-level-subject)
                                base-select-spec)
            _                 (log/debug "flakes->res select-spec:" select-spec)
            base-acc          (if (or (:wildcard? select-spec) (:id? select-spec))
                                {:_id top-level-subject}
                                {})
            _                 (log/debug "flakes->res base-acc:" base-acc)
            acc+refs          (if (get-in select-spec [:select :reverse])
                                (->> select-spec
                                     select-spec->reverse-pred-specs
                                     (resolve-reverse-refs db cache fuel max-fuel (flake/s (first flakes)) opts)
                                     <?
                                     (merge base-acc))
                                base-acc)
            _                 (log/debug "flakes->res acc+refs:" acc+refs)
            result            (loop [p-flakes   (partition-by :p flakes)
                                     acc        acc+refs
                                     offset-map {}]
                                (if (empty? p-flakes)
                                  acc
                                  (let [flakes              (first p-flakes)
                                        _                   (log/debug "flakes->res loop flakes:" flakes)
                                        deserialized-flakes (if parse-json?
                                                              (json/parse-json-flakes db flakes)
                                                              flakes)
                                        pred-spec           (get-in select-spec [:select :pred-id
                                                                                 (-> deserialized-flakes first :p)])
                                        _                   (log/debug "flakes->res pred-spec:" pred-spec)
                                        componentFollow?    (component-follow? pred-spec select-spec)
                                        [acc flakes' offset-map'] (cond
                                                                    (:recur pred-spec)
                                                                    [(<? (flake->recur db deserialized-flakes pred-spec
                                                                                       acc fuel max-fuel cache opts))
                                                                     (rest p-flakes) offset-map]

                                                                    pred-spec
                                                                    (let [[acc offset-map] (<? (add-pred
                                                                                                 db cache fuel max-fuel
                                                                                                 acc pred-spec
                                                                                                 deserialized-flakes
                                                                                                 componentFollow? false
                                                                                                 offset-map opts))]
                                                                      [acc (rest p-flakes) offset-map])

                                                                    (:wildcard? select-spec)
                                                                    [(first (<? (add-pred
                                                                                  db cache fuel max-fuel acc
                                                                                  select-spec deserialized-flakes
                                                                                  componentFollow? false {} opts)))
                                                                     (rest p-flakes)
                                                                     offset-map]

                                                                    (and (empty? (:select select-spec)) (:id? select-spec))
                                                                    [{:_id (-> deserialized-flakes first :s)}
                                                                     (rest p-flakes) offset-map]

                                                                    :else
                                                                    [acc (rest p-flakes) offset-map])
                                        acc*                (assoc acc :_id (-> deserialized-flakes first :s))]
                                    (recur flakes' acc* offset-map'))))
            _                 (log/debug "flakes->res result:" result)
            sort-preds        (reduce (fn [acc spec]
                                        (log/debug "flakes->res sort-preds acc:" acc)
                                        (if (or (and (:multi? spec) (:orderBy spec))
                                                (and (:reverse? spec) (:orderBy spec)))
                                          (conj acc [(:as spec)
                                                     (-> spec :orderBy :order)
                                                     (-> spec :orderBy :predicate)
                                                     (:limit spec)])
                                          acc))
                                      [] (concat (-> select-spec :select :pred-id vals)
                                                 (-> select-spec :select :reverse vals)))]
        (reduce (fn [acc [select-pred sort-order sort-pred limit]]
                  (log/debug "flakes->res return acc:" acc)
                  (->> select-pred
                       (get acc)
                       (sort-offset-and-limit-res sort-pred sort-order 0 limit)
                       (assoc acc select-pred)))
                result sort-preds)))))<|MERGE_RESOLUTION|>--- conflicted
+++ resolved
@@ -1,18 +1,15 @@
 (ns fluree.db.query.fql-resp
   (:require [fluree.db.query.fql-parser :refer [ns-lookup-pred-spec p->pred-config]]
             [fluree.db.dbproto :as dbproto]
+            [fluree.db.util.async :refer [go-try <?]]
+            [fluree.db.util.core :as util
+             #?@(:clj  [:refer [try* catch* vswap!]]
+                 :cljs [:refer-macros [try* catch*] :refer [vswap!]])]
             [fluree.db.util.log :as log]
             [fluree.db.util.json :as json]
             [clojure.string :as str]
             [fluree.db.query.range :as query-range]
-            [fluree.db.flake :as flake]
-<<<<<<< HEAD
-            [fluree.db.util.core :as util :refer [try* catch*]]
-            [fluree.db.util.async :refer [<? go-try]])
-=======
-            [fluree.db.util.core :as util #?(:clj :refer :cljs :refer-macros) [try* catch*]]
-            [fluree.db.util.async :refer [<? go-try merge-into?]])
->>>>>>> 4fffee2b
+            [fluree.db.flake :as flake])
   (:refer-clojure :exclude [vswap!])
   #?(:cljs (:require-macros [clojure.core])))
 
@@ -20,26 +17,6 @@
 
 (declare flakes->res)
 
-(defn vswap!
-  "This silly fn exists to work around a bug in go macros where they sometimes clobber
-  type hints and issue reflection warnings. The vswap! macro uses interop so those forms
-  get macroexpanded into the go block. You'll then see reflection warnings for reset
-  deref. By letting the macro expand into this fn instead, it avoids the go bug.
-  I've filed a JIRA issue here: https://clojure.atlassian.net/browse/ASYNC-240
-  NB: I couldn't figure out how to get a var-arg version working so this only supports
-  0-3 args. I didn't see any usages in here that need more than 2, but note well and
-  feel free to add additional arities if needed (but maybe see if that linked bug has
-  been fixed first in which case delete this thing with a vengeance and remove the
-  refer-clojure exclude in the ns form).
-  - WSM 2021-08-26"
-  ([vol f]
-   (clojure.core/vswap! vol f))
-  ([vol f arg1]
-   (clojure.core/vswap! vol f arg1))
-  ([vol f arg1 arg2]
-   (clojure.core/vswap! vol f arg1 arg2))
-  ([vol f arg1 arg2 arg3]
-   (clojure.core/vswap! vol f arg1 arg2 arg3)))
 
 (defn- has-ns-lookups?
   "Returns true if the predicate spec has a sub-selection that requires a namespace lookup."
