(ns fluree.db.query.compound
  (:require [fluree.db.query.range :as query-range]
            [clojure.core.async :as async]
            [fluree.db.util.async :refer [<? go-try merge-into?]]
            [fluree.db.util.core :as util]
            [fluree.db.flake :as flake]
            [fluree.db.util.log :as log :include-macros true]
            [fluree.db.dbproto :as dbproto]
            [fluree.db.constants :as const]))

#?(:clj (set! *warn-on-reflection* true))

(defn query-range-opts
  [idx t s p {:keys [filter] :as o}]
  (let [start-flake (flake/create s p o nil nil nil util/min-integer)
        end-flake   (flake/create s p o nil nil nil util/max-integer)]
    {:idx         idx
     :from-t      t
     :to-t        t
     :start-test  >=
     :start-flake start-flake
     :end-test    <=
     :end-flake   end-flake
     :object-fn (filter/extract-combined-filter filter)}))


(defn process-in-item
  [{:keys [conn] :as db} in-item in-n idx idx-root t novelty passthrough-fn p flake-x-form optional? error-ch out-ch]
  (async/go
    (let [pass-vals (when passthrough-fn
                      (passthrough-fn in-item))
          {pid :value} p
          sid       (nth in-item in-n)
          sid*      (if (vector? sid)
                      (let [[sid-val datatype] sid]
                        ;; in a mixed datatype response (e.g. some IRIs, some strings), need to filter out any non-IRI
                        (when (= datatype const/$xsd:anyURI)
                          sid-val))
                      sid)]
      (if sid
        (let [xfs   (cond-> [flake-x-form]
                      pass-vals (conj (map #(concat % pass-vals))))
              xf    (apply comp xfs)
              opts  (-> (query-range-opts idx t sid* pid nil)
                        (assoc :flake-xf xf)) ]
          (async/pipe (->> (query-range/resolve-flake-slices conn idx-root novelty error-ch opts)
                           (async/transduce cat
                                            (completing conj
                                                        (fn [res]
                                                          (if (and (empty? res)
                                                                   optional?)
                                                            (into [] xf [(flake/parts->Flake [sid* pid])])
                                                            res)))
                                            []))
                      out-ch))
        (async/close! out-ch)))))

(defn next-chunk-s
  [{:keys [conn] :as db} error-ch next-in optional? {:keys [in-n] :as s} p o idx t flake-x-form passthrough-fn]
  (let [out-ch   (async/chan)
        idx-root (get db idx)
        novelty  (get-in db [:novelty idx])]
<<<<<<< HEAD
    (async/pipeline-async 2
                          out-ch
                          (fn [in-item ch]
                            (process-in-item db in-item in-n idx idx-root t novelty passthrough-fn p flake-x-form
                                             optional? error-ch ch))
                          (async/to-chan! next-in))
    out-ch))

=======
    (async/go
      (loop [[in-item & r] next-in]
        (if in-item
          (let [pass-vals (when passthrough-fn
                            (passthrough-fn in-item))
                {pid :value} p
                sid       (nth in-item in-n)
                sid*      (if (vector? sid)
                            (let [[sid-val datatype] sid]
                              ;; in a mixed datatype response (e.g. some IRIs, some strings), need to filter out any non-IRI
                              (when (= datatype const/$xsd:anyURI)
                                sid-val))
                            sid)]
            (when sid
              (let [opts  (query-range-opts idx t sid* pid o)
                    in-ch (query-range/resolve-flake-slices conn idx-root novelty error-ch opts)]
                ;; pull all subject results off chan, push on out-ch
                (loop [interim-results nil]
                  (if-let [next-chunk (async/<! in-ch)]
                    (if (seq next-chunk)
                      ;; calc interim results
                      (let [result (cond->> (sequence flake-x-form next-chunk)
                                            pass-vals (map #(concat % pass-vals)))]
                        (recur (if interim-results
                                 (into interim-results result)
                                 result)))
                      ;; empty result set
                      (or interim-results
                          (when optional?
                            ;; for optional results, we need to output nil if nothing found
                            ;; we generate a 'nil' value flake with the correct sid and pid so vars always get output correctly
                            (cond->> (sequence flake-x-form [(flake/parts->Flake [sid* pid])])
                                     pass-vals (map #(concat % pass-vals))
                                     true (async/>! out-ch)))))
                    (async/>! out-ch interim-results)))))
            (recur r))
          (async/close! out-ch))))
    out-ch))


>>>>>>> f72e6168
(defn where-clause-tuple-chunk
  "Processes a chunk of input to a tuple where clause, and pushes output to out-chan."
  [db next-in clause t error-ch]
  (let [{:keys [s p o idx flake-x-form passthrough-fn optional? nils-fn]} clause
        {s-var :variable, s-in-n :in-n} s
<<<<<<< HEAD
        {o-var :variable, o-in-n :in-n} o
        out-ch (if nils-fn
                 (async/chan 2 (map nils-fn))
                 (async/chan 2))]
    (if s-in-n
      (let [s-vals-ch (next-chunk-s db error-ch next-in optional? s p idx t flake-x-form passthrough-fn)]
        (async/pipe s-vals-ch out-ch))
      (async/close! out-ch))
    out-ch))
=======
        {o-var :variable, o-in-n :in-n} o]
    (async/go
      (when s-in-n
        (let [s-vals-chan (next-chunk-s db error-ch next-in optional? s p o idx t flake-x-form passthrough-fn)]
          (loop []
            (when-let [next-s (async/<! s-vals-chan)]
              (async/>! out-ch (if nils-fn
                                 (nils-fn next-s)
                                 next-s))
              (recur))))))))
>>>>>>> f72e6168


(defn where-clause-chan
  "Takes next where clause and returns and output channel with chunked results."
  [db clause t prev-chan error-ch]
  (let [out-ch (async/chan 2)]
    (async/pipeline-async 2
                          out-ch
                          (fn [next-in ch]
                            (async/pipe (where-clause-tuple-chunk db next-in clause t
                                                                  error-ch)
                                        ch))
                          prev-chan)
    out-ch))


(defmulti get-clause-res (fn [_ _ {:keys [type] :as _clause} _ _ _ _ _]
                           type))

(defmethod get-clause-res :class
  [{:keys [conn] :as db} prev-chan clause t vars fuel max-fuel error-ch]
  (let [out-ch      (async/chan 2)
        {:keys [s p o idx flake-x-form]} clause
        {pid :value} p
        {s-var :variable} s
        {o-var :variable} o
        s*          (or (:value s)
                        (get vars s-var))
        o*          (or (:value o)
                        (get vars o-var))
        subclasses  (dbproto/-class-prop db :subclasses o*)
        all-classes (into [o*] subclasses)
        idx-root    (get db idx)
        novelty     (get-in db [:novelty idx])]
    (async/go
      (loop [[next-class & rest-classes] all-classes
             all-seen #{}]
        (if next-class
          (let [class-opts (query-range-opts idx t s* pid next-class)
                class-chan (query-range/resolve-flake-slices conn idx-root novelty error-ch class-opts)
                ;; exhaust class, return all seen sids for the class
                class-seen (loop [class-seen []]
                             (let [next-res (async/<! class-chan)]
                               (if next-res
                                 (let [next-res* (remove #(all-seen (flake/s %)) next-res)
                                       next-out  (sequence flake-x-form next-res*)]
                                   (when (seq next-out)
                                     (async/>! out-ch next-out))
                                   (recur (conj class-seen (mapv flake/s next-res*))))
                                 class-seen)))]
            ;; integrate class-seen into all-seen
            ;; class-seen will be a vector of lists of subject ids [(123 456) (45) (7 9 34) ...]
            (recur rest-classes (reduce #(into %1 %2) all-seen class-seen)))
          (async/close! out-ch))))
    out-ch))

(defmethod get-clause-res :tuple
  [{:keys [conn] :as db} prev-chan clause t vars fuel max-fuel error-ch]
  (let [out-ch (async/chan 2)]
    (async/go
      (let [{:keys [s p o idx flake-x-form]} clause
            {pid :value} p
            {s-var :variable, s-val :value} s
            {o-var :variable} o
            s*       (if s-val
                       (if (number? s-val)
                         s-val
                         (<? (dbproto/-subid db s-val)))
                       (get vars s-var))]
        (if (and s-val (nil? s*)) ; this means the iri provided for 's' doesn't exist, close
          (async/close! out-ch)
          (let [{o-var :variable} o
                o*       (or (:value o)
                             (get vars o-var))
                opts     (-> (query-range-opts idx t s* pid o*)
                             (assoc :flake-xf flake-x-form))
                idx-root (get db idx)
                novelty  (get-in db [:novelty idx])
                range-ch (query-range/resolve-flake-slices conn idx-root novelty error-ch opts)]
            (async/pipe range-ch out-ch)))))
    out-ch))

(defn process-union
  [db prev-chan error-ch clause t]
  (let [out-ch (async/chan 2)
        [union1 union2] (:where clause)]
    (async/pipeline-async 2
                          out-ch
                          (fn [next-in ch]
                            (let [ch1 (where-clause-tuple-chunk db next-in (first union1) t error-ch)
                                  ch2 (where-clause-tuple-chunk db next-in (first union2) t error-ch)]
                              (-> (async/merge [ch1 ch2])
                                  (async/pipe ch))))
                          prev-chan)
    out-ch))


(defn where
  [{:keys [t] :as db} {:keys [where vars] :as _parsed-query} fuel max-fuel error-ch]
  (let [initial-chan (get-clause-res db nil (first where) t vars fuel max-fuel error-ch)]
    (loop [[clause & r] (rest where)
           prev-chan initial-chan]
      ;; TODO - get 't' from query!
      (if clause
        (let [out-chan (case (:type clause)
                         (:class :tuple :iri) (where-clause-chan db clause t  prev-chan error-ch)
                         :optional :TODO
                         :union (process-union db prev-chan error-ch clause t))]
          (recur r out-chan))
        prev-chan))))<|MERGE_RESOLUTION|>--- conflicted
+++ resolved
@@ -4,6 +4,7 @@
             [fluree.db.util.async :refer [<? go-try merge-into?]]
             [fluree.db.util.core :as util]
             [fluree.db.flake :as flake]
+            [fluree.db.query.analytical-filter :as filter]
             [fluree.db.util.log :as log :include-macros true]
             [fluree.db.dbproto :as dbproto]
             [fluree.db.constants :as const]))
@@ -25,7 +26,7 @@
 
 
 (defn process-in-item
-  [{:keys [conn] :as db} in-item in-n idx idx-root t novelty passthrough-fn p flake-x-form optional? error-ch out-ch]
+  [{:keys [conn] :as db} in-item in-n idx idx-root t novelty passthrough-fn p o flake-x-form optional? error-ch out-ch]
   (async/go
     (let [pass-vals (when passthrough-fn
                       (passthrough-fn in-item))
@@ -41,7 +42,7 @@
         (let [xfs   (cond-> [flake-x-form]
                       pass-vals (conj (map #(concat % pass-vals))))
               xf    (apply comp xfs)
-              opts  (-> (query-range-opts idx t sid* pid nil)
+              opts  (-> (query-range-opts idx t sid* pid o)
                         (assoc :flake-xf xf)) ]
           (async/pipe (->> (query-range/resolve-flake-slices conn idx-root novelty error-ch opts)
                            (async/transduce cat
@@ -60,84 +61,28 @@
   (let [out-ch   (async/chan)
         idx-root (get db idx)
         novelty  (get-in db [:novelty idx])]
-<<<<<<< HEAD
     (async/pipeline-async 2
                           out-ch
                           (fn [in-item ch]
-                            (process-in-item db in-item in-n idx idx-root t novelty passthrough-fn p flake-x-form
+                            (process-in-item db in-item in-n idx idx-root t novelty passthrough-fn p o flake-x-form
                                              optional? error-ch ch))
                           (async/to-chan! next-in))
     out-ch))
 
-=======
-    (async/go
-      (loop [[in-item & r] next-in]
-        (if in-item
-          (let [pass-vals (when passthrough-fn
-                            (passthrough-fn in-item))
-                {pid :value} p
-                sid       (nth in-item in-n)
-                sid*      (if (vector? sid)
-                            (let [[sid-val datatype] sid]
-                              ;; in a mixed datatype response (e.g. some IRIs, some strings), need to filter out any non-IRI
-                              (when (= datatype const/$xsd:anyURI)
-                                sid-val))
-                            sid)]
-            (when sid
-              (let [opts  (query-range-opts idx t sid* pid o)
-                    in-ch (query-range/resolve-flake-slices conn idx-root novelty error-ch opts)]
-                ;; pull all subject results off chan, push on out-ch
-                (loop [interim-results nil]
-                  (if-let [next-chunk (async/<! in-ch)]
-                    (if (seq next-chunk)
-                      ;; calc interim results
-                      (let [result (cond->> (sequence flake-x-form next-chunk)
-                                            pass-vals (map #(concat % pass-vals)))]
-                        (recur (if interim-results
-                                 (into interim-results result)
-                                 result)))
-                      ;; empty result set
-                      (or interim-results
-                          (when optional?
-                            ;; for optional results, we need to output nil if nothing found
-                            ;; we generate a 'nil' value flake with the correct sid and pid so vars always get output correctly
-                            (cond->> (sequence flake-x-form [(flake/parts->Flake [sid* pid])])
-                                     pass-vals (map #(concat % pass-vals))
-                                     true (async/>! out-ch)))))
-                    (async/>! out-ch interim-results)))))
-            (recur r))
-          (async/close! out-ch))))
-    out-ch))
-
-
->>>>>>> f72e6168
 (defn where-clause-tuple-chunk
   "Processes a chunk of input to a tuple where clause, and pushes output to out-chan."
   [db next-in clause t error-ch]
   (let [{:keys [s p o idx flake-x-form passthrough-fn optional? nils-fn]} clause
         {s-var :variable, s-in-n :in-n} s
-<<<<<<< HEAD
         {o-var :variable, o-in-n :in-n} o
         out-ch (if nils-fn
                  (async/chan 2 (map nils-fn))
                  (async/chan 2))]
     (if s-in-n
-      (let [s-vals-ch (next-chunk-s db error-ch next-in optional? s p idx t flake-x-form passthrough-fn)]
+      (let [s-vals-ch (next-chunk-s db error-ch next-in optional? s p o idx t flake-x-form passthrough-fn)]
         (async/pipe s-vals-ch out-ch))
       (async/close! out-ch))
     out-ch))
-=======
-        {o-var :variable, o-in-n :in-n} o]
-    (async/go
-      (when s-in-n
-        (let [s-vals-chan (next-chunk-s db error-ch next-in optional? s p o idx t flake-x-form passthrough-fn)]
-          (loop []
-            (when-let [next-s (async/<! s-vals-chan)]
-              (async/>! out-ch (if nils-fn
-                                 (nils-fn next-s)
-                                 next-s))
-              (recur))))))))
->>>>>>> f72e6168
 
 
 (defn where-clause-chan
