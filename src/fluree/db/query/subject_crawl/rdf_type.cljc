(ns fluree.db.query.subject-crawl.rdf-type
  (:require [clojure.core.async :refer [go <! >!] :as async]
            [fluree.db.util.async :refer [<? go-try merge-into?]]
            [fluree.db.query.range :as query-range]
            [fluree.db.index :as index]
            [fluree.db.dbproto :as dbproto]
            [fluree.db.flake :as flake]
<<<<<<< HEAD
            [fluree.db.util.core :as util :refer [try* catch*]]
            [fluree.db.util.json :as json]
            [fluree.db.util.log :as log]
            [fluree.db.util.schema :as schema-util]
            [fluree.db.permissions-validate :as perm-validate]
            [fluree.db.query.subject-crawl.common :refer [where-subj-xf result-af
                                                          subj-perm-filter-fn filter-subject]]))
=======
            [fluree.db.util.core :as util #?(:clj :refer :cljs :refer-macros) [try* catch*]]
            [fluree.db.util.log :as log :include-macros true]
            [fluree.db.query.subject-crawl.common :refer [where-subj-xf result-af subj-perm-filter-fn filter-subject]]))
>>>>>>> 4fffee2b

#?(:clj (set! *warn-on-reflection* true))


(defn flakes-xf
  [{:keys [db fuel-vol max-fuel error-ch vars filter-map permissioned?] :as _opts}]
  (let [permissions (when permissioned?
                      (subj-perm-filter-fn db))]
    (fn [flakes port]
      (go
        (try*
          ;; TODO: Right now we enforce permissions after the index-range call, but
          ;; TODO: in some circumstances we can know user can see no subject flakes
          ;; TODO: and if detected, could avoid index-range call entirely.
          (let [flakes* (cond->> flakes
                                 filter-map (filter-subject vars filter-map)
                                 permissioned? permissions
                                 permissioned? <?)]
            (when (seq flakes*)
              (async/put! port flakes*))

            (async/close! port))
          (catch* e (async/put! error-ch e) (async/close! port) nil))))))


(defn subj-flakes-chan
  "Returns a channel that has a stream of flakes grouped by subject id.
  Always uses :spot index."
<<<<<<< HEAD
  [{:keys [conn novelty t spot] :as db} error-ch vars {:keys [o] :as _where-clause} parse-json?]
  (let [rdf-type     (or (:value o)
                         (get vars (:variable o)))
        cid          (or (dbproto/-c-prop db :id rdf-type)
                         (throw (ex-info (str "Invalid data type: " rdf-type)
                                         {:status 400 :error :db/invalid-query})))
        fflake       (flake/->Flake (flake/max-subject-id cid) -1 nil nil nil util/min-integer)
        lflake       (flake/->Flake (flake/min-subject-id cid) util/max-integer nil nil nil util/max-integer)
        cmp          (:comparator spot)
        range-set    (flake/sorted-set-by cmp fflake lflake)
        in-range?    (fn [node]
                       (query-range/intersects-range? node range-set))
        query-xf     (where-subj-xf {:start-test  >=
                                     :start-flake fflake
                                     :end-test    <=
                                     :end-flake   lflake
                                     :return-type :flake-by-sid})
        resolver     (index/->CachedTRangeResolver conn (:spot novelty) t t (:async-cache conn))
        tree-chan    (index/tree-chan resolver spot in-range? query-range/resolved-leaf? 1 query-xf error-ch)
        return-chan  (async/chan 10 (partition-by flake/s))]
=======
  [{:keys [conn novelty t spot] :as db} error-ch vars {:keys [o] :as _where-clause}]
  (let [rdf-type    (or (:value o)
                        (get vars (:variable o)))
        cid         (or (dbproto/-c-prop db :id rdf-type)
                        (throw (ex-info (str "Invalid data type: " rdf-type)
                                        {:status 400 :error :db/invalid-query})))
        fflake      (flake/create (flake/max-subject-id cid) -1 nil nil nil nil util/min-integer)
        lflake      (flake/create (flake/min-subject-id cid) util/max-integer nil nil nil nil util/max-integer)
        cmp         (:comparator spot)
        range-set   (flake/sorted-set-by cmp fflake lflake)
        in-range?   (fn [node]
                      (query-range/intersects-range? node range-set))
        query-xf    (where-subj-xf {:start-test  >=
                                    :start-flake fflake
                                    :end-test    <=
                                    :end-flake   lflake
                                    :return-type :flake-by-sid})
        resolver    (index/->CachedTRangeResolver conn (:spot novelty) t t (:async-cache conn))
        tree-chan   (index/tree-chan resolver spot in-range? query-range/resolved-leaf? 1 query-xf error-ch)
        return-chan (async/chan 10 (partition-by flake/s))]
>>>>>>> 4fffee2b
    (async/go-loop []
      (let [next-chunk (<! tree-chan)]
        (if (nil? next-chunk)
          (async/close! return-chan)
          (let [more? (loop [vs (seq next-chunk)
                             i  0]
                        (if vs
                          (if (>! return-chan (first vs))
                            (recur (next vs) (inc i))
                            false)
                          true))]
            (if more?
              (recur)
              (async/close! return-chan))))))
    return-chan))

<<<<<<< HEAD
(defn rdf-type-crawl
  [{:keys [db error-ch f-where limit offset parallelism finish-fn vars parse-json?] :as opts}]
=======
(defn collection-crawl
  [{:keys [db error-ch f-where limit offset parallelism finish-fn vars] :as opts}]
>>>>>>> 4fffee2b
  (go-try
    (let [subj-ch       (subj-flakes-chan db error-ch vars f-where parse-json?)
          flakes-ch     (async/chan 32 (comp (drop offset) (take limit)))
          result-ch     (async/chan)]

      ;; take stream of flakes grouped by subject and runs through filtering and permissioning
      (async/pipeline-async parallelism flakes-ch (flakes-xf opts) subj-ch)
      ;; takes filtered and permissioned flakes by subject and turns into response map based on select spec
      (async/pipeline-async parallelism result-ch (result-af opts) flakes-ch)

      ;; collect all response maps, If sorting, pretty-print, or selectOne specified then performs finishing function on results
      (loop [acc []]
        (let [[next-res ch] (async/alts! [error-ch result-ch])]
          (cond
            (= ch error-ch)
            (do (async/close! subj-ch)
                (async/close! flakes-ch)
                (async/close! result-ch)
                (throw next-res))

            (nil? next-res)
            (do (async/close! subj-ch)
                (async/close! flakes-ch)
                (async/close! result-ch)
                (finish-fn acc))


            :else
            (recur (conj acc next-res))))))))<|MERGE_RESOLUTION|>--- conflicted
+++ resolved
@@ -5,19 +5,12 @@
             [fluree.db.index :as index]
             [fluree.db.dbproto :as dbproto]
             [fluree.db.flake :as flake]
-<<<<<<< HEAD
-            [fluree.db.util.core :as util :refer [try* catch*]]
-            [fluree.db.util.json :as json]
-            [fluree.db.util.log :as log]
-            [fluree.db.util.schema :as schema-util]
-            [fluree.db.permissions-validate :as perm-validate]
-            [fluree.db.query.subject-crawl.common :refer [where-subj-xf result-af
-                                                          subj-perm-filter-fn filter-subject]]))
-=======
             [fluree.db.util.core :as util #?(:clj :refer :cljs :refer-macros) [try* catch*]]
             [fluree.db.util.log :as log :include-macros true]
-            [fluree.db.query.subject-crawl.common :refer [where-subj-xf result-af subj-perm-filter-fn filter-subject]]))
->>>>>>> 4fffee2b
+            [fluree.db.query.subject-crawl.common :refer [where-subj-xf
+                                                          result-af
+                                                          subj-perm-filter-fn
+                                                          filter-subject]]))
 
 #?(:clj (set! *warn-on-reflection* true))
 
@@ -46,28 +39,6 @@
 (defn subj-flakes-chan
   "Returns a channel that has a stream of flakes grouped by subject id.
   Always uses :spot index."
-<<<<<<< HEAD
-  [{:keys [conn novelty t spot] :as db} error-ch vars {:keys [o] :as _where-clause} parse-json?]
-  (let [rdf-type     (or (:value o)
-                         (get vars (:variable o)))
-        cid          (or (dbproto/-c-prop db :id rdf-type)
-                         (throw (ex-info (str "Invalid data type: " rdf-type)
-                                         {:status 400 :error :db/invalid-query})))
-        fflake       (flake/->Flake (flake/max-subject-id cid) -1 nil nil nil util/min-integer)
-        lflake       (flake/->Flake (flake/min-subject-id cid) util/max-integer nil nil nil util/max-integer)
-        cmp          (:comparator spot)
-        range-set    (flake/sorted-set-by cmp fflake lflake)
-        in-range?    (fn [node]
-                       (query-range/intersects-range? node range-set))
-        query-xf     (where-subj-xf {:start-test  >=
-                                     :start-flake fflake
-                                     :end-test    <=
-                                     :end-flake   lflake
-                                     :return-type :flake-by-sid})
-        resolver     (index/->CachedTRangeResolver conn (:spot novelty) t t (:async-cache conn))
-        tree-chan    (index/tree-chan resolver spot in-range? query-range/resolved-leaf? 1 query-xf error-ch)
-        return-chan  (async/chan 10 (partition-by flake/s))]
-=======
   [{:keys [conn novelty t spot] :as db} error-ch vars {:keys [o] :as _where-clause}]
   (let [rdf-type    (or (:value o)
                         (get vars (:variable o)))
@@ -88,7 +59,6 @@
         resolver    (index/->CachedTRangeResolver conn (:spot novelty) t t (:async-cache conn))
         tree-chan   (index/tree-chan resolver spot in-range? query-range/resolved-leaf? 1 query-xf error-ch)
         return-chan (async/chan 10 (partition-by flake/s))]
->>>>>>> 4fffee2b
     (async/go-loop []
       (let [next-chunk (<! tree-chan)]
         (if (nil? next-chunk)
@@ -105,15 +75,10 @@
               (async/close! return-chan))))))
     return-chan))
 
-<<<<<<< HEAD
-(defn rdf-type-crawl
-  [{:keys [db error-ch f-where limit offset parallelism finish-fn vars parse-json?] :as opts}]
-=======
 (defn collection-crawl
   [{:keys [db error-ch f-where limit offset parallelism finish-fn vars] :as opts}]
->>>>>>> 4fffee2b
   (go-try
-    (let [subj-ch       (subj-flakes-chan db error-ch vars f-where parse-json?)
+    (let [subj-ch       (subj-flakes-chan db error-ch vars f-where)
           flakes-ch     (async/chan 32 (comp (drop offset) (take limit)))
           result-ch     (async/chan)]
 
