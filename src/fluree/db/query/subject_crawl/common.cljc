(ns fluree.db.query.subject-crawl.common
  (:require [clojure.core.async :refer [go <!] :as async]
            [fluree.db.util.async :refer [<? go-try]]
            [fluree.db.flake :as flake]
<<<<<<< HEAD
            [fluree.db.util.core :as util :refer [try* catch*]]
            [fluree.db.util.log :as log]
            [fluree.db.util.json :as json]
=======
            [fluree.db.util.core :as util #?(:clj :refer :cljs :refer-macros) [try* catch*]]
            [fluree.db.util.log :as log :include-macros true]
>>>>>>> 4fffee2b
            [fluree.db.util.schema :as schema-util]
            [fluree.db.dbproto :as dbproto]
            [fluree.db.permissions-validate :as perm-validate]))

#?(:clj (set! *warn-on-reflection* true))

(defn where-subj-xf
  "Transducing function to extract matching subjects from initial where clause."
  [{:keys [start-test start-flake end-test end-flake xf]}]
  (apply comp (cond-> [(map :flakes)
                       (map (fn [flakes]
                              (flake/subrange flakes
                                              start-test start-flake
                                              end-test end-flake)))]
                      xf
                      (conj xf))))


(defn result-af
<<<<<<< HEAD
  [{:keys [db cache fuel-vol max-fuel select-spec error-ch parse-json?] :as _opts}]
  (fn [flakes port]
    (go
      (try*
        (some->> flakes
                 (flakes->res db cache fuel-vol max-fuel select-spec {:parse-json? parse-json?})
                 <?
=======
  [{:keys [result-fn error-ch] :as _opts}]
  (fn [flakes port]
    (go
      (try*
        (some->> (<? (result-fn flakes))
>>>>>>> 4fffee2b
                 not-empty
                 (async/put! port))
        (async/close! port)
        (catch* e (async/put! error-ch e) (async/close! port) nil)))))


(defn subj-perm-filter-fn
  "Returns a specific filtering function which takes all subject flakes and
  returns the flakes allowed, or nil if none are allowed."
  [{:keys [permissions] :as db}]
  (let [pred-permissions?  (contains? permissions :predicate)
        coll-permissions   (:collection permissions)
        filter-cache       (atom {})
        default-deny?      (if (true? (:default coll-permissions))
                             false
                             true)
        filter-predicates? (fn [cid]
                             (if-some [cached (get @filter-cache cid)]
                               cached
                               (let [coll-perm (get coll-permissions cid)
                                     filter?   (cond
                                                 (schema-util/is-schema-cid? cid)
                                                 false

                                                 pred-permissions?
                                                 true

                                                 (nil? coll-perm)
                                                 default-deny?

                                                 (and (contains? coll-perm :all)
                                                      (= 1 (count coll-perm)))
                                                 false

                                                 :else true)]
                                 (swap! filter-cache assoc cid filter?)
                                 filter)))]
    (fn [flakes]
      (go-try
        (let [fflake (first flakes)]
          (if (-> fflake flake/s flake/sid->cid filter-predicates?)
            (<? (perm-validate/allow-flakes? db flakes))
            (when (<? (perm-validate/allow-flake? db fflake))
              flakes)))))))


(defn passes-filter?
  [filter-fn vars pred-flakes]
  (some #(filter-fn % vars) pred-flakes))

(defn pass-all-filters?
  "For a group of predicate flakes (all same .-p value)
  and a list of filter-functions, returns true if at least
  one of the predicates passes every function, else returns false."
  [filter-fns vars pred-flakes]
  (loop [[filter-fn & r-fns] filter-fns]
    (if filter-fn
      (if (passes-filter? filter-fn vars pred-flakes)
        (recur r-fns)
        false)
      true)))


(defn filter-subject
  "Filters a set of flakes for a single subject and returns true if
  the subject meets the filter map.

  filter-map is a map where pred-ids are keys and values are a list of filtering functions
  where each flake of pred-id must return a truthy value if the subject is allowed."
  [vars filter-map flakes]
  ;; TODO - fns with multiple vars will have to re-calc vars every time, this could be done once for the entire query
  (loop [[p-flakes & r] (partition-by flake/p flakes)
         required-p (:required-p filter-map)]
    (if p-flakes
      (let [p (-> p-flakes first flake/p)]
        (if-let [filter-fns (get filter-map p)]
          (when (pass-all-filters? filter-fns vars p-flakes)
            (recur r (disj required-p p)))
          (recur r (disj required-p p))))
      ;; only return flakes if all required-p values were found
      (when (empty? required-p)
        flakes))))


(defn order-results
  "If order-by exists in query, orders final results.
  order-by is defined by a map with keys (see analytical-parse for code):
  - :type - :variable or :predicate
  - :order - :asc or :desc
  - :predicate - if type = :predicate, contains predicate pid or name
  - :variable - if type = :variable, contains variable name (not supported for simple subject crawl)"
  [results {:keys [type order predicate]} limit offset]
  (if (= :variable type)
    (throw (ex-info "Ordering by a variable not supported in this type of query."
                    {:status 400 :error :db/invalid-query}))
    (let [sorted (cond-> (sort-by (fn [result] (get result predicate)) results)
                         (= :desc order) reverse)]
      (into []
            (comp (drop offset)
                  (take limit))
            sorted))))

(defn resolve-ident-vars
  "When some variables may be idents (two-tuples) they need to get resolved into
  subject _id values before executing query."
  [db vars ident-vars]
  (go-try
    (loop [[ident-var & r] ident-vars
           vars* vars]
      (if ident-var
        (let [v (get vars ident-var)]
          (cond
            (int? v)
            (recur r vars*)

            (util/pred-ident? v)
            (recur r (assoc vars* ident-var (or (<? (dbproto/-subid db v)) 0)))

            :else
            (throw (ex-info (str "Invalid identity provided in variable: " ident-var
                                 ". Must be a two-tuple identity, IRI, or integer id. "
                                 "Provided: " v)
                            {:status 400 :error :db/invalid-query}))))
        vars*))))<|MERGE_RESOLUTION|>--- conflicted
+++ resolved
@@ -1,15 +1,9 @@
 (ns fluree.db.query.subject-crawl.common
-  (:require [clojure.core.async :refer [go <!] :as async]
+  (:require [clojure.core.async :refer [go] :as async]
             [fluree.db.util.async :refer [<? go-try]]
             [fluree.db.flake :as flake]
-<<<<<<< HEAD
-            [fluree.db.util.core :as util :refer [try* catch*]]
-            [fluree.db.util.log :as log]
-            [fluree.db.util.json :as json]
-=======
             [fluree.db.util.core :as util #?(:clj :refer :cljs :refer-macros) [try* catch*]]
             [fluree.db.util.log :as log :include-macros true]
->>>>>>> 4fffee2b
             [fluree.db.util.schema :as schema-util]
             [fluree.db.dbproto :as dbproto]
             [fluree.db.permissions-validate :as perm-validate]))
@@ -29,21 +23,13 @@
 
 
 (defn result-af
-<<<<<<< HEAD
-  [{:keys [db cache fuel-vol max-fuel select-spec error-ch parse-json?] :as _opts}]
+  [{:keys [result-fn error-ch] :as _opts}]
   (fn [flakes port]
     (go
       (try*
         (some->> flakes
-                 (flakes->res db cache fuel-vol max-fuel select-spec {:parse-json? parse-json?})
+                 result-fn
                  <?
-=======
-  [{:keys [result-fn error-ch] :as _opts}]
-  (fn [flakes port]
-    (go
-      (try*
-        (some->> (<? (result-fn flakes))
->>>>>>> 4fffee2b
                  not-empty
                  (async/put! port))
         (async/close! port)
