--- conflicted
+++ resolved
@@ -101,14 +101,9 @@
   "Simple subject crawl is where the same variable is used in the leading
   position of each where statement."
   [{:keys [where select] :as _parsed-query}]
-<<<<<<< HEAD
-  (let [select-var (-> select :select first :variable)]
-    (when select-var ;; for now exclude any filters on the first where, not implemented
-=======
   (let [select-var (or (-> select :select first :variable)  ;; legacy select spec
                        (-> select :spec first :variable))]
     (when select-var                                        ;; for now exclude any filters on the first where, not implemented
->>>>>>> 4fffee2b
       (every? #(and (= select-var (-> % :s :variable))
                     ;; exclude if any recursion specified in where statement (e.g. person/follows+3)
                     (not (:recur %)))
