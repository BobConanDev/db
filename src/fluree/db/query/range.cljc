(ns fluree.db.query.range
  (:require [fluree.db.dbproto :as dbproto]
            [fluree.db.constants :as const]
            [fluree.db.util.core :as util :refer [try* catch*]]
            [fluree.db.util.json :as json]
            [fluree.db.flake :as flake #?@(:cljs [:refer [Flake]])]
            #?(:clj  [clojure.core.async :refer [go <!] :as async]
               :cljs [cljs.core.async :refer [go <!] :as async])
            [fluree.db.permissions-validate :as perm-validate]
            [fluree.db.util.async :refer [<? go-try]])
  #?(:clj (:import (fluree.db.flake Flake)))
  #?(:cljs (:require-macros [fluree.db.util.async])))

#?(:clj (set! *warn-on-reflection* true))


(defn value-with-nil-pred
  "Checks whether an index range is :spot, starts with [s1 -1 o1] and ends with [s1 int/max p1]"
  [idx ^Flake start-flake ^Flake end-flake]
  (and (= :spot idx)
       (not (nil? (.-o start-flake)))
       (= (.-o start-flake) (.-o end-flake))
       (= -1 (.-p start-flake))
       (= flake/MAX-PREDICATE-ID (.-p end-flake))))


(defn- pred-id-strict
  "Will throw if predicate doesn't exist."
  [db p]
  (when p
    (or (dbproto/-p-prop db :id p)
        (throw (ex-info (str "Invalid predicate, does not exist: " p) {:status 400 :error :db/invalid-predicate})))))


(defn- match->flake-parts
  "Takes a match from index-range, and based on the index
  returns flake-ordered components of [s p o t op m].
  Coerces idents and string predicate names."
  [db idx match]
  (let [[p1 p2 p3 t op m] match]
    (case idx
      :spot [p1 (pred-id-strict db p2) p3 t op m]
      :psot [p2 (pred-id-strict db p1) p3 t op m]
      :post [p3 (pred-id-strict db p1) p2 t op m]
      :opst [p3 (pred-id-strict db p2) p1 t op m])))



(def ^{:private true :const true} subject-min-match [util/max-long])
(def ^{:private true :const true} subject-max-match [util/min-long])
(def ^{:private true :const true} pred-min-match [0])
(def ^{:private true :const true} pred-max-match [flake/MAX-PREDICATE-ID])


(defn- min-match
  "Smallest index flake part match by index"
  [idx]
  (case idx
    :spot subject-min-match
    :psot pred-min-match
    :post pred-min-match
    :opst subject-min-match))


(defn- max-match
  "Smallest index flake part match by index"
  [idx]
  (case idx
    :spot subject-max-match
    :psot pred-max-match
    :post pred-max-match
    :opst subject-max-match))


(defn time-range
  "Range query across an index.

  Uses a DB, but in the future support supplying a connection and db name, as we don't need a 't'

  Ranges take the natural numeric sort orders, but all results will
  return in reverse order (newest subjects and predicates first).

  Returns core async channel.

  opts:
  :from-t - start transaction (transaction 't' is negative, so smallest number is most recent). Defaults to db's t
  :to-t - stop transaction - can be null, which pulls full history
  :xform - xform applied to each result individually. This is not used when :chan is supplied.
  :limit - max number of flakes to return"
  ([db idx] (time-range db idx {}))
  ([db idx opts] (time-range db idx >= (min-match idx) <= (max-match idx) opts))
  ([db idx test match] (time-range db idx test match {}))
  ([db idx test match opts]
   ;; only one test provided, we need to figure out the other test.
   (let [[start-test start-match end-test end-match]
         (condp identical? test
           = [>= match <= match]
           < [> (min-match idx) < match]
           <= [> (min-match idx) <= match]
           > [> match <= (max-match idx)]
           >= [>= match < (max-match idx)])]
     (time-range db idx start-test start-match end-test end-match opts)))
  ([db idx start-test start-match end-test end-match]
   (time-range db idx start-test start-match end-test end-match {}))
  ([db idx start-test start-match end-test end-match opts]
   ;; formulate a comparison flake based on conditions
   (go-try
     (let [[s1 p1 o1 t1 op1 m1] (match->flake-parts db idx start-match)
           [s2 p2 o2 t2 op2 m2] (match->flake-parts db idx end-match)
           s1                 (if (util/pred-ident? s1)
                                (<? (dbproto/-subid db s1))
                                s1)
           s2                 (if (util/pred-ident? s2)
                                (<? (dbproto/-subid db s2))
                                s2)
           o1                 (if (util/pred-ident? o1)
                                (<? (dbproto/-subid db o1))
                                o1)
           o2                 (if (util/pred-ident? o2)
                                (<? (dbproto/-subid db o2))
                                o2)
           ;; for >=, start at the beginning of the possible range for exp and for > start at the end
           p1                 (if (and (nil? p1) o1) -1 p1)
           p2                 (if (and (nil? p2) o2) flake/MAX-PREDICATE-ID p2)
           m1                 (or m1 (if (identical? >= start-test) util/min-integer util/max-integer))
           m2                 (or m2 (if (identical? <= end-test) util/max-integer util/min-integer))
           ;; flip values, because they do have a lexicographical sort order
           ^Flake start-flake (flake/->Flake s1 p1 o1 t1 op1 m1)
           end-flake          (flake/->Flake s2 p2 o2 t2 op2 m2)
           limit              (or (:limit opts) util/max-long)
           permissions        (:permissions db)
           idx-compare        (get-in db [:index-configs idx :comparator])
           from-t             (or (:from-t opts) (:t db))
           to-t               (:to-t opts)
           ;; Note this bypasses all permissions in CLJS for now!
           no-filter?         #?(:clj (perm-validate/no-filter? permissions s1 s2 p1 p2)
                                 :cljs (if (identical? *target* "nodejs")
                                         (perm-validate/no-filter? permissions s1 s2 p1 p2)
                                         ;; always allow for browser-mode
                                         true))
           novelty            (get-in db [:novelty idx])
           root-node          (-> db
                                  (get idx)
                                  dbproto/-resolve
                                  <?)]
       (loop [next-node (<? (dbproto/-lookup-leaf root-node start-flake))
              i         0
              acc       nil]
         (let [flakes       (<? (dbproto/-resolve-history-range next-node from-t to-t novelty))
               base-result  (flake/subrange flakes start-test start-flake end-test end-flake)
               base-result' (if (value-with-nil-pred idx start-flake end-flake)
                              (reduce
                                (fn [filtered-result ^Flake f]
                                  (if (= (.-o f) (.-o start-flake))
                                    filtered-result
                                    (disj filtered-result f)))
                                base-result base-result)
                              base-result)

               rhs          (dbproto/-rhs next-node)        ;; can be nil if at farthest right point
               acc*         (if no-filter?
                              (into (flake/take (- limit i) base-result') acc)
                              (loop [[f & r] base-result'   ;; we must filter, check each flake
                                     i'   i
                                     acci base-result']
                                (if (or (nil? f) (> i' limit))
                                  (into acci acc)
                                  (recur r
                                         (inc i')
                                         ;; Note this bypasses all permissions in CLJS (browser) for now!
                                         #?(:clj  (if (<? (perm-validate/allow-flake? db f))
                                                    acci
                                                    (disj acci f))
                                            :cljs (if (identical? *target* "nodejs")
                                                    ; check permissions for nodejs
                                                    (if (<? (perm-validate/allow-flake? db f))
                                                      acci
                                                      (disj acci f))
                                                    ; always include for browser
                                                    acci))))))
               i*           (count acc*)
               more?        (and rhs
                                 (neg? (idx-compare rhs end-flake))
                                 (< i* limit))]
           (if-not more?
             acc*
             (recur (<? (dbproto/-lookup-leaf root-node rhs)) i* acc*))))))))


(defn subject-groups->allow-flakes
  "Starting with flakes grouped by subject id, filters the flakes until
  either flake-limit or subject-limit reached."
  [db subject-groups flake-start subject-start flake-limit subject-limit]
  (go-try
    (loop [[subject-flakes & r] subject-groups
           flake-count   flake-start
           subject-count subject-start
           acc           []]
      (if (or (nil? subject-flakes) (>= flake-count flake-limit) (>= subject-count subject-limit))
        [flake-count subject-count acc]
        (let [subject-filtered #?(:clj (<? (perm-validate/allow-flakes? db subject-flakes))
                                  :cljs (if (identical? *target* "nodejs")
                                          (<? (perm-validate/allow-flakes? db subject-flakes))
                                          subject-flakes))
              flakes-new-count         (count subject-filtered)
              subject-new-count        (if (= 0 flakes-new-count) 0 1)]
          (recur r (+ flake-count flakes-new-count)
                 (+ subject-count subject-new-count)
                 (into acc subject-filtered)))))))


(defn find-next-valid-node
  [root-node rhs t novelty fast-forward-db?]
  (go-try
    (loop [lookup-leaf (<? (dbproto/-lookup-leaf root-node rhs))]
      (let [node (try*
                   (<? (dbproto/-resolve-to-t lookup-leaf t novelty fast-forward-db?))
                   (catch* e nil))]
        (if node node
                 (if-let [rhs (:rhs lookup-leaf)]
                   (recur (<? (dbproto/-lookup-leaf root-node rhs)))
                   nil))))))


(defn index-range
  "Range query across an index as of a 't' defined by the db.

  Ranges take the natural numeric sort orders, but all results will
  return in reverse order (newest subjects and predicates first).

  Returns core async channel.

  opts:
  :xform - xform applied to each result individually. This is not used when :chan is supplied.
  :limit - max number of flakes to return"
  ([db idx] (index-range db idx {}))
  ([db idx opts] (index-range db idx >= (min-match idx) <= (max-match idx) opts))
  ([db idx test match] (index-range db idx test match {}))
  ([db idx test match opts]
   ;; only one test provided, we need to figure out the other test.
   (let [[start-test start-match end-test end-match]
         (condp identical? test
           = [>= match <= match]
           < [> (min-match idx) < match]
           <= [> (min-match idx) <= match]
           > [> match <= (max-match idx)]
           >= [>= match < (max-match idx)])]
     (index-range db idx start-test start-match end-test end-match opts)))
  ([db idx start-test start-match end-test end-match]
   (index-range db idx start-test start-match end-test end-match {}))
  ([db idx start-test start-match end-test end-match opts]
   ;; formulate a comparison flake based on conditions
   (go-try
     (let [[s1 p1 o1 t1 op1 m1] (match->flake-parts db idx start-match)
           [s2 p2 o2 t2 op2 m2] (match->flake-parts db idx end-match)
           {:keys [subject-fn predicate-fn object-fn]} opts
           s1                 (if (util/pred-ident? s1)
                                (<? (dbproto/-subid db s1))
                                s1)
           s2                 (if (util/pred-ident? s2)
                                (<? (dbproto/-subid db s2))
                                s2)
           [[o1 o2] object-fn] (if-some [bool (cond (boolean? o1) o1 (boolean? o2) o2 :else nil)]
                                 [[nil nil] (fn [o] (= o bool))]
                                 [[o1 o2] object-fn])
           o1                 (if (util/pred-ident? o1)
                                (<? (dbproto/-subid db o1))
                                o1)
           o2                 (if (util/pred-ident? o2)
                                (<? (dbproto/-subid db o2))
                                o2)
           ;; for >=, start at the beginning of the possible range for exp and for > start at the end
           p1                 (if (and (nil? p1) o1) -1 p1)
           p2                 (if (and (nil? p2) o2) flake/MAX-PREDICATE-ID p2)
           m1                 (or m1 (if (identical? >= start-test) util/min-integer util/max-integer))
           m2                 (or m2 (if (identical? <= end-test) util/max-integer util/min-integer))
           ;; flip values, because they do have a lexicographical sort order
           ^Flake start-flake (flake/->Flake s1 p1 o1 t1 op1 m1)
           end-flake          (flake/->Flake s2 p2 o2 t2 op2 m2)
           {:keys [flake-limit limit offset]
            :or   {flake-limit util/max-long
                   offset      0}} opts
           limit              (or limit util/max-long)
           max-limit?         (= limit util/max-long)
           permissions        (:permissions db)
           idx-compare        (get-in db [:index-configs idx :comparator])
           t                  (:t db)
           novelty            (get-in db [:novelty idx])
           fast-forward-db?   (:tt-id db)
           root-node          (-> (get db idx)
                                  (dbproto/-resolve)
                                  (<?))
           node-start         (<? (find-next-valid-node root-node start-flake t novelty fast-forward-db?))
           no-filter?         #?(:clj (perm-validate/no-filter? permissions s1 s2 p1 p2)
                                 :cljs (if (identical? *target* "nodejs")
                                         (perm-validate/no-filter? permissions s1 s2 p1 p2)
                                         true))]
       (if node-start (loop [next-node node-start
                             offset    offset               ;; offset counts down from the offset
                             i         0                    ;; i is count of flakes
                             s         0                    ;; s is the count of subjects
                             acc       []]                  ;; acc is all of the flakes we have accumulated thus far
                        (let [base-result  (flake/subrange (:flakes next-node) start-test start-flake end-test end-flake)
                              base-result' (cond->> base-result

                                                    (value-with-nil-pred idx start-flake end-flake)
                                                    (filter #(= (.-o ^Flake %) (.-o start-flake)))

                                                    subject-fn
                                                    (filter #(subject-fn (.-s ^Flake %)))

                                                    predicate-fn
                                                    (filter #(predicate-fn (.-p ^Flake %)))

                                                    object-fn
                                                    (filter #(object-fn (.-o ^Flake %))))
                              rhs          (dbproto/-rhs next-node) ;; can be nil if at farthest right point
                              [offset* i* s* acc*] (if (and max-limit? (= 0 offset) no-filter?)
                                                     (let [i+   (count base-result')
                                                           acc* (into acc (take (- flake-limit i) base-result'))]
                                                       ;; we don't care about s if max-limit
                                                       [0 (+ i i+) s acc*])

                                                     (let [partitioned              (partition-by #(.-s ^Flake %) base-result')
                                                           count-partitioned-result (count partitioned)]
                                                       (if (> offset count-partitioned-result)
                                                         [(- offset count-partitioned-result) i s acc]
                                                         (let [offset-res (drop offset partitioned)
                                                               offset*    0
                                                               [i* s* res-flakes] (if no-filter?
                                                                                    (let [offset-res-count (count offset-res)
                                                                                          subject-count    (+ s offset-res-count)
                                                                                          limit-drop       (- subject-count limit)
                                                                                          [s* limit-take*] (if (pos-int? limit-drop)
                                                                                                             [limit (- offset-res-count limit-drop)]
                                                                                                             [subject-count subject-count])
                                                                                          res-flakes       (->> (take limit-take* offset-res)
                                                                                                                (apply concat))
                                                                                          res-i-count      (count res-flakes)
                                                                                          i*               (+ i res-i-count)
                                                                                          [i* res-flakes] (if (> i* flake-limit)
                                                                                                            [flake-limit (take (- res-i-count (- i* flake-limit))
                                                                                                                               res-flakes)]

                                                                                                            [i* res-flakes])]
                                                                                      [i* s* res-flakes])

                                                                                    ;; if there is a filter, we want to handle limit and filtering
                                                                                    ;; at the same time
                                                                                    (<? (subject-groups->allow-flakes db offset-res i s flake-limit limit)))]
                                                           [offset* i* s* (into acc res-flakes)]))))
                              ;; TODO - handle situation where subject is across multiple nodes...
                              more?        (and rhs
                                                (neg? (idx-compare rhs end-flake))
                                                (< i* flake-limit)
                                                (< s* limit))
                              next-node    (when more?
                                             (<? (find-next-valid-node root-node rhs t novelty fast-forward-db?)))
                              more?        (and more? next-node)]
                          (if-not more?
                            acc*
                            (recur next-node offset* i* s* acc*))))
                      nil)))))


(defn non-nil-non-boolean?
  [o]
  (and (not (nil? o))
       (not (boolean? o))))


(defn tag-string?
  [possible-tag]
  (re-find #"^[a-zA-Z0-9-_]*/[a-zA-Z0-9-_]*:[a-zA-Z0-9-]*$" possible-tag))


(def ^:const tag-sid-start (flake/min-subject-id const/$_tag))
(def ^:const tag-sid-end (flake/max-subject-id const/$_tag))


(defn is-tag-flake?
  "Returns true if flake is a root setting flake."
  [^Flake f]
  (<= tag-sid-start (.-o f) tag-sid-end))


(defn coerce-tag-flakes
  [db flakes]
  (async/go-loop [[flake & r] flakes
                  acc []]
    (if flake
      (if (is-tag-flake? flake)
        (let [[s p o t op m] (flake/Flake->parts flake)
              o (<? (dbproto/-tag db o p))]
          (recur r (conj acc (flake/parts->Flake [s p o t op m]))))
        (recur r (conj acc flake))) acc)))

(defn coerce-tag-object
  "When a predicate is type :tag and the query object (o) is a string,
  resolves the tag string to a tag subject id (sid)."
  [db p o-string]
  (go-try
    (if (tag-string? o-string)
      ;; Returns tag-id
      (<? (dbproto/-tag-id db o-string))
      ;; if string, but not tag string, we have a string
      ;; like "query" with no namespace, we need to ns.
      (let [tag-name (str (dbproto/-p-prop db :name p) ":" o-string)]
        (<? (dbproto/-tag-id db tag-name))))))



(defn search
  ([db fparts]
   (search db fparts {}))
  ([db fparts opts]
   (go-try (let [[s p o t] fparts
                 idx-predicate? (dbproto/-p-prop db :idx? p)
                 ref?           (if p (dbproto/-p-prop db :ref? p) false) ;; ref? is either a type :tag or :ref
                 o-coerce?      (and ref? (string? o))
                 o              (cond (not o-coerce?)
                                      o

                                      (= :tag (dbproto/-p-prop db :type p))
                                      (<? (coerce-tag-object db p o))

                                      :else                 ;; type is :ref, supplied iri
                                      (<? (dbproto/-subid db [const/$iri o])))

                 s*             (cond (string? s)
                                      (<? (dbproto/-subid db s))

                                      (util/pred-ident? s)
                                      (<? (dbproto/-subid db s))

                                      :else s)

                 res            (cond
                                  s
                                  (if (nil? s*)             ;; subject could not be resolved, no results
                                    nil
                                    (<? (index-range db :spot = [s* p o t] opts)))

                                  (and p (non-nil-non-boolean? o) idx-predicate? (not (fn? o)))
                                  (<? (index-range db :post = [p o s* t] opts))

                                  (and p (not idx-predicate?) o)
                                  (let [obj-fn (if-let [obj-fn (:object-fn opts)]
                                                 (fn [x] (and (obj-fn x) (= x o)))
                                                 (fn [x] (= x o)))]
<<<<<<< HEAD
                                    (<? (index-range db :psot = [p s* nil t] (assoc opts :object-fn obj-fn))))
=======
                                    ;; check for special case where search specifies _id and an integer, i.e. [nil _id 12345]
                                    (if (and (= "_id" p) (int? o))
                                      ;; TODO - below should not need a `take 1` - `:limit 1` does not work properly - likely fixed in tsop branch, remove take 1 once :limit works
                                      (take 1 (<? (index-range db :spot = [o] (assoc opts :limit 1))))
                                      (<? (index-range db :psot = [p s nil t] (assoc opts :object-fn obj-fn)))))
>>>>>>> 14441d99

                                  p
                                  (<? (index-range db :psot = [p s* o t] opts))

                                  o
                                  (<? (index-range db :opst = [o p s* t] opts)))
                 res*           (if (and ref? (= :tag (dbproto/-p-prop db :type p)))
                                  (<? (coerce-tag-flakes db res))
                                  res)]
             res*))))


(defn collection
  "Returns spot index range for only the requested collection."
  ([db name] (collection db name nil))
  ([db name opts]
   (go
     (try*
       (if-let [partition (dbproto/-c-prop db :partition name)]
         (<? (index-range db :spot
                          >= [(flake/max-subject-id partition)]
                          <= [(flake/min-subject-id partition)]
                          opts))

         (throw (ex-info (str "Invalid collection name: " (pr-str name))
                         {:status 400
                          :error  :db/invalid-collection})))
       (catch* e e)))))


(defn _block-or_tx-collection
  "Returns spot index range for only the requested collection."
  [db opts]
  (index-range db :spot > [0] <= [util/min-long] opts))


(defn txn-from-flakes
  "Returns vector of transactions from a set of flakes.
   Each transaction is a map with the following keys:
   1. db - the associated ledger
   2. tx - a map containing all transaction data in the original cmd
   3. nonce - the nonce
   4. auth - the authority that submitted the transaction
   5. expire - expiration"
  [flakes]
  (loop [[flake' & r] flakes result* []]
    (if (nil? flake')
      result*
      (let [obj     (.-o ^Flake flake')
            cmd-map (try*
                      (json/parse obj)
                      (catch* e nil))                       ; log an error if transaction is not parsable?
            {:keys [type db tx nonce auth expire]} cmd-map]
        (recur r
               (if (= type "tx")
                 (conj result* {:db db :tx tx :nonce nonce :auth auth :expire expire})
                 result*))))))


(defn block-with-tx-data
  "Returns block data as a map, with the following keys:
  1. block - block number
  2. t - fluree \"time\" since ledger creation
  3. sigs - List of transactor signatures that signed this block
  4. instant - instant this block was created, per the transactor.
  5. hash - hash of current block
  6. prev-hash - hash of previous block, if relevant
  7. flakes - list of flakes comprising block
  8. txn - list of transactions in block
  "
  [blocks]
  (loop [[block' & r] blocks result* []]
    (if (nil? block')
      result*
      (let [{:keys [block t flakes]} block'
            prev-hash   (some
                          #(let [f ^Flake %]
                             (when (= (.-p f) const/$_block:prevHash)
                               (.-o f)))
                          flakes)
            hash        (some
                          #(let [f ^Flake %]
                             (when (= (.-p f) const/$_block:hash)
                               (.-o f)))
                          flakes)
            instant     (some
                          #(let [f ^Flake %]
                             (when (= (.-p f) const/$_block:instant)
                               (.-o f)))
                          flakes)
            sigs        (some
                          #(let [f ^Flake %]
                             (when (= (.-p f) const/$_block:sigs)
                               (.-o f)))
                          flakes)
            txn-flakes  (filter #(= (.-p ^Flake %) const/$_tx:tx) flakes)
            txn-flakes' (txn-from-flakes txn-flakes)]
        (recur r (conj result* {:block     block
                                :t         t
                                :hash      hash
                                :prev-hash prev-hash
                                :instant   instant
                                :sigs      sigs
                                :flakes    flakes
                                :txn       txn-flakes'}))))))
<|MERGE_RESOLUTION|>--- conflicted
+++ resolved
@@ -448,15 +448,11 @@
                                   (let [obj-fn (if-let [obj-fn (:object-fn opts)]
                                                  (fn [x] (and (obj-fn x) (= x o)))
                                                  (fn [x] (= x o)))]
-<<<<<<< HEAD
-                                    (<? (index-range db :psot = [p s* nil t] (assoc opts :object-fn obj-fn))))
-=======
                                     ;; check for special case where search specifies _id and an integer, i.e. [nil _id 12345]
                                     (if (and (= "_id" p) (int? o))
                                       ;; TODO - below should not need a `take 1` - `:limit 1` does not work properly - likely fixed in tsop branch, remove take 1 once :limit works
                                       (take 1 (<? (index-range db :spot = [o] (assoc opts :limit 1))))
                                       (<? (index-range db :psot = [p s nil t] (assoc opts :object-fn obj-fn)))))
->>>>>>> 14441d99
 
                                   p
                                   (<? (index-range db :psot = [p s* o t] opts))
