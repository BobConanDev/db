--- conflicted
+++ resolved
@@ -15,17 +15,13 @@
   #?(:cljs (:require-macros [fluree.db.util.async :refer [<? go-try]])
      :clj (:import (fluree.db.flake Flake))))
 
-<<<<<<< HEAD
+#?(:clj (set! *warn-on-reflection* true))
+
 (defprotocol Store
   (exists? [s key] "Returns true when `key` exists in `s`")
   (read [s key] "Reads raw bytes from `s` associated with `key`")
   (write [s key data] "Writes `data` as raw bytes to `s` and associates it with `key`")
   (rename [s old-key new-key] "Remove `old-key` and associates it's data to `new-key`"))
-=======
-#?(:clj (set! *warn-on-reflection* true))
-
-(declare ->UnresolvedNode)
->>>>>>> 3cb1fcee
 
 #?(:clj
    (defn block-storage-path
@@ -252,11 +248,7 @@
   [conn network dbid block]
   (go-try
     (let [key  (ledger-root-key network dbid block)
-<<<<<<< HEAD
-          data (read conn key)]
-=======
-          data (<? (storage-read conn key))]
->>>>>>> 3cb1fcee
+          data (<? (read conn key))]
       (when data
         (serdeproto/-deserialize-db-root (serde conn) data)))))
 
