--- conflicted
+++ resolved
@@ -4,7 +4,6 @@
             [fluree.db.flake :as flake #?@(:cljs [:refer [Flake]])]
             [fluree.db.util.log :as log]
             [fluree.db.index :as index]
-            [fluree.db.dbproto :as dbproto]
             #?(:clj  [clojure.core.async :refer [go <!] :as async]
                :cljs [cljs.core.async :refer [go <!] :as async])
             #?(:clj [fluree.db.util.async :refer [<? go-try]])
@@ -165,201 +164,6 @@
    (write-db-root db nil))
   ([db custom-ecount]
    (go-try
-<<<<<<< HEAD
-     (let [{:keys [conn network dbid block t ecount stats spot psot post opst fork fork-block]} db
-           db-root-key (ledger-root-key network dbid block)
-           data        {:dbid      dbid
-                        :block     block
-                        :t         t
-                        :ecount    (or custom-ecount ecount)
-                        :stats     (select-keys stats [:flakes :size])
-                        :spot      (child-data spot)
-                        :psot      (child-data psot)
-                        :post      (child-data post)
-                        :opst      (child-data opst)
-                        :timestamp (util/current-time-millis)
-                        :prevIndex (or (:indexed stats) 0)
-                        :fork      fork
-                        :forkBlock fork-block}
-           ser         (serdeproto/-serialize-db-root (serde conn) data)]
-       (<? (storage-write conn db-root-key ser))
-       db-root-key))))
-
-;; TODO - sorting is temporary... place into node in correct order
-(defn reify-history
-  [conn key error-fn]
-  (let [return-ch (async/promise-chan)]
-    (go
-      (try*
-        (let [data (<! (storage-read conn key))]
-          (if (or (nil? data) (instance? #?(:clj Throwable :cljs js/Error) data))
-            (async/close! return-ch)
-            (->> (serdeproto/-deserialize-leaf (serde conn) data)
-                 :flakes
-                 (sort flake/cmp-flakes-history)
-                 (async/put! return-ch))))
-        (catch* e
-                (error-fn)
-                (async/put! return-ch e)
-                (async/close! return-ch))))
-    ;; return promise chan immediately
-    return-ch))
-
-(defn source-novelty-t
-  "Given a novelty set, a first-flake and rhs flake boundary,
-  returns novelty subrange as a collection.
-
-  If through-t is specified, will return novelty only through the
-  specified t."
-  ([novelty first-flake rhs leftmost?]
-   (source-novelty-t novelty first-flake rhs leftmost? nil))
-  ([novelty first-flake rhs leftmost? through-t]
-   (let [novelty-subrange (cond
-                            ;; standard case.. both left and right boundaries
-                            (and rhs (not leftmost?)) (flake/subrange novelty > first-flake <= rhs)
-
-                            ;; right only boundary
-                            (and rhs leftmost?) (flake/subrange novelty <= rhs)
-
-                            ;; left only boundary
-                            (and (nil? rhs) (not leftmost?)) (flake/subrange novelty > first-flake)
-
-                            ;; no boundary
-                            (and (nil? rhs) leftmost?) novelty)]
-     (if through-t
-       (reduce
-         (fn [novelty-set ^Flake f]
-           (if (< (.-t ^Flake f) through-t)
-             (disj novelty-set f)
-             novelty-set))
-         novelty-subrange novelty-subrange)
-       novelty-subrange))))
-
-(defn resolve-t
-  [node t idx-novelty rhs leftmost? remove-preds error-fn]
-  (let [result-ch (async/promise-chan)]
-    (go
-      (try*
-        (let [base-node   (<? (dbproto/-resolve node))
-              first-flake (dbproto/-first-flake base-node)
-              node-t      (:t base-node)
-              source      (cond
-                            (> node-t t) :novelty
-                            (< node-t t) :history
-                            (= node-t t) :none)
-              coll        (case source
-                            :novelty (source-novelty-t idx-novelty first-flake rhs leftmost? t)
-                            :history (->> (<? (dbproto/-resolve-history node))
-                                          (take-while #(<= (.-t ^Flake %) t)))
-                            :none [])
-              ;; either conjoin flakes or disjoin them depending on if source if from history of novelty
-              conj?       (case source
-                            :novelty (fn [^Flake f] (true? (.-op f)))
-                            :history (fn [^Flake f] (false? (.-op f)))
-                            :none nil)
-              flakes      (doall (reduce
-                                   (fn [acc ^Flake f]
-                                     (cond ((or remove-preds #{}) (.-p f))
-                                           (disj acc f)
-
-                                           (conj? f) (conj acc f)
-
-                                           :else (disj acc f)))
-                                   (:flakes base-node) coll))
-              resolved-t  (assoc base-node :flakes flakes)]
-          (async/put! result-ch resolved-t))
-        (catch* e
-                (error-fn)
-                (async/put! result-ch e)
-                (async/close! result-ch))))
-    ;; return promise chan immediately
-    result-ch))
-
-(defn resolve-history-range
-  "Gets a history slice of a node with the oldest 't' from-t, to the
-  most recent 't', to-t.
-
-  Returns sorted set in novelty's sort order (spot, psot, post, or opst)"
-  [node from-t to-t idx-novelty leftmost?]
-  (go
-    (try*
-      (let [node-t      (:t node)
-            history     (when (or (nil? from-t) (<= node-t from-t)) ;; don't pull history if requested 't' range is entirely in novelty
-                          (cond->> (<? (dbproto/-resolve-history node))
-                                   (> to-t node-t) (drop-while #(< (.-t ^Flake %) to-t))
-                                   from-t (take-while #(<= (.-t ^Flake %) from-t))))
-            first-flake (dbproto/-first-flake node)
-            rhs         (dbproto/-rhs node)
-            _           (when-not (:leaf node)
-                          (throw (ex-info (str "resolve-history-range called on index node: " (:id node))
-                                          {:status 500 :error :db/unexpected-error})))
-            novelty     (source-novelty-t idx-novelty first-flake rhs leftmost? to-t)]
-        (into novelty history))
-      (catch* e
-              (log/error e)
-              (throw e)))))
-
-(defn resolve-to-t
-  [node id tempid rhs leftmost? t tt-id idx-novelty conn fast-foward-db? remove-preds]
-  ;; TODO - need to always ensure 't' is not beyond the current DB 't'
-  ;; TODO - else could cache a "future" result before we are at that time
-  (if (or fast-foward-db? (= :empty id))
-    (resolve-t node t idx-novelty rhs leftmost? remove-preds nil)
-
-    (let [object-cache (:object-cache conn)]
-      (if (not (empty? remove-preds))
-        (do (object-cache [id t tt-id tempid] nil)
-            (object-cache
-              [id t tt-id tempid]
-              (fn [_] (resolve-t node t idx-novelty rhs leftmost? remove-preds
-                                 (fn [] (object-cache [id t tt-id tempid] nil))))))
-        (object-cache
-          [id t tt-id tempid]
-          (fn [_] (resolve-t node t idx-novelty rhs leftmost? remove-preds
-                             (fn [] (object-cache [id t tt-id tempid] nil)))))))))
-
-
-(defn read-branch
-  "Reads and deserializes branch node."
-  [conn key]
-  (go-try (let [data (storage-read conn key)]
-            (when data
-              (serdeproto/-deserialize-branch (serde conn) (<? data))))))
-
-
-(defn reify-branch
-  "Should throw if no result... should never be the case."
-  [conn config network dbid key block t tt-id leftmost? tempid error-fn]
-  (let [return-ch (async/promise-chan)]
-    ;; kick of retrieval/reification process
-    (async/go
-      (try*
-        (let [data        (<? (read-branch conn key))
-              _           (when (nil? data)
-                            (throw (ex-info (str "Unable to retrieve key from storage: " key)
-                                            {:status 500 :error :db/storage-error})))
-              _           (when (util/exception? data)
-                            (throw data))
-              {:keys [children rhs]} data
-              {:keys [comparator]} config
-              child-nodes (map-indexed (fn [idx {:keys [id leaf first rhs size] :as child}]
-                                         (let [at-leftmost? (and leftmost? (zero? idx))]
-                                           (->UnresolvedNode conn config network dbid id leaf first rhs size block t tt-id at-leftmost? tempid))) children)
-              idx-node    (index/->IndexNode block t
-                                             rhs
-                                             ;; child nodes are in a sorted map with {<lastFlake> <UnresolvedNode>} as k/v
-                                             (apply flake/sorted-map-by comparator (interleave (map :first child-nodes) child-nodes))
-                                             config
-                                             leftmost?)]
-          (async/put! return-ch idx-node))
-        (catch* e
-                (error-fn)
-                (async/put! return-ch e)
-                (async/close! return-ch))))
-    ;; return promise-chan immediately
-    return-ch))
-
-=======
     (let [{:keys [conn network dbid block t ecount stats spot psot post opst
                   tspo fork fork-block]}
           db
@@ -388,7 +192,6 @@
   (go-try
    (when-let [data  (<? (read conn key))]
      (serdeproto/-deserialize-branch serializer data))))
->>>>>>> 5c94a8c7
 
 (defn read-leaf
   [{:keys [serializer] :as conn} key]
@@ -482,7 +285,7 @@
                                         children)
            child-entries   (mapcat (juxt :first identity)
                                    child-attrs)]
-       (apply avl/sorted-map-by comparator child-entries))
+       (apply flake/sorted-map-by comparator child-entries))
      (throw (ex-info (str "Unable to retrieve index branch with id "
                           id " from storage.")
                      {:status 500, :error :db/storage-error})))))
