--- conflicted
+++ resolved
@@ -198,13 +198,8 @@
   [conn {:keys [id comparator leftmost?] :as branch}]
   (go-try
     (if-let [{:keys [children]} (<? (read-branch conn id))]
-<<<<<<< HEAD
-      (let [branch-metadata (select-keys branch [:comparator :network :ledger-id :t
-                                                 :tt-id :tempid])
-=======
       (let [branch-metadata (select-keys branch [:comparator :network :ledger-id
                                                  :t :tt-id :tempid])
->>>>>>> faebe666
             child-attrs     (map-indexed (fn [i child]
                                            (-> branch-metadata
                                                (assoc :leftmost? (and leftmost?
