--- conflicted
+++ resolved
@@ -17,14 +17,9 @@
   (-query [db query] [db query opts] "Performs a query.")
   (-stage [db tx] [db tx opts] "Stages a database transaction.")
   (-index-update [db commit-index] "Updates db to reflect a new index point described by commit-index metadata")
-<<<<<<< HEAD
   (-context [db] [db context] "Returns parsed context given supplied context. If no context is supplied, returns default context.")
-  (-default-context [db] "Returns the default context the db is configured to use."))
-=======
-  (-context [db] [db context] [db context context-type] "Returns parsed context given supplied context. If no context is supplied, returns default context.")
   (-default-context [db] "Returns the default context the db is configured to use.")
   (-default-context-update [db new-default] "Updates the default context, so it will get written on out the next commit."))
->>>>>>> f04ec1ce
 
 (defn db?
   [db]
