--- conflicted
+++ resolved
@@ -1,31 +1,4 @@
-(ns fluree.db.dbproto
-<<<<<<< HEAD
-  (:refer-clojure :exclude [-lookup resolve]))
-=======
-  (:refer-clojure :exclude [-lookup]))
-
-#?(:clj (set! *warn-on-reflection* true))
-
-(defprotocol IResolve
-  "All nodes must implement this protocol. It's includes the minimal functionality
-   necessary to avoid resolving nodes unless strictly necessary."
-  (-first-flake [node] "Returns the first flake in this node")
-  (-rhs [node] "Returns the next node's first flake")
-  (-history-count [node] "Returns how many history nodes are present for this node (if a leaf)")
-  (-resolve [node] "Returns node resolved with data as async channel")
-  (-resolve-to-t [node t idx-novelty] [node t idx-novelty fast-forward-db?] [node t idx-novelty fast-forward-db? remove-flakes]
-    "Resolves this node at specified transaction 't'. Novelty included for the specified index.")
-  (-resolve-history [node] "Returns the history for data nodes.")
-  (-resolve-history-range [node from-t to-t] [node from-t to-t idx-novelty] "Returns the history within specified range of 't' values. From is most recent time."))
-
-
-(defprotocol INode
-  (-lookup [node flake] "Returns the child node which contains the given key")
-  (-lookup-after [node flake] "Returns the child node which comes after the given key")
-  (-lookup-leaf [node flake] "Returns the leaf node which contains the given key")
-  (-lookup-leaf-after [node flake] "Returns the leaf node which comes after the given key"))
-
->>>>>>> 3cb1fcee
+(ns fluree.db.dbproto)
 
 (defprotocol IFlureeDb
   (-latest-db [db] "Updates a db to the most current version of the db known to this server. Maintains existing permissions")
