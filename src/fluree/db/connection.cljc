(ns fluree.db.connection
  (:require [clojure.string :as str]
            #?(:clj [environ.core :as environ])
            #?(:clj  [clojure.core.async :as async]
               :cljs [cljs.core.async :as async])
            [fluree.db.util.json :as json]
            [fluree.db.util.log :as log]
            [fluree.db.index :as index]
            [fluree.db.dbfunctions.core :as dbfunctions]
            [#?(:cljs cljs.cache :clj clojure.core.cache) :as cache]
            [fluree.db.session :as session]
            #?(:clj [fluree.crypto :as crypto])
            #?(:clj [fluree.db.full-text :as full-text])
            [fluree.db.util.xhttp :as xhttp]
            [fluree.db.util.core :as util :refer [try* catch*]]
            [fluree.db.util.async :refer [<? go-try channel?]]
            [fluree.db.serde.json :refer [json-serde]]
            [fluree.db.query.http-signatures :as http-signatures]
            #?(:clj [fluree.db.serde.avro :refer [avro-serde]])
            [fluree.db.conn-events :as conn-events]
            [fluree.db.dbproto :as dbproto]
            [fluree.db.storage.core :as storage]))

;; socket connections are keyed by connection-id and contain :socket - ws, :id - socket-id :health - status of health checks.
(def server-connections-atom (atom {}))

(def server-regex #"^(?:((?:https?):)//)([^:/\s#]+)(?::(\d*))?")



(defn- acquire-healthy-server
  "Tries all servers in parallel, the first healthy response will be used for the connection
  (additional server healthy writes will be no-ops after first)."
  [conn-id servers promise-chan]
  ;; kick off server comms in parallel
  (doseq [server servers]
    (let [healthcheck-uri (str server "/fdb/health")
          resp-chan       (xhttp/post-json healthcheck-uri {} {:request-timeout 5000})]
      (async/go
        (let [resp (async/<! resp-chan)]
          (if (util/exception? resp)
            (log/warn "Server contact error: " (ex-message resp) (ex-data resp))
            (async/put! promise-chan server))))))

  ;; trigger a timeout and clear pending channel if no healthy responses
  (async/go
    (let [healthy-server (async/alt! promise-chan ::server-found
                                     (async/timeout 60000) ::timeout)]
      (when (= ::timeout healthy-server)
        ;; remove lock, so next attempt tries a new server
        (swap! server-connections-atom update conn-id dissoc :server)
        ;; respond with error
        (async/put! promise-chan (ex-info (str "Unable to find healthy server before timeout.")
                                          {:status 500 :error :db/connection-error}))))))


(defn get-healthy-server
  "Returns a core async channel that will contain first healthy as it appears.

  Use with a timeout to consume, as no healthy servers may be avail."
  [conn-id servers]
  (let [lock-id      (util/random-uuid)
        new-state    (swap! server-connections-atom update-in [conn-id :server]
                            (fn [x]
                              (if x
                                x
                                {:lock-id lock-id
                                 :chan    (async/promise-chan)})))
        have-lock?   (= lock-id (get-in new-state [conn-id :server :lock-id]))
        promise-chan (get-in new-state [conn-id :server :chan])]
    (when have-lock?
      (acquire-healthy-server conn-id servers promise-chan))
    promise-chan))


(defn establish-socket
  [conn-id sub-chan pub-chan servers]
  (go-try
    (let [lock-id    (util/random-uuid)
          state      (swap! server-connections-atom update-in [conn-id :ws]
                            (fn [x]
                              (if x
                                x
                                {:lock-id lock-id
                                 :socket  (async/promise-chan)})))
          have-lock? (= lock-id (get-in state [conn-id :ws :lock-id]))
          resp-chan  (get-in state [conn-id :ws :socket])]
      (when have-lock?
        (let [healthy-server (async/<! (get-healthy-server conn-id servers))
              ws-url         (-> (str/replace healthy-server "http" "ws")
                                 (str "/fdb/ws"))
              timeout        60000
              close-fn       (fn []
                               (swap! server-connections-atom dissoc conn-id)
                               (session/close-all-sessions conn-id))]
          (if (util/exception? healthy-server)
            (do
              ;; remove web socket promise channel, it could be tried again
              (swap! server-connections-atom update conn-id dissoc :ws)
              ;; return error, so anything waiting on socket can do what it needs
              (async/put! resp-chan healthy-server))
            (xhttp/try-socket ws-url sub-chan pub-chan resp-chan timeout close-fn))))
      resp-chan)))


;; all ledger messages are fire and forget

<<<<<<< HEAD
;; we do need to establish an upstream connection from a ledger to us, so we can
;; propogate blocks, flushes, etc.

(defrecord Connection [id servers state req-chan sub-chan pub-chan storage-read
                       storage-write storage-exists storage-rename object-cache
                       parallelism serializer default-network transactor?
                       publish transact-handler tx-private-key tx-key-id meta
                       add-listener remove-listener close]

  storage/Store
  (exists? [_ key]
    (storage-exists key))
  (read [_ key]
    (storage-read key))
  (write [_ key data]
    (storage-write key data))
  (rename [_ old-key new-key]
    (storage-rename old-key new-key))

  index/Resolver
  (resolve
    [conn {:keys [id leaf tempid] :as node}]
    (if (= :empty id)
      (storage/resolve-empty-leaf node)
      (object-cache
       [id tempid]
       (fn [_]
         (storage/resolve-index-node conn node
                                     (fn []
                                       (object-cache [id tempid] nil))))))))
=======
;; we do need to establish an upstream connection from a ledger to us, so we can propogate
;; blocks, flushes, etc.

(defrecord Connection [id servers state req-chan sub-chan pub-chan
                       storage-read storage-write object-cache parallelism
                       serializer default-network
                       transactor? publish transact-handler
                       tx-private-key tx-key-id
                       meta
                       add-listener remove-listener
                       close]
  #?@(:clj
      [full-text/IndexConnection
       (open-storage [{:keys [storage-type] :as conn} network dbid lang]
                     (when (= storage-type :file)
                       (-> conn
                           :meta
                           :file-storage-path
                           (full-text/disk-index network dbid lang))))]))
>>>>>>> 87c82cea


(defn- normalize-servers
  "Split servers in a string into a vector.

  Randomizies order, ensures uniqueness."
  [servers transactor?]
  (let [servers* (if (string? servers)
                   (str/split servers #",")
                   servers)]
    (when (and (empty? servers) (not transactor?))
      (throw (ex-info "At least one server must be supplied for connection."
                      {:status 400 :error :db/invalid-connection})))
    ;; following randomizes order
    (when (not-empty servers*)
      (loop [[server & r] servers*
             https? nil
             result #{}]
        (when-not (string? server)
          (throw (ex-info (str "Invalid server provided for connection, must be a string: " (pr-str server))
                          {:status 400 :error :db/invalid-connection})))
        (let [server    (str/replace server #".+@" "")      ;; remove any server name/token for now
              server*   (cond
                          ;; properly formatted
                          (re-matches #"^https?://.+" server)
                          server

                          (str/includes? server "//")
                          (throw (ex-info (str "Only http:// and https:// protocols currently supported for connection servers. Provided:" server)
                                          {:status 400 :error :db/invalid-connection}))

                          ;; default to http
                          :else (str "http://" server))
              ;; add port 8090 as a default
              server*   (if (re-matches #".+:[0-9]+" server*)
                          server*
                          (str server* ":8090"))
              is-https? (str/starts-with? server "https://")
              result*   (conj result server*)]
          (when-not (re-matches server-regex server*)
            (throw (ex-info (str "Invalid connection server, provide url and port only. Optionally specify http:// or https://. Provided: " server)
                            {:status 400 :error :db/invalid-connection})))
          (when (and https? (not= is-https? https?))
            (throw (ex-info (str "Connection servers must all be http or https, not a mix.")
                            {:status 400 :error :db/invalid-connection})))
          (if (empty? r)
            (shuffle result*)
            (recur r is-https? result*)))))))


(defn- closed?
  "Returns true if connection has been closed."
  [conn]
  (:close? @(:state conn)))


(defn- close-websocket
  "Closes websocket on connection if exists."
  [conn-id]
  (let [existing-socket (some-> (get-in server-connections-atom [conn-id :ws :socket])
                                (async/poll!))]
    (swap! server-connections-atom dissoc conn-id)
    (if existing-socket
      (xhttp/close-websocket existing-socket)
      false)))


(defn get-socket
  "Gets websocket from connection, or establishes one if not already done.

  Returns a core async promise channel. Check for exceptions."
  [conn]
  (go-try
    (or (get-in @server-connections-atom [(:id conn) :ws :socket])
        ;; attempt to connect
        (<? (establish-socket (:id conn) (:sub-chan conn) (:pub-chan conn) (:servers conn))))))



(defn get-server
  "returns promise channel, check for errors"
  [conn-id servers]
  (or (get-in @server-connections-atom [conn-id :server :chan])
      ;; attempt to connect
      (get-healthy-server conn-id servers)))


(defn default-publish-fn
  "Publishes message to the websocket associated with the connection."
  [conn message]
  (let [pub-chan  (:pub-chan conn)
        resp-chan (async/promise-chan)
        msg       (try* (json/stringify message)
                        (catch* e
                                (log/error "Unable to publish message on websocket. Error encoding JSON message: " message)
                                (async/put! resp-chan (ex-info (str "Error encoding JSON message: " message) {}))
                                nil))]
    (when msg
      (async/put! pub-chan [msg resp-chan]))
    resp-chan))

(defn msg-producer
  "Shuffles outgoing messages to the web socket in order."
  [{:keys [state req-chan publish]
    :or   {publish default-publish-fn}
    :as   conn}]
  (async/go-loop [i 0]
    (when-let [msg (async/<! req-chan)]
      (try*
       (let [_ (log/trace "Outgoing message to websocket: " msg)
             [operation data resp-chan opts] msg
             {:keys [req-id timeout] :or {req-id  (str (util/random-uuid))
                                          timeout 60000}} opts]
         (when resp-chan
           (swap! state assoc-in [:pending-req req-id] resp-chan)
           (async/go
             (let [[resp c] (async/alts! [resp-chan (async/timeout timeout)])]
               ;; clear request from state
               (swap! state update :pending-req #(dissoc % req-id))
               ;; return result
               (if (= c resp-chan)
                 resp
                 ;; if timeout channel comes back first, respond with timeout error
                 (ex-info (str "Request " req-id " timed out.")
                          {:status 408
                           :error  :db/timeout})))))
         (let [published? (async/<! (publish conn [operation req-id data]))]
           (when-not (true? published?)
             (cond
               (util/exception? published?)
               (log/error published? "Error processing message in producer.")

               (nil? published?)
               (log/error "Error processing message in producer. Socket closed.")

               :else
               (log/error "Error processing message in producer. Socket closed. Published result" published?)))))
       (catch* e
               (let [[_ _ resp-chan] (when (sequential? msg) msg)]
                 (if (and resp-chan (channel? resp-chan))
                   (async/put! resp-chan e)
                   (log/error e (str "Error processing ledger request, no valid return channel: " (pr-str msg)))))))
      (recur (inc i)))))


(defn ping-transactor
  [conn]
  (let [req-chan (:req-chan conn)]
    (async/put! req-chan [:ping true])))


(defn msg-consumer
  "Takes messages from peer/ledger and processes them."
  [conn]
  (let [;; if we haven't received a message in at least this long, ping ledger.
        ;; after two pings, if still no response close connection (so connection closes before the 3rd ping, so 3x this time.)
        ping-transactor-after 2500
        {:keys [sub-chan]} conn]
    (async/go-loop [no-response-pings 0]
      (let [timeout (async/timeout ping-transactor-after)
            [msg c] (async/alts! [sub-chan timeout])]
        (cond
          ;; timeout, ping and wait
          (= c timeout)
          (if (= 2 no-response-pings)
            ;; assume connection dropped, close!
            (do
              (log/warn "Connection has gone stale. Perhaps network conditions are poor. Disconnecting socket.")
              #?(:cljs
                 (let [cb (:keep-alive-fn conn)]
                   (cond

                     (nil? cb)
                     (log/trace "No keep-alive callback is registered")

                     ;clojurescript-recognized function - yay!
                     (fn? cb)
                     (cb)

                     ;try javascript eval
                     (string? cb)
                     (eval cb)

                     :else
                     (log/warn "Unsupported callback registered" {:keep-alive-fn cb}))))
              (close-websocket (:id conn))
              (session/close-all-sessions (:id conn)))
            (do
              (ping-transactor conn)
              (recur (inc no-response-pings))))

          (nil? msg)
          (log/info "Connection closed.")

          (util/exception? msg)
          (do
            (log/error msg)
            (recur 0))

          :else
          (do
            (conn-events/process-events conn (json/parse msg))
            (recur 0)))))))


(defn- default-storage-read
  "Default storage read function - uses ledger storage and issues http(s) requests."
  ([conn-id servers] (default-storage-read conn-id servers nil))
  ([conn-id servers opts]
   (let [{:keys [private jwt]} opts]
     (fn [k]
       (go-try
         (let [jwt' #?(:clj jwt
                       :cljs (or jwt
                                 (get-in @server-connections-atom [conn-id :token])))
               path         (str/replace k "_" "/")
               address      (async/<! (get-server conn-id servers))
               url          (str address "/fdb/storage/" path)
               headers      (cond-> {"Accept" #?(:clj  "avro/binary"
                                                 :cljs "application/json")}
                                    jwt' (assoc "Authorization" (str "Bearer " jwt')))
               headers*     (if private
                              (-> (http-signatures/sign-request "get" url {:headers headers} private)
                                  :headers)
                              headers)
               res          (<? (xhttp/get url {:request-timeout 5000
                                                :headers         headers*
                                                :output-format   #?(:clj  :binary
                                                                    :cljs :text)}))]

           res))))))


(defn- default-object-cache-fn
  "Default object cache to use for ledger."
  [cache-atom]
  (fn [k value-fn]
    (if (nil? value-fn)
      (swap! cache-atom cache/evict k)
      (if-let [v (get @cache-atom k)]
        (do (swap! cache-atom cache/hit k)
            v)
        (let [v (value-fn k)]
          (swap! cache-atom cache/miss k v)
          v)))))


(defn- default-object-cache-factory
  "Generates a default object cache."
  [cache-size]
  (cache/lru-cache-factory {} :threshold cache-size))


(defn- from-environment
  "Gets a specific key from the environment, returns nil if doesn't exist."
  [key]
  #?(:clj  (get environ/env key)
     :cljs nil))


(defn listeners
  "Returns list of listeners"
  [conn]
  (-> @(:state conn)
      (:listeners)))


(defn- add-listener*
  "Internal call to add-listener that uses the state atom directly."
  [conn-state network dbid key fn]
  (when-not (fn? fn)
    (throw (ex-info "add-listener fn paramer not a function."
                    {:status 400 :error :db/invalid-listener})))
  (when (nil? key)
    (throw (ex-info "add-listener key must not be nil."
                    {:status 400 :error :db/invalid-listener})))
  (swap! conn-state update-in
         [:listeners [network dbid] key]
         #(if %
            (throw (ex-info (str "add-listener key already in use: " (pr-str key))
                            {:status 400 :error :db/invalid-listener}))
            fn))
  true)


(defn- remove-listener*
  "Internal call to remove-listener that uses the state atom directly."
  [conn-state network dbid key]
  (if (get-in @conn-state [:listeners [network dbid] key])
    (do
      (swap! conn-state update-in [:listeners [network dbid]] dissoc key)
      true)
    false))


(defn add-listener
  "Registers a new listener function, fn,  on connection.

  Each listener must have an associated key, which is used to remove the listener
  when needed but is otherwise opaque to the function. Each key must be unique for the
  given network + dbid."
  [conn network dbid key fn]
  ;; load db to make sure ledger events subscription initiated
  (let [ledger (str network "/" dbid)
        db     (session/db conn ledger nil)]
    ;; check that db exists, else throw
    #?(:clj (when (util/exception? (async/<!! db))
              (throw (async/<!! db))))
    (add-listener* (:state conn) network dbid key fn)))


(defn remove-listener
  "Removes listener on given network + dbid for the provided key.

  The key is the same provided for add-listener when registering.

  Will return true if a function exists for that key and it was removed."
  [conn network dbid key]
  (remove-listener* (:state conn) network dbid key))



(defn add-token
  "Adds token to connection information so it is available to submit storage read requests.

  Returns true if successful, false otherwise."
  [conn token]
  (let [conn-id (:id conn)]
    (try*
      (swap! server-connections-atom update-in [conn-id :token] #(or % token))
      true
      (catch* e
        false))))

(defn- generate-connection
  "Generates connection object."
  [servers opts]
  (let [state-atom         (atom {:close?       false
                                  ;; map of transactors and the latest 'health' request results
                                  :health       {}
                                  ;; which of the transactors we are connected to
                                  :connected-to nil
                                  ;; web socket connection to ledger
                                  :socket       nil
                                  ;; web socket id
                                  :socket-id    nil
                                  ;; map of pending request ids to async response channels
                                  :pending-req  {}
                                  ;; map of listener functions registered. key is two-tuple of [network dbid],
                                  ;; value is vector of single-argument callback functions that will receive [header data]
                                  :listeners    {}})
        {:keys [storage-read storage-exists storage-write storage-rename storage-list
                parallelism req-chan sub-chan pub-chan default-network
                object-cache close-fn serializer
                tx-private-key private-key-file memory
                transactor? transact-handler publish meta memory?
                private keep-alive-fn]
         :or   {memory           1000000                    ;; default 1MB memory
                parallelism      4
                req-chan         (async/chan)
                sub-chan         (async/chan)
                pub-chan         (async/chan)
                memory?          false
                storage-write    (fn [k v] (throw (ex-info (str "Storage write was not implemented on connection, but was called to store key: " k) {})))
                serializer       #?(:clj  (avro-serde)
                                    :cljs (json-serde))
                transactor?      false
                private-key-file "default-private-key.txt"}} opts
        memory-object-size (quot memory 100000)             ;; avg 100kb per cache object
        _                  (when (< memory-object-size 10)
                             (throw (ex-info (str "Must allocate at least 1MB of memory for Fluree. You've allocated: " memory " bytes.") {:status 400 :error :db/invalid-configuration})))
        default-cache-atom (atom (default-object-cache-factory memory-object-size))
        object-cache-fn    (or object-cache
                               (default-object-cache-fn default-cache-atom))
        conn-id            (str (util/random-uuid))
        close              (fn []
                             (async/close! req-chan)
                             (async/close! sub-chan)
                             (async/close! pub-chan)
                             (close-websocket conn-id)
                             (swap! state-atom assoc :close? true)
                             ;; NOTE - when we allow permissions back in CLJS (browser), remove conditional below
                             #?(:clj (dbfunctions/clear-db-fn-cache)
                                :cljs (when (identical? "nodejs" cljs.core/*target*)
                                        (dbfunctions/clear-db-fn-cache)))
                             (session/close-all-sessions conn-id)
                             (reset! default-cache-atom (default-object-cache-factory memory-object-size))
                             ;; user-supplied close function
                             (when (fn? close-fn) (close-fn))
                             (log/info :conn-closed))
        servers*           (normalize-servers servers transactor?)
        storage-read*      (or storage-read (default-storage-read conn-id servers* opts))
        storage-exists*    (or storage-exists storage-read (default-storage-read conn-id servers* opts))
        _                  (when-not (fn? storage-read*)
                             (throw (ex-info (str "Connection's storage-read must be a function. Provided: " (pr-str storage-read))
                                             {:status 500 :error :db/unexpected-error})))
        _                  (when-not (fn? storage-exists*)
                             (throw (ex-info (str "Connection's storage-exists must be a function. Provided: " (pr-str storage-exists))
                                             {:status 500 :error :db/unexpected-error})))
        _                  (when (and storage-write (not (fn? storage-write)))
                             (throw (ex-info (str "Connection's storage-write, if provided, must be a function. Provided: " (pr-str storage-write))
                                             {:status 500 :error :db/unexpected-error})))
        settings           {:meta             meta
                            ;; supplied static metadata, used mostly by ledger to add additional info
                            :id               conn-id
                            :servers          servers*
                            :state            state-atom
                            :req-chan         req-chan
                            :sub-chan         sub-chan
                            :pub-chan         pub-chan
                            :close            close
                            :storage-list     storage-list
                            :storage-read     storage-read*
                            :storage-exists   storage-exists*
                            :storage-write    storage-write
                            :storage-rename   storage-rename
                            :object-cache     object-cache-fn
                            :parallelism      parallelism
                            :serializer       serializer
                            :default-network  default-network
                            :transact-handler transact-handler ;; only used for transactors
                            :transactor?      transactor?
                            :memory           memory?
                            :publish          publish       ;; publish function for transactors
                            :tx-private-key   tx-private-key
                            :tx-key-id        (when tx-private-key
                                                #?(:clj  (crypto/account-id-from-private tx-private-key)
                                                   :cljs nil))
                            :keep-alive-fn    (if (or (fn? keep-alive-fn) (string? keep-alive-fn))
                                                #?(:clj  nil
                                                   :cljs keep-alive-fn))
                            :add-listener     (partial add-listener* state-atom)
                            :remove-listener  (partial remove-listener* state-atom)}]
    (map->Connection settings)))

(defn close!
  "Closes connection, returns true if close successful, false if already closed."
  [conn]
  (if (closed? conn)
    false
    (do
      ;; execute close function
      ((:close conn))
      true)))


(defn connect
  "Creates a connection to a ledger group server.
  Provide servers in either a sequence or as a string that is comma-separated."
  [servers & [opts]]
  (let [conn        (generate-connection servers opts)
        transactor? (:transactor? opts)
        dev?        (-> conn :meta :dev?)]
    (when-not transactor?
      (async/go
        (let [socket (async/<! (get-socket conn))]
          (if (or (nil? socket)
                  (util/exception? socket))
            (do
              (log/warn "Cannot establish connection to a healthy server, disconnecting.")
              (async/close! conn))
            ;; kick off consumer
            (msg-consumer conn)))))

    (msg-producer conn)

    conn))<|MERGE_RESOLUTION|>--- conflicted
+++ resolved
@@ -105,7 +105,6 @@
 
 ;; all ledger messages are fire and forget
 
-<<<<<<< HEAD
 ;; we do need to establish an upstream connection from a ledger to us, so we can
 ;; propogate blocks, flushes, etc.
 
@@ -135,19 +134,8 @@
        (fn [_]
          (storage/resolve-index-node conn node
                                      (fn []
-                                       (object-cache [id tempid] nil))))))))
-=======
-;; we do need to establish an upstream connection from a ledger to us, so we can propogate
-;; blocks, flushes, etc.
-
-(defrecord Connection [id servers state req-chan sub-chan pub-chan
-                       storage-read storage-write object-cache parallelism
-                       serializer default-network
-                       transactor? publish transact-handler
-                       tx-private-key tx-key-id
-                       meta
-                       add-listener remove-listener
-                       close]
+                                       (object-cache [id tempid] nil)))))))
+
   #?@(:clj
       [full-text/IndexConnection
        (open-storage [{:keys [storage-type] :as conn} network dbid lang]
@@ -156,8 +144,6 @@
                            :meta
                            :file-storage-path
                            (full-text/disk-index network dbid lang))))]))
->>>>>>> 87c82cea
-
 
 (defn- normalize-servers
   "Split servers in a string into a vector.
