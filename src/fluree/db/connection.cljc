--- conflicted
+++ resolved
@@ -110,19 +110,11 @@
 ;; blocks, flushes, etc.
 
 (defrecord Connection [id servers state req-chan sub-chan pub-chan group
-<<<<<<< HEAD
-                       storage-read storage-write storage-exists storage-rename
-                       object-cache async-cache parallelism serializer
-                       default-network transactor? publish transact-handler
-                       tx-private-key tx-key-id meta add-listener
-                       remove-listener close]
-=======
                        storage-read storage-list storage-write storage-exists
-                       storage-rename storage-delete object-cache parallelism
-                       serializer default-network transactor? publish
-                       transact-handler tx-private-key tx-key-id meta
+                       storage-rename storage-delete object-cache async-cache
+                       parallelism serializer default-network transactor?
+                       publish transact-handler tx-private-key tx-key-id meta
                        add-listener remove-listener close]
->>>>>>> 2d36b9a6
 
   storage/Store
   (read [_ k]
