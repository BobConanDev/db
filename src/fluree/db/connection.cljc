(ns fluree.db.connection
  (:require [clojure.string :as str]
            #?(:clj [environ.core :as environ])
            #?(:clj  [clojure.core.async :as async :refer [go <!]]
               :cljs [cljs.core.async :as async :refer [go <!]])
            [fluree.db.util.json :as json]
            [fluree.db.util.log :as log]
            [fluree.db.index :as index]
            [fluree.db.dbfunctions.core :as dbfunctions]
            [#?(:cljs cljs.cache :clj clojure.core.cache) :as cache]
            [fluree.db.session :as session]
            #?(:clj [fluree.crypto :as crypto])
            #?(:clj [fluree.db.full-text :as full-text])
            [fluree.db.util.xhttp :as xhttp]
            [fluree.db.util.core :as util :refer [try* catch* exception?]]
            [fluree.db.util.async :refer [<? go-try channel?]]
            [fluree.db.serde.json :refer [json-serde]]
            [fluree.db.query.http-signatures :as http-signatures]
            #?(:clj [fluree.db.serde.avro :refer [avro-serde]])
            [fluree.db.conn-events :as conn-events]
            [fluree.db.dbproto :as dbproto]
            [fluree.db.storage.core :as storage]
            [fluree.db.conn.proto :as conn-proto]
            [fluree.db.did :as did]
            [fluree.json-ld :as json-ld]))

#?(:clj (set! *warn-on-reflection* true))

;; socket connections are keyed by connection-id and contain :socket - ws, :id - socket-id :health - status of health checks.
(def server-connections-atom (atom {}))

(def server-regex #"^(?:((?:https?):)//)([^:/\s#]+)(?::(\d*))?")


(defn- acquire-healthy-server
  "Tries all servers in parallel, the first healthy response will be used for the connection
  (additional server healthy writes will be no-ops after first)."
  [conn-id servers promise-chan]
  ;; kick off server comms in parallel
  (doseq [server servers]
    (let [healthcheck-uri (str server "/fdb/health")
          resp-chan       (xhttp/post-json healthcheck-uri {} {:request-timeout 5000})]
      (async/go
        (let [resp (async/<! resp-chan)]
          (if (util/exception? resp)
            (log/warn "Server contact error: " (ex-message resp) (ex-data resp))
            (async/put! promise-chan server))))))

  ;; trigger a timeout and clear pending channel if no healthy responses
  (async/go
    (let [healthy-server (async/alt! promise-chan ::server-found
                                     (async/timeout 60000) ::timeout)]
      (when (= ::timeout healthy-server)
        ;; remove lock, so next attempt tries a new server
        (swap! server-connections-atom update conn-id dissoc :server)
        ;; respond with error
        (async/put! promise-chan (ex-info (str "Unable to find healthy server before timeout.")
                                          {:status 500 :error :db/connection-error}))))))


(defn get-healthy-server
  "Returns a core async channel that will contain first healthy as it appears.

  Use with a timeout to consume, as no healthy servers may be avail."
  [conn-id servers]
  (let [lock-id      (random-uuid)
        new-state    (swap! server-connections-atom update-in [conn-id :server]
                            (fn [x]
                              (if x
                                x
                                {:lock-id lock-id
                                 :chan    (async/promise-chan)})))
        have-lock?   (= lock-id (get-in new-state [conn-id :server :lock-id]))
        promise-chan (get-in new-state [conn-id :server :chan])]
    (when have-lock?
      (acquire-healthy-server conn-id servers promise-chan))
    promise-chan))


(defn establish-socket
  [conn-id sub-chan pub-chan servers]
  (go-try
    (let [lock-id    (random-uuid)
          state      (swap! server-connections-atom update-in [conn-id :ws]
                            (fn [x]
                              (if x
                                x
                                {:lock-id lock-id
                                 :socket  (async/promise-chan)})))
          have-lock? (= lock-id (get-in state [conn-id :ws :lock-id]))
          resp-chan  (get-in state [conn-id :ws :socket])]
      (when have-lock?
        (let [healthy-server (async/<! (get-healthy-server conn-id servers))
              ws-url         (-> (str/replace healthy-server "http" "ws")
                                 (str "/fdb/ws"))
              timeout        60000
              close-fn       (fn []
                               (swap! server-connections-atom dissoc conn-id)
                               (session/close-all-sessions conn-id))]
          (if (util/exception? healthy-server)
            (do
              ;; remove web socket promise channel, it could be tried again
              (swap! server-connections-atom update conn-id dissoc :ws)
              ;; return error, so anything waiting on socket can do what it needs
              (async/put! resp-chan healthy-server))
            (xhttp/try-socket ws-url sub-chan pub-chan resp-chan timeout close-fn))))
      resp-chan)))

(defn jld-commit-write
  [conn commit-data]
  (let [storage-write (:storage-write conn)
        dbid          (-> commit-data meta :dbid)           ;; dbid exists if this is a db (not commit) write
        _             (log/warn "DBID COMMIT WRITE!: " dbid)
        json          (json-ld/normalize-data commit-data)
        storage-key   (if dbid
                        (second (re-find #"^fluree:db:sha256:(.+)$" dbid))
                        (crypto/sha2-256-normalize json))
        storage-key*  (str (subs storage-key 0 2) "_" (subs storage-key 2))]
    (when-not storage-key
      (throw (ex-info (str "Unable to retrieve storage key from dbid: " dbid ".")
                      {:status 500 :error :db/unexpected-error})))
    (throw (ex-info (str "DONT WRITE YET!!")
                    {}))
    (storage-write storage-key json)
    ))


;; all ledger messages are fire and forget

;; we do need to establish an upstream connection from a ledger to us, so we can propogate
;; blocks, flushes, etc.

(defrecord Connection [id servers state req-chan sub-chan pub-chan group
                       storage-read storage-list storage-write storage-exists
                       storage-rename storage-delete object-cache async-cache
                       parallelism serializer default-network transactor?
                       publish transact-handler tx-private-key tx-key-id meta
                       add-listener remove-listener close
                       did context]

  storage/Store
  (read [_ k]
    (storage-read k))
  (write [_ k data]
    (storage-write k data))
  (exists? [_ k]
    (storage-exists k))
  (rename [_ old-key new-key]
    (storage-rename old-key new-key))
  (list [_ d]
    (storage-list d))
  (delete [_ k]
    (storage-delete k))

  index/Resolver
  (resolve
    [conn {:keys [id leaf tempid] :as node}]
    (if (= :empty id)
      (storage/resolve-empty-leaf node)
      (async-cache
        [::resolve id tempid]
        (fn [_]
          (storage/resolve-index-node conn node
                                      (fn []
                                        (async-cache [::resolve id tempid] nil)))))))

  conn-proto/iConnection
  (-did [conn] did)
  (-context [conn] context)
  (-method [conn] :file)

  ;; following used specifically for JSON-LD dbs
  conn-proto/iStorage
  (-c-read [_ commit-key] (storage-read commit-key))
  (-c-write [conn commit-data] (jld-commit-write conn commit-data))

  conn-proto/iNameService
  (-address [conn] (async/go "file"))
  (-address [conn key] (async/go "file"))


  #?@(:clj
      [full-text/IndexConnection
<<<<<<< HEAD
       (open-storage [{:keys [storage-type] :as conn} network dbid lang]
         (when-let [path (-> conn :meta :file-storage-path)]
           (full-text/disk-index path network dbid lang)))]))
=======
       (open-storage [{:keys [storage-type] :as conn} network ledger-id lang]
                     (when-let [path (-> conn :meta :file-storage-path)]
                       (full-text/disk-index path network ledger-id lang)))]))
>>>>>>> 0e26925b

(defn- normalize-servers
  "Split servers in a string into a vector.

  Randomizies order, ensures uniqueness."
  [servers transactor?]
  (let [servers* (if (string? servers)
                   (str/split servers #",")
                   servers)]
    (when (and (empty? servers) (not transactor?))
      (throw (ex-info "At least one server must be supplied for connection."
                      {:status 400 :error :db/invalid-connection})))
    ;; following randomizes order
    (when (not-empty servers*)
      (loop [[server & r] servers*
             https? nil
             result #{}]
        (when-not (string? server)
          (throw (ex-info (str "Invalid server provided for connection, must be a string: " (pr-str server))
                          {:status 400 :error :db/invalid-connection})))
        (let [server    (str/replace server #".+@" "")      ;; remove any server name/token for now
              server*   (cond
                          ;; properly formatted
                          (re-matches #"^https?://.+" server)
                          server

                          (str/includes? server "//")
                          (throw (ex-info (str "Only http:// and https:// protocols currently supported for connection servers. Provided:" server)
                                          {:status 400 :error :db/invalid-connection}))

                          ;; default to http
                          :else (str "http://" server))
              ;; add port 8090 as a default
              server*   (if (re-matches #".+:[0-9]+" server*)
                          server*
                          (str server* ":8090"))
              is-https? (str/starts-with? server "https://")
              result*   (conj result server*)]
          (when-not (re-matches server-regex server*)
            (throw (ex-info (str "Invalid connection server, provide url and port only. Optionally specify http:// or https://. Provided: " server)
                            {:status 400 :error :db/invalid-connection})))
          (when (and https? (not= is-https? https?))
            (throw (ex-info (str "Connection servers must all be http or https, not a mix.")
                            {:status 400 :error :db/invalid-connection})))
          (if (empty? r)
            (shuffle result*)
            (recur r is-https? result*)))))))


(defn- closed?
  "Returns true if connection has been closed."
  [conn]
  (:close? @(:state conn)))


(defn- close-websocket
  "Closes websocket on connection if exists."
  [conn-id]
  (let [existing-socket (some-> (get-in server-connections-atom [conn-id :ws :socket])
                                (async/poll!))]
    (swap! server-connections-atom dissoc conn-id)
    (if existing-socket
      (xhttp/close-websocket existing-socket)
      false)))


(defn get-socket
  "Gets websocket from connection, or establishes one if not already done.

  Returns a core async promise channel. Check for exceptions."
  [conn]
  (go-try
    (or (get-in @server-connections-atom [(:id conn) :ws :socket])
        ;; attempt to connect
        (<? (establish-socket (:id conn) (:sub-chan conn) (:pub-chan conn) (:servers conn))))))


(defn get-server
  "returns promise channel, check for errors"
  [conn-id servers]
  (or (get-in @server-connections-atom [conn-id :server :chan])
      ;; attempt to connect
      (get-healthy-server conn-id servers)))


(defn default-publish-fn
  "Publishes message to the websocket associated with the connection."
  [conn message]
  (let [pub-chan  (:pub-chan conn)
        resp-chan (async/promise-chan)
        msg       (try* (json/stringify message)
                        (catch* e
                                (log/error "Unable to publish message on websocket. Error encoding JSON message: " message)
                                (async/put! resp-chan (ex-info (str "Error encoding JSON message: " message) {}))
                                nil))]
    (when msg
      (async/put! pub-chan [msg resp-chan]))
    resp-chan))

(defn msg-producer
  "Shuffles outgoing messages to the web socket in order."
  [{:keys [state req-chan publish]
    :as   conn}]
  (async/go-loop [i 0]
    (when-let [msg (async/<! req-chan)]
      (try*
<<<<<<< HEAD
        (let [_ (log/trace "Outgoing message to websocket: " msg)
              [operation data resp-chan opts] msg
              {:keys [req-id timeout] :or {req-id  (str (util/random-uuid))
                                           timeout 60000}} opts]
          (when resp-chan
            (swap! state assoc-in [:pending-req req-id] resp-chan)
            (async/go
              (let [[resp c] (async/alts! [resp-chan (async/timeout timeout)])]
                ;; clear request from state
                (swap! state update :pending-req #(dissoc % req-id))
                ;; return result
                (if (= c resp-chan)
                  resp
                  ;; if timeout channel comes back first, respond with timeout error
                  (ex-info (str "Request " req-id " timed out.")
                           {:status 408
                            :error  :db/timeout})))))
          (let [publisher  (or publish default-publish-fn)
                published? (async/<! (publisher conn [operation req-id data]))]
            (when-not (true? published?)
              (cond
                (util/exception? published?)
                (log/error published? "Error processing message in producer.")

                (nil? published?)
                (log/error "Error processing message in producer. Socket closed.")

                :else
                (log/error "Error processing message in producer. Socket closed. Published result" published?)))))
        (catch* e
                (let [[_ _ resp-chan] (when (sequential? msg) msg)]
                  (if (and resp-chan (channel? resp-chan))
                    (async/put! resp-chan e)
                    (log/error e (str "Error processing ledger request, no valid return channel: " (pr-str msg)))))))
=======
       (let [_ (log/trace "Outgoing message to websocket: " msg)
             [operation data resp-chan opts] msg
             {:keys [req-id timeout] :or {req-id  (str (random-uuid))
                                          timeout 60000}} opts]
         (when resp-chan
           (swap! state assoc-in [:pending-req req-id] resp-chan)
           (async/go
             (let [[resp c] (async/alts! [resp-chan (async/timeout timeout)])]
               ;; clear request from state
               (swap! state update :pending-req #(dissoc % req-id))
               ;; return result
               (if (= c resp-chan)
                 resp
                 ;; if timeout channel comes back first, respond with timeout error
                 (ex-info (str "Request " req-id " timed out.")
                          {:status 408
                           :error  :db/timeout})))))
         (let [publisher  (or publish default-publish-fn)
               published? (async/<! (publisher conn [operation req-id data]))]
           (when-not (true? published?)
             (cond
               (util/exception? published?)
               (log/error published? "Error processing message in producer.")

               (nil? published?)
               (log/error "Error processing message in producer. Socket closed.")

               :else
               (log/error "Error processing message in producer. Socket closed. Published result" published?)))))
       (catch* e
               (let [[_ _ resp-chan] (when (sequential? msg) msg)]
                 (if (and resp-chan (channel? resp-chan))
                   (async/put! resp-chan e)
                   (log/error e (str "Error processing ledger request, no valid return channel: " (pr-str msg)))))))
>>>>>>> 0e26925b
      (recur (inc i)))))


(defn ping-transactor
  [req-chan]
  (async/put! req-chan [:ping true]))

(defn reconnect-conn
  "Returns a channel that will eventually have a websocket. Will exponentially backoff
  until connection attempts happen every two minutes. Uses the existing conn and will
  reuse the existing sub-chan and pub-chan so the msg-consumer/producer loops do not
  need to be restarted."
  [conn]
  (close-websocket (:id conn))
  (async/go-loop [backoff-seconds 1]
    (async/<! (async/timeout (* backoff-seconds 1000)))
    (let [socket (async/<! (get-socket conn))
          socket (if (util/exception? socket)
                   socket
                   (async/<! socket))]
      (if (or (nil? socket)
              (util/exception? socket))
        (do (log/error socket "Cannot establish connection to a healthy server, backing off:" backoff-seconds "s.")
            (recur (min (* 2 backoff-seconds) (* 60 2))))
        socket))))

(defn msg-consumer
  "Takes messages from peer/ledger and processes them."
  [{:keys [sub-chan req-chan keep-alive-fn keep-alive] :as conn}]
  (let [ ;; if we haven't received a message in at least this long, ping ledger.
        ;; after two pings, if still no response close connection (so connection closes before the 3rd ping, so 3x this time.)
        ping-transactor-after 2500]
    (async/go-loop [no-response-pings 0]
      (let [timeout (async/timeout ping-transactor-after)
            [msg c] (async/alts! [sub-chan timeout])]
        (cond
          ;; timeout, ping and wait
          (= c timeout)
          (if (= 2 no-response-pings)
            ;; assume connection dropped, close!
            (if keep-alive
              (do (async/<! (reconnect-conn conn))
                  (recur 0))
              (do
                (log/warn "Connection has gone stale. Perhaps network conditions are poor. Disconnecting socket.")
                (let [cb keep-alive-fn]
                  (cond
                    (nil? keep-alive-fn)
                    (log/trace "No keep-alive callback is registered")

                    (fn? keep-alive-fn)
                    (keep-alive-fn)

                    (string? keep-alive-fn)
                    #?(:cljs
                       ;; try javascript eval
                       (eval keep-alive-fn)
                       :clj
                       (log/warn "Unsupported clojure callback registered" {:keep-alive-fn keep-alive-fn}))

                    :else
                    (log/warn "Unsupported callback registered" {:keep-alive-fn keep-alive-fn})))
                (close-websocket (:id conn))
                (session/close-all-sessions (:id conn))))
            (do
              (ping-transactor req-chan)
              (recur (inc no-response-pings))))

          (nil? msg)
          (log/info "Connection closed.")

          (util/exception? msg)
          (do
            (log/error msg)
            (recur 0))

          :else
          (do
            (log/trace "Received message:" (pr-str (json/parse msg)))
            (conn-events/process-events conn (json/parse msg))
            (recur 0)))))))


(defn- default-storage-read
  "Default storage read function - uses ledger storage and issues http(s) requests."
  ([conn-id servers] (default-storage-read conn-id servers nil))
  ([conn-id servers opts]
   (let [{:keys [private jwt]} opts]
     (fn [k]
       (go-try
         (let [jwt' #?(:clj jwt
                       :cljs (or jwt
                                 (get-in @server-connections-atom [conn-id :token])))
               path         (str/replace k "_" "/")
               address      (async/<! (get-server conn-id servers))
               url          (str address "/fdb/storage/" path)
               headers      (cond-> {"Accept" "application/json"}
                                    jwt' (assoc "Authorization" (str "Bearer " jwt')))
               headers*     (if private
                              (-> (http-signatures/sign-request "get" url {:headers headers} private)
                                  :headers)
                              headers)
               res          (<? (xhttp/get url {:request-timeout 5000
                                                :headers         headers*
                                                :output-format   :json}))]

           res))))))


(defn- lookup-cache
  [cache-atom k value-fn]
  (if (nil? value-fn)
    (swap! cache-atom cache/evict k)
    (when-let [v (get @cache-atom k)]
      (do (swap! cache-atom cache/hit k)
          v))))

(defn- default-object-cache-fn
  "Default synchronous object cache to use for ledger."
  [cache-atom]
  (fn [k value-fn]
    (if-let [v (lookup-cache cache-atom k value-fn)]
      v
      (let [v (value-fn k)]
        (swap! cache-atom cache/miss k v)
        v))))

(defn- default-async-cache-fn
  "Default asynchronous object cache to use for ledger."
  [cache-atom]
  (fn [k value-fn]
    (let [out (async/chan)]
      (if-let [v (lookup-cache cache-atom k value-fn)]
        (async/put! out v)
        (go
          (let [v (<! (value-fn k))]
            (when-not (exception? v)
              (swap! cache-atom cache/miss k v))
            (async/put! out v))))
      out)))


(defn- default-object-cache-factory
  "Generates a default object cache."
  [cache-size]
  (cache/lru-cache-factory {} :threshold cache-size))


(defn- from-environment
  "Gets a specific key from the environment, returns nil if doesn't exist."
  [key]
  #?(:clj  (get environ/env key)
     :cljs nil))


(defn listeners
  "Returns list of listeners"
  [conn]
  (-> @(:state conn)
      (:listeners)))


(defn- add-listener*
  "Internal call to add-listener that uses the state atom directly."
  [conn-state network ledger-id key fn]
  (when-not (fn? fn)
    (throw (ex-info "add-listener fn paramer not a function."
                    {:status 400 :error :db/invalid-listener})))
  (when (nil? key)
    (throw (ex-info "add-listener key must not be nil."
                    {:status 400 :error :db/invalid-listener})))
  (swap! conn-state update-in
         [:listeners [network ledger-id] key]
         #(if %
            (throw (ex-info (str "add-listener key already in use: " (pr-str key))
                            {:status 400 :error :db/invalid-listener}))
            fn))
  true)


(defn- remove-listener*
  "Internal call to remove-listener that uses the state atom directly."
  [conn-state network ledger-id key]
  (if (get-in @conn-state [:listeners [network ledger-id] key])
    (do
      (swap! conn-state update-in [:listeners [network ledger-id]] dissoc key)
      true)
    false))


(defn add-listener
  "Registers a new listener function, fn,  on connection.

  Each listener must have an associated key, which is used to remove the listener
  when needed but is otherwise opaque to the function. Each key must be unique for the
  given network + ledger-id."
  [conn network ledger-id key fn]
  ;; load db to make sure ledger events subscription initiated
  (let [ledger (str network "/" ledger-id)
        db     (session/db conn ledger nil)]
    ;; check that db exists, else throw
    #?(:clj (when (util/exception? (async/<!! db))
              (throw (async/<!! db))))
    (add-listener* (:state conn) network ledger-id key fn)))


(defn remove-listener
  "Removes listener on given network + ledger-id for the provided key.

  The key is the same provided for add-listener when registering.

  Will return true if a function exists for that key and it was removed."
  [conn network ledger-id key]
  (remove-listener* (:state conn) network ledger-id key))


(defn add-token
  "Adds token to connection information so it is available to submit storage read requests.

  Returns true if successful, false otherwise."
  [conn token]
  (let [conn-id (:id conn)]
    (try*
      (swap! server-connections-atom update-in [conn-id :token] #(or % token))
      true
      (catch* e
              false))))

(defn- generate-connection
  "Generates connection object."
  [servers opts]
  (let [state-atom         (atom {:close?       false
                                  ;; map of transactors and the latest 'health' request results
                                  :health       {}
                                  ;; which of the transactors we are connected to
                                  :connected-to nil
                                  ;; web socket connection to ledger
                                  :socket       nil
                                  ;; web socket id
                                  :socket-id    nil
                                  ;; map of pending request ids to async response channels
                                  :pending-req  {}
                                  ;; map of listener functions registered. key is two-tuple of [network ledger-id],
                                  ;; value is vector of single-argument callback functions that will receive [header data]
                                  :listeners    {}})
        {:keys [storage-read storage-exists storage-write storage-rename storage-delete storage-list
                parallelism req-chan sub-chan pub-chan default-network group
                object-cache async-cache close-fn serializer
                tx-private-key private-key-file memory
                transactor? transact-handler publish meta memory?
<<<<<<< HEAD
                private keep-alive-fn context]
=======
                private keep-alive-fn keep-alive]
>>>>>>> 0e26925b
         :or   {memory           1000000                    ;; default 1MB memory
                parallelism      4
                req-chan         (async/chan)
                sub-chan         (async/chan)
                pub-chan         (async/chan)
                memory?          false
                storage-write    (fn [k v] (throw (ex-info (str "Storage write was not implemented on connection, but was called to store key: " k) {})))
                serializer       (json-serde)
                transactor?      false
                private-key-file "default-private-key.txt"}} opts
        memory-object-size (quot memory 100000)             ;; avg 100kb per cache object
        _                  (when (< memory-object-size 10)
                             (throw (ex-info (str "Must allocate at least 1MB of memory for Fluree. You've allocated: " memory " bytes.") {:status 400 :error :db/invalid-configuration})))
        default-cache-atom (atom (default-object-cache-factory memory-object-size))
        object-cache-fn    (or object-cache
                               (default-object-cache-fn default-cache-atom))
        async-cache-fn     (or async-cache
                               (default-async-cache-fn default-cache-atom))
        conn-id            (str (random-uuid))
        close              (fn []
                             (async/close! req-chan)
                             (async/close! sub-chan)
                             (async/close! pub-chan)
                             (close-websocket conn-id)
                             (swap! state-atom assoc :close? true)
                             (session/close-all-sessions conn-id)
                             (reset! default-cache-atom (default-object-cache-factory memory-object-size))
                             ;; user-supplied close function
                             (when (fn? close-fn) (close-fn))
                             (log/info "connection closed"))
        servers*           (normalize-servers servers transactor?)
        storage-read*      (or storage-read (default-storage-read conn-id servers* opts))
        storage-exists*    (or storage-exists storage-read (default-storage-read conn-id servers* opts))
        _                  (when-not (fn? storage-read*)
                             (throw (ex-info (str "Connection's storage-read must be a function. Provided: " (pr-str storage-read))
                                             {:status 500 :error :db/unexpected-error})))
        _                  (when-not (fn? storage-exists*)
                             (throw (ex-info (str "Connection's storage-exists must be a function. Provided: " (pr-str storage-exists))
                                             {:status 500 :error :db/unexpected-error})))
        _                  (when (and storage-write (not (fn? storage-write)))
                             (throw (ex-info (str "Connection's storage-write, if provided, must be a function. Provided: " (pr-str storage-write))
                                             {:status 500 :error :db/unexpected-error})))
        settings           {:meta             meta
                            ;; supplied static metadata, used mostly by ledger to add additional info
                            :id               conn-id
                            :servers          servers*
                            :state            state-atom
                            :req-chan         req-chan
                            :sub-chan         sub-chan
                            :pub-chan         pub-chan
                            :close            close
                            :group            group
                            :storage-list     storage-list
                            :storage-read     storage-read*
                            :storage-exists   storage-exists*
                            :storage-write    storage-write
                            :storage-rename   storage-rename
                            :storage-delete   storage-delete
                            :object-cache     object-cache-fn
                            :async-cache      async-cache-fn
                            :parallelism      parallelism
                            :serializer       serializer
                            :default-network  default-network
                            :transact-handler transact-handler ;; only used for transactors
                            :transactor?      transactor?
                            :memory           memory?
                            :publish          publish       ;; publish function for transactors
                            :tx-private-key   tx-private-key
                            :tx-key-id        (when tx-private-key
                                                #?(:clj  (crypto/account-id-from-private tx-private-key)
                                                   :cljs nil))
                            :keep-alive       keep-alive
                            :keep-alive-fn    (when (or (fn? keep-alive-fn) (string? keep-alive-fn))
                                                keep-alive-fn)
                            :add-listener     (partial add-listener* state-atom)
                            :remove-listener  (partial remove-listener* state-atom)
                            :did              (when tx-private-key
                                                (did/private->did-map tx-private-key))
                            :context          context}]
    (map->Connection settings)))

(defn close!
  "Closes connection, returns true if close successful, false if already closed."
  [conn]
  (if (closed? conn)
    false
    (do
      ;; execute close function
      ((:close conn))
      true)))


(defn connect
  "Creates a connection to a ledger group server.
  Provide servers in either a sequence or as a string that is comma-separated."
  [servers & [opts]]
  (let [conn        (generate-connection servers opts)
        transactor? (:transactor? opts)]
    (when-not transactor?
      (async/go
        (let [socket (async/<! (get-socket conn))]
          (if (or (nil? socket)
                  (util/exception? socket))
            (do
              (log/error socket "Cannot establish connection to a healthy server, disconnecting.")
              (async/close! conn))
            ;; kick off consumer
            (msg-consumer conn)))))

    (msg-producer conn)

    conn))<|MERGE_RESOLUTION|>--- conflicted
+++ resolved
@@ -175,21 +175,14 @@
   (-c-write [conn commit-data] (jld-commit-write conn commit-data))
 
   conn-proto/iNameService
-  (-address [conn] (async/go "file"))
-  (-address [conn key] (async/go "file"))
+  (-address [conn ledger-alias key] (async/go "file"))
 
 
   #?@(:clj
       [full-text/IndexConnection
-<<<<<<< HEAD
-       (open-storage [{:keys [storage-type] :as conn} network dbid lang]
-         (when-let [path (-> conn :meta :file-storage-path)]
-           (full-text/disk-index path network dbid lang)))]))
-=======
        (open-storage [{:keys [storage-type] :as conn} network ledger-id lang]
                      (when-let [path (-> conn :meta :file-storage-path)]
                        (full-text/disk-index path network ledger-id lang)))]))
->>>>>>> 0e26925b
 
 (defn- normalize-servers
   "Split servers in a string into a vector.
@@ -296,42 +289,6 @@
   (async/go-loop [i 0]
     (when-let [msg (async/<! req-chan)]
       (try*
-<<<<<<< HEAD
-        (let [_ (log/trace "Outgoing message to websocket: " msg)
-              [operation data resp-chan opts] msg
-              {:keys [req-id timeout] :or {req-id  (str (util/random-uuid))
-                                           timeout 60000}} opts]
-          (when resp-chan
-            (swap! state assoc-in [:pending-req req-id] resp-chan)
-            (async/go
-              (let [[resp c] (async/alts! [resp-chan (async/timeout timeout)])]
-                ;; clear request from state
-                (swap! state update :pending-req #(dissoc % req-id))
-                ;; return result
-                (if (= c resp-chan)
-                  resp
-                  ;; if timeout channel comes back first, respond with timeout error
-                  (ex-info (str "Request " req-id " timed out.")
-                           {:status 408
-                            :error  :db/timeout})))))
-          (let [publisher  (or publish default-publish-fn)
-                published? (async/<! (publisher conn [operation req-id data]))]
-            (when-not (true? published?)
-              (cond
-                (util/exception? published?)
-                (log/error published? "Error processing message in producer.")
-
-                (nil? published?)
-                (log/error "Error processing message in producer. Socket closed.")
-
-                :else
-                (log/error "Error processing message in producer. Socket closed. Published result" published?)))))
-        (catch* e
-                (let [[_ _ resp-chan] (when (sequential? msg) msg)]
-                  (if (and resp-chan (channel? resp-chan))
-                    (async/put! resp-chan e)
-                    (log/error e (str "Error processing ledger request, no valid return channel: " (pr-str msg)))))))
-=======
        (let [_ (log/trace "Outgoing message to websocket: " msg)
              [operation data resp-chan opts] msg
              {:keys [req-id timeout] :or {req-id  (str (random-uuid))
@@ -366,7 +323,6 @@
                  (if (and resp-chan (channel? resp-chan))
                    (async/put! resp-chan e)
                    (log/error e (str "Error processing ledger request, no valid return channel: " (pr-str msg)))))))
->>>>>>> 0e26925b
       (recur (inc i)))))
 
 
@@ -617,11 +573,7 @@
                 object-cache async-cache close-fn serializer
                 tx-private-key private-key-file memory
                 transactor? transact-handler publish meta memory?
-<<<<<<< HEAD
-                private keep-alive-fn context]
-=======
-                private keep-alive-fn keep-alive]
->>>>>>> 0e26925b
+                private keep-alive-fn keep-alive context]
          :or   {memory           1000000                    ;; default 1MB memory
                 parallelism      4
                 req-chan         (async/chan)
