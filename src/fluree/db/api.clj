--- conflicted
+++ resolved
@@ -24,16 +24,11 @@
             [fluree.db.util.core :as util]
             [fluree.db.util.json :as json]
             [fluree.db.util.log :as log])
-<<<<<<< HEAD
-  (:import java.util.UUID))
-=======
   (:import (java.util UUID)
            (fluree.db.flake Flake)))
 
 (set! *warn-on-reflection* true)
 
-
->>>>>>> d66fcecf
 
 ;; ======================================
 ;;
@@ -719,12 +714,8 @@
   (->> (remove nil? args) (apply min)))
 
 (defn auth-match
-<<<<<<< HEAD
   "INTERNAL USE ONLY"
-  [auth-set t-map flake]
-=======
   [auth-set t-map ^Flake flake]
->>>>>>> d66fcecf
   (let [[auth id] (get-in t-map [(.-t flake) :auth])]
     (or (auth-set auth)
         (auth-set id))))
