(ns fluree.db.api
  (:gen-class)
  (:refer-clojure :exclude [range])
  (:require [clojure.core.async :as async :refer [go go-loop <! <!!]]
            [clojure.string :as str]
            [fluree.crypto :as crypto]
            [fluree.db.api.auth :as auth-api]
            [fluree.db.api.ledger :as ledger-api]
            [fluree.db.api.query :as query-api]
            [fluree.db.connection :as connection]
            [fluree.db.dbproto :as dbproto]
            [fluree.db.flake :as flake]
            [fluree.db.graphdb :as graphdb]
            [fluree.db.operations :as ops]
            [fluree.db.query.block :as query-block]
            [fluree.db.query.fql :as fql]
            [fluree.db.query.graphql-parser :as graphql]
            [fluree.db.query.range :as query-range]
            [fluree.db.query.sparql-parser :as sparql]
            [fluree.db.query.sql :as sql]
            [fluree.db.session :as session]
            [fluree.db.time-travel :as time-travel]
            [fluree.db.util.async :refer [<? channel? go-try]]
            [fluree.db.util.core :as util]
            [fluree.db.util.json :as json]
            [fluree.db.util.log :as log]
            [fluree.db.query.fql-resp :refer [flakes->res]])
  (:import (java.util UUID)
           (fluree.db.flake Flake)))

(set! *warn-on-reflection* true)


;; ======================================
;;
;; DB Operations
;;
;; ======================================

(declare db transact query)


(defn ^:deprecated sign
  "DEPRECATED: use fluree.db.api.auth/sign instead."
  [message private-key]
  (log/warn "sign DEPRECATED - use fluree.db.api.auth/sign instead")
  (auth-api/sign message private-key))


(defn ^:deprecated public-key-from-private
  "DEPRECATED: use fluree.db.api.auth/public-key-from-private instead."
  [private-key]
  (log/warn "public-key-from-private DEPRECATED - use fluree.db.api.auth/public-key-from-private instead")
  (auth-api/public-key-from-private private-key))


(defn ^:deprecated public-key
  "DEPRECATED: use fluree.db.api.auth/public-key instead."
  [message signature]
  (log/warn "public-key DEPRECATED - use fluree.db.api.auth/public-key instead")
  (auth-api/public-key message signature))


(defn ^:deprecated new-private-key
  "DEPRECATED: use fluree.db.api.auth/new-private-key instead."
  []
  (log/warn "new-private-key DEPRECATED - use fluree.db.api.auth/new-private-key instead")
  (auth-api/new-private-key))


(defn ^:deprecated set-default-key-async
  "DEPRECATED: use fluree.db.api.auth/set-default-key-async instead."
  ([conn private-key] (set-default-key-async conn nil nil private-key nil))
  ([conn network private-key] (set-default-key-async conn network nil private-key nil))
  ([conn network ledger-id private-key] (set-default-key-async conn network ledger-id private-key nil))
  ([conn network ledger-id private-key opts]
   (log/warn "set-default-key-async DEPRECATED - use fluree.db.api.auth/set-default-key-async instead")
   (auth-api/set-default-key-async conn network ledger-id private-key opts)))

(defn ^:deprecated set-default-key
  "DEPRECATED: use fluree.db.api.auth/set-default-key instead."
  ([conn private-key] (set-default-key-async conn nil nil private-key nil))
  ([conn network private-key] (set-default-key-async conn network nil private-key nil))
  ([conn network ledger-id private-key] (set-default-key-async conn network ledger-id private-key nil))
  ([conn network ledger-id private-key opts]
   (log/warn "set-default-key DEPRECATED - use fluree.db.api.auth/set-default-key instead")
   (auth-api/set-default-key conn network ledger-id private-key opts)))

(defn account-id
  "INTERNAL USE ONLY

  Returns account id from either a public key or message and signature."
  ([public-key] (crypto/account-id-from-public public-key))
  ([message signature] (crypto/account-id-from-message message signature)))


(defn tx->command
  "Helper function to fill out the parts of the transaction that are incomplete,
  producing a signed command.

  Optional opts is a map with the following keys. If not provided,
  sensible defaults will be used.
  - auth        - The auth id for the auth record being used. The private key must
                  correspond to this auth record, or an authority of this auth record.
  - expire      - When this transaction should expire if not yet attempted.
                  Defaults to 5 minutes.
  - nonce       - Any long/64-bit integer value that will make this transaction unique.
                  By default epoch milliseconds is used.
  - deps        - Not yet implemented, list of dependent transactions.

  If successful, will return a map with four keys:
    - cmd    - a map with the command/transaction data as a JSON string
    - sig    - the signature of the above stringified map
    - id     - the ID for this unique request - in case you want to look it up later, sha3 of 'cmd'
    - ledger - the ledger for this transaction"
  ([ledger txn private-key] (tx->command ledger txn private-key nil))
  ([ledger txn private-key opts]
   (when-not private-key
     (throw (ex-info "Private key not provided and no default present on connection"
                     {:status 400 :error :db/invalid-transaction})))
   (let [ledger      (if (sequential? ledger)
                       (str (first ledger) "/$" (second ledger))
                       ledger)
         {:keys [auth verified-auth expire nonce deps]} opts
         _           (when deps
                       (assert (sequential? deps)
                               "Command/transaction 'deps', when provided, must be a sequential list/array."))
         key-auth-id (crypto/account-id-from-private private-key)
         _           (when verified-auth (log/debug "Using verified auth:" (:auth verified-auth)))
         [auth authority] (cond
                            (and auth (not= auth key-auth-id))
                            [auth key-auth-id]

                            auth
                            [auth nil]

                            :else
                            [key-auth-id nil])
         timestamp   (System/currentTimeMillis)
         nonce       (or nonce timestamp)
         expire      (or expire (+ timestamp 300000))       ; 5 min default
         cmd         (try (-> {:type      :tx
                               :ledger    ledger
                               :tx        txn
                               :nonce     nonce
                               :auth      (or (:auth verified-auth) auth)
                               :authority (when-not verified-auth authority)
                               :expire    expire
                               :deps      deps}
                              (util/without-nils)
                              (json/stringify))
                          (catch Exception _
                            (throw (ex-info (str "Transaction contains data that cannot be serialized into JSON.")
                                            {:status 400 :error :db/invalid-tx}))))
         sig         (if verified-auth
                       (:signature verified-auth)
                       (crypto/sign-message cmd private-key))
         id          (crypto/sha3-256 cmd)
         command     {:cmd    cmd
                      :sig    sig
                      :signed (:signed verified-auth)
                      :id     id
                      :ledger ledger}]
     (log/trace "tx->command result:" command)
     command)))


(defn monitor-tx-async
  "Monitors a database for a specific transaction id included in a block.

  Returns a core async channel that will eventually contain a response,
  or will close after the timeout has expired.

  Response may contain an exception, if the tx resulted in an exception."
  [conn ledger tid timeout-ms]
  (assert (int? timeout-ms) "monitor-tx requires timeout to be provided in milliseconds as an integer.")
  (let [session      (session/session conn ledger)
        key          (UUID/randomUUID)
        resp-chan    (async/chan)
        timeout-chan (async/timeout timeout-ms)]
    ;; when we get a result, just put the result on the pending resp-chan
    (session/monitor-tx session tid key #(async/put! resp-chan %))
    ;; if timeout returns first, un-register the callback function to clean up and close channel by returning nil
    (go
      (let [[res chan] (async/alts! [resp-chan timeout-chan])]
        (if (= timeout-chan chan)
          (do
            (session/monitor-tx-remove session tid key)
            {:txid    tid
             :status  408
             :message (str "Timeout of " timeout-ms " ms for reached without transaction being included in new block. Transaction is still being processed. To view transaction results, issue: {\"select\": [\"*\"], \"from\": [\"_tx/id\", \"" tid "\" ]}")})
          res)))))


(defn submit-command-async
  "INTERNAL USE ONLY

  Submits a fully signed command to the connected ledger group.
  Commands have two required keys:
    - cmd  - a map with the transactional data as a JSON string
    - sig - the signature of the stringified tx map

  Command ids are the sha3 of the cmd, and can be used to reference command status
  or look them up (i.e. a transaction command id is the txid.)

  The stringified cmd contains a payload that is a map, a transaction example follows:

  {:type   tx               - command type is required on all commands
   :ledger testnet/myledger - ledger name
   :tx     [{...}, {...}]   - transactional data
   :auth   ABC12345676      - only required if using an authority's signature, else inferred from signature
   :fuel   10000            - max fuel to spend, only required if enforcing fuel limits. tx will fail if auth doesn't have this much fuel avail. Will fail if all fuel is consumed. Unused fuel will not be debited.
   :nonce  1234             - nonce ensures uniqueness, making sure two identical transactions have different txids
   :expire 1547049123614    - don't even attempt this transaction after this moment in time
   :deps   []               - optional one or more txids that must execute successfully before this tx executes
                              if any of the txs in deps fail, this tx will fail
  }

  Attempting to cancel a transaction
  {:type   tx-cancel
   :txid   DSFGFHSDDF  - txid you wish to cancel
  }


  A new ledger command looks like:
  Note new ledgers are issued as a command, and auth/signature should have proper authority on ledger servers.
  {:type      new-ledger       - command type is required on all commands
   :ledger    testnet/myledger - ledger name - as network/ledger
   :fork      testnet/forkdb   - optional name of db to fork, if forking. Use testnet/$forkdb to peg to a ledger-id
   :forkBlock 42               - if forking a db, optionally provides a block to fork at, else will default to current block
   :auth      ABC12345676      - only required if using an authority's signature
   :fuel      10000            - max fuel to spend, only required if enforcing fuel limits. tx will fail if auth doesn't have this much fuel avail. Will fail if all fuel is consumed. Unused fuel will not be debited.
   :nonce     1234             - nonce ensures uniqueness, making sure two identical transactions have different txids
   :expire    1547049123614    - don't even attempt this transaction after this moment in time
  }

  Returns an async channel that will receive the result.
  "
  [conn command]
  ;; returns once persists, not upon transaction success
  (ops/command-async conn command))


(defn new-ledger-async
  "Attempts to create new ledger with the given ledger name (ex. `fluree/example` or `:fluree/example`).

  A successful result will kick off a process on the ledger server(s) to bootstrap.

  Returns a channel which will receive a command-id after the ledger has been successfully created.

  Ledger creation is handled asynchronously and may not be immediately available.

  Options include:
  - :alias       - Alias, if different than db-ident.
  - :owners      - Root account id(s) to bootstrap with (string collection). Defaults to connection default account id.
  - :doc         - Optional doc string about this db.
  - :fork        - If forking an existing db, ref to db (actual identity, not db-ident). Must exist in network db.
  - :forkBlock   - If fork is provided, optionally provide the block to fork at. Defaults to latest known.
  - :persistResp - Respond immediately once persisted with the ledger-id, don't wait for transaction to be finished
  "
  ([conn ledger] (new-ledger-async conn ledger nil))
  ([conn ledger opts]
   (try (let [validate-ledger-name! (fn [ledger-id type]
                                      (when-not (re-matches #"^[a-z0-9-]{1,100}" ledger-id)
                                        (throw (ex-info (str "Invalid " type " id: " ledger-id ". Must match a-z0-9- and be no more than 100 characters long.")
                                                        {:status 400 :error :db/invalid-db}))))
              {:keys [alias auth doc fork forkBlock expire nonce private-key timeout
                      snapshot snapshotBlock copy copyBlock owners]
               :or   {timeout 60000}} opts
              [network ledger-id] (graphdb/validate-ledger-ident ledger)
              ledger-id            (if (str/starts-with? ledger-id "$")
                                     (subs ledger-id 1)
                                     ledger-id)
              _                    (validate-ledger-name! ledger-id "ledger")
              _                    (validate-ledger-name! network "network")
              [network-alias ledger-alias] (when alias
                                             (graphdb/validate-ledger-ident ledger))
              _                    (when alias (validate-ledger-name! ledger-alias "alias"))
              alias*               (when alias (str network-alias "/" ledger-alias))
              timestamp            (System/currentTimeMillis)
              nonce                (or nonce timestamp)
              expire               (or expire (+ timestamp 30000)) ;; 5 min default
              cmd-data             {:type          :new-ledger
                                    :ledger        (str network "/" ledger-id)
                                    :alias         alias*
                                    :auth          auth
                                    :doc           doc
                                    :fork          fork
                                    :forkBlock     forkBlock
                                    :copy          copy
                                    :copyBlock     copyBlock
                                    :snapshot      snapshot
                                    :snapshotBlock snapshotBlock
                                    :nonce         nonce
                                    :expire        expire
                                    :owners        (not-empty owners)}]
          (log/debug "Creating new ledger" ledger "with owners:" owners)
          (if private-key
            (let [cmd (-> cmd-data
                          (util/without-nils)
                          (json/stringify))
                  sig (crypto/sign-message cmd private-key)]
              (submit-command-async conn {:cmd cmd, :sig sig}))
            (ops/unsigned-command-async conn cmd-data)))
        (catch Exception e (go e)))))


(defn new-ledger
  "Attempts to create new ledger with the given ledger name (ex. `fluree/example` or `:fluree/example`).

  Returns a promise of a command-id, if the ledger bootrapping process is successful.

  Options include:
  - :alias       - Alias, if different than db-ident.
  - :root        - Root account id to bootstrap with (string). Defaults to connection default account id.
  - :doc         - Optional doc string about this db.
  - :fork        - If forking an existing db, ref to db (actual identity, not db-ident). Must exist in network db.
  - :forkBlock   - If fork is provided, optionally provide the block to fork at. Defaults to latest known.
  - :persistResp - Respond immediately once persisted with the ledger-id, don't wait for transaction to be finished
  "
  ([conn ledger] (new-ledger conn ledger nil))
  ([conn ledger opts]
   (let [p (promise)]
     (go
       (let [res (new-ledger-async conn ledger opts)]
         (deliver p (<! res))))
     p)))


(defn delete-ledger-async
  "Completely deletes a ledger.
  Returns a channel with the deletion result or an exception.

  A 200 status indicates the deletion has been successfully initiated.
  The full deletion happens in the background on the respective ledger.

  Query servers get notified when this process initiates, and ledger will be marked as
  being in a deletion state during the deletion process.

  Attempts to use a ledger in a deletion state will throw an exception."
  ([conn ledger] (delete-ledger-async conn ledger nil))
  ([conn ledger opts]
   (try
     (let [timestamp (System/currentTimeMillis)

           {:keys [nonce expire timeout private-key]
            :or   {timeout 60000, nonce timestamp}} opts

           expire    (or expire (+ timestamp 30000)) ;; 5 min default
           cmd-data  {:type   :delete-ledger
                      :ledger ledger
                      :nonce  nonce
                      :expire expire}]
       (if private-key
         (let [cmd (-> cmd-data
                       (util/without-nils)
                       (json/stringify))
               sig (crypto/sign-message cmd private-key)]
           (submit-command-async conn {:cmd cmd
                                       :sig sig}))
         (ops/unsigned-command-async conn cmd-data)))
     (catch Exception e (go e)))))


(defn delete-ledger
  "Completely deletes a ledger.
  Returns a promise that will have the deletion result or an exception.

  A 200 status indicates the deletion has been successfully initiated.
  The full deletion happens in the background on the respective ledger.

  Query servers get notified when this process initiates, and ledger will be marked as
  being in a deletion state during the deletion process.

  Attempts to use a ledger in a deletion state will throw an exception."
  ([conn ledger] (delete-ledger conn ledger nil))
  ([conn ledger opts]
   (let [p (promise)]
     (go
       (let [res (delete-ledger-async conn ledger opts)]
         (deliver p (<! res))))
     p)))

(defn multi-txns-async
  "Submits multiple transactions to a ledger, one after the other. If a transaction fails
  subsequent transactions will still be attempted. Returns a channel with the
  results. See `transact` for details about opts."
  ([conn ledger txns]
   (multi-txns-async conn ledger txns nil))
  ([conn ledger txns opts]
   (let [{:keys [private-key txid-only timeout auth nonce deps expire]
          :or   {timeout 60000
                 nonce   (System/currentTimeMillis)}} opts]
     (if private-key
       ;; private key, so generate command locally and submit signed command
       (let [commands     (map #(tx->command ledger % private-key opts) txns)
             txids        (mapv :id commands)
             commands*    (map #(assoc % :multiTxs txids) commands)
             final-txid   (last txids)
             persist-resp (loop [[cmd & r] commands*]
                            (when cmd
                              (submit-command-async conn cmd)
                              (recur r)))
             result       (if txid-only
                            persist-resp
                            (monitor-tx-async conn ledger final-txid timeout))]
         result)
       ;; no private key provided, not allowed
       (throw (ex-info "You must provide a private key when submitting multiple transactions simultaneoulsy."
                       {:status 400
                        :error  :db/invalid-command}))))))

(comment
  (def conn (:conn user/system))
  (def ledger "fluree/test")
  (def pk "72914086db2716ea9de5d8b62f78363b411709bdbda9e1d91884ad981fb143a0")

  (def txns [[{:_id "_user" :username "1"}]
             [{:_id "_user" :username "2"}]
             [{:_id "_user" :username "3"}]])

  (<!! (multi-txns-async conn ledger txns {:private-key pk})))


(defn transact-async
  "Submits a transaction for a ledger and a transaction. Returns a core async channel
  that will eventually have either the result of the tx, the txid (if :txid-only option used), or
  an exception due to an invalid transaction or if the timeout occurs prior to a response.

  Will locally sign a final transaction command if a private key is provided via :private-key
  in the options, otherwise will submit the transaction to the connected ledger and request signature,
  provided the ledger group has a default private key available for signing.

  Options (opts) is a map with the following possible keys:
  - private-key   - The private key to use for signing. If not present, a default
                    private key will attempt to be used from the connection, if available.
  - auth          - The auth id for the auth record being used. The private key must
                    correspond to this auth record, or an authority of this auth record.
  - verified-auth - A map of {:auth auth-id, :signed signed-string, :signature sig}
                    for the auth record being used if it was derived from a signature on
                    the original request signed with a valid private key that we don't
                    have access to (e.g. a valid HTTP signature request).
  - expire        - When this transaction should expire if not yet attempted.
                    Defaults to 5 minutes.
  - nonce         - Any long/64-bit integer value that will make this transaction unique.
                    By default epoch milliseconds is used.
  - deps          - List of one or more txids that must be successfully processed before
                    this tx is processed. If any fail, this tx will fail. (not yet implemented)
  - txid-only     - Boolean (default of false). If true, will not wait for a response to the tx,
                    but instead return with the txid once it is successfully persisted by the
                    transactors. The txid can be used to look up/monitor the response at a later time.
  - timeout       - will respond with an exception if timeout reached before response available."
  ([conn ledger txn] (transact-async conn ledger txn nil))
  ([conn ledger txn opts]
   (go-try
     (let [{:keys [private-key txid-only timeout auth verified-auth nonce deps
                   expire]
            :or   {timeout 60000
                   nonce   (System/currentTimeMillis)}} opts]
       (if private-key
         ;; private key, so generate command locally and submit signed command
         (let [command      (tx->command ledger txn private-key opts)
               txid         (:id command)
               persist-resp (<? (submit-command-async conn command))
               result       (if txid-only
                              persist-resp
                              (<? (monitor-tx-async conn ledger txid timeout)))]
           result)
         ;; no private key provided, request ledger to sign request
         (let [tx-map (util/without-nils
                        {:ledger        ledger
                         :tx            txn
                         :auth          auth
                         :verified-auth verified-auth
                         :nonce         nonce
                         :deps          deps
                         :expire        expire})
               ;; will received txid once transaction is persisted, else an error
               txid   (<? (ops/transact-async conn tx-map))
               result (if txid-only
                        txid
                        (<? (monitor-tx-async conn ledger txid timeout)))]
           result))))))


(defn transact
  "Like transact-async, but returns a promise."
  ([conn ledger txn] (transact conn ledger txn nil))
  ([conn ledger txn opts]
   (let [p (promise)]
     (go
       (try
         (deliver p (<? (transact-async conn ledger txn opts)))
         (catch Exception e
           (deliver p e))))
     p)))


(defn collection-id
  "Returns promise containing id of a collection, given a collection name.
  Returns nil if collection doesn't exist."
  [db collection]
  (let [p (promise)]
    (go
      (try
        (deliver p (dbproto/-c-prop (<! db) :partition collection))
        (catch Exception e
          (deliver p e))))
    p))


(defn predicate-id
  "Returns promise containing predicate id given a predicate name, or predicate id.
  If predicate doesn't exist, returns nil."
  [db predicate]
  (let [p (promise)]
    (go
      (try
        (deliver p (dbproto/-p-prop (<! db) :id predicate))
        (catch Exception e
          (deliver p e))))
    p))


(defn predicate-name
  "Returns promise containing predicate name given predicate id."
  [db predicate-name]
  (let [p (promise)]
    (go
      (try
        (deliver p (dbproto/-p-prop (<? db) :name predicate-name))
        (catch Exception e
          (deliver p e))))
    p))


(defn subid-async
  "Like subid, but returns a core async promise channel instead of a promise."
  [db ident]
  (let [pc (async/promise-chan)]
    (go
      (try
        (async/put! pc (<? (dbproto/-subid (<? db) ident false)))
        (catch Exception e
          (async/put! pc e))))
    pc))


(defn subid
  "Returns promise containing subject id given a subject identity, or subject id.
  If subject doesn't exist, returns nil."
  [db ident]
  (let [p (promise)]
    (go
      (try
        (deliver p (<? (dbproto/-subid (<? db) ident false)))
        (catch Exception e
          (deliver p e))))
    p))


(defn search-async
  "Performs a search for matching flakes, returns a core async promise channel."
  [db flake-parts]
  (let [pc (async/promise-chan)]
    (go
      (try
        (async/put! pc (dbproto/-search (<? db) flake-parts))
        (catch Exception e
          (async/put! pc e))))
    pc))


(defn search
  "Returns a promise containing search results of flake parts (fparts)."
  [db flake-parts]
  (let [p (promise)]
    (go
      (try
        (deliver p (<? (dbproto/-search (<? db) flake-parts)))
        (catch Exception e
          (deliver p e))))
    p))


(defn forward-time-travel
  "Returns a core async chan with a new db based on the provided db, including the provided flakes.
  Flakes can contain one or more 't's, but should be sequential and start after the current
  't' of the provided db. (i.e. if db-t is -14, flakes 't' should be -15, -16, etc.).
  Remember 't' is negative and thus should be in descending order.

  A forward-time-travel db can be further forward-time-traveled.

  A forward-time travel DB is held in memory, and is not shared across servers. Ensure you
  have adequate memory to hold the flakes you generate and add. If access is provided via
  an external API, do any desired size restrictions or controls within your API endpoint.

  Remember schema operations done via forward-time-travel should be done in a 't' prior to
  the flakes that end up requiring the schema change."
  [db flakes]
  (graphdb/forward-time-travel db nil flakes))


(defn forward-time-travel-db?
  "Returns true if provided db is a forward-time-travel db."
  [db]
  (graphdb/forward-time-travel-db? db))



;; ======================================
;;
;; Querying
;;
;; ======================================


(defn block-range
  "Returns a core async channel of blocks from start block (inclusive) to end if provided (exclusive).
  Each block is a separate map, containing keys :block, :t and :flakes.
  Channel is lazy, continue to take! values as needed."
  ([db start] (block-range db start nil nil))
  ([db start end] (block-range db start end nil))
  ([db start end opts]
   (query-block/block-range db start end opts)))

(defn block-range-with-txn-async
  "Returns a core async channel of blocks from start block (inclusive) to end if provided (exclusive).
   Each block is a separate map, containing keys :block, :t, :flakes and :txn"
  [conn ledger block-map]
  (go-try
    (let [[network ledger-id] (session/resolve-ledger conn ledger)
          {:keys [start end opts]} block-map
          auth-id   (:auth opts)
          db-chan   (->
                      (<? (db conn ledger {:auth (when auth-id ["_auth/id" auth-id])}))
                      (assoc :conn conn :network network :ledger-id ledger-id))
          db-blocks (<? (query-block/block-range db-chan start end opts))
          result    (query-range/block-with-tx-data db-blocks)]
      result)))

(defn query-async
  "Execute a query against a database source, or optionally
  additional sources if the query spans multiple data sets.
  Returns core async channel containing result."
  [sources query-map]
  (query-api/query-async sources query-map))


(defn query
  "Execute a query against a database source, or optionally
  additional sources if the query spans multiple data sets.
  Returns promise with result."
  [sources query-map]
  (let [p (promise)]
    (go
      (try
        (deliver p (<? (query-api/query-async sources query-map)))
        (catch Exception e
          (deliver p e))))
    p))

(defn query-with-async
  "INTERNAL USE ONLY
  "
  [sources param]
  (go-try
    (let [{:keys [query flakes]} param
          flakes' (map flake/parts->Flake flakes)
          db      (<? sources)
          db-with (dbproto/-forward-time-travel db flakes')]
      (<? (query-async db-with (assoc-in query [:opts :meta] true))))))


(defn format-block-resp-pretty
  "INTERNAL USE ONLY"
  [db curr-block cache fuel]
  (go-try
    (let [[asserted-subjects
           retracted-subjects] (loop [[^Flake flake & r] (:flakes curr-block)
                                      asserted-subjects  {}
                                      retracted-subjects {}]
                                 (if-not flake
                                   [asserted-subjects retracted-subjects]
                                   (let [subject   (.-s flake)
                                         asserted? (true? (.-op flake))
                                         flake'    (if asserted? flake
                                                                 (flake/flip-flake flake))]
                                     (if asserted?
                                       (recur r (update asserted-subjects subject #(vec (conj % flake')))
                                              retracted-subjects)
                                       (recur r asserted-subjects
                                              (update retracted-subjects subject #(vec (conj % flake'))))))))
          retracted (loop [[subject & r] (vals retracted-subjects)
                           acc []]
                      (if-not subject
                        acc
                        (recur r (conj acc (<? (flakes->res db cache fuel 1000000 {:wildcard? true, :select {}} subject))))))
          asserted  (loop [[subject & r] (vals asserted-subjects)
                           acc []]
                      (if-not subject
                        acc
                        (recur r (conj acc (<? (flakes->res db cache fuel 1000000 {:wildcard? true, :select {}} subject))))))]
      {:block     (:block curr-block)
       :t         (:t curr-block)
       :retracted retracted
       :asserted  asserted})))


(defn format-blocks-resp-pretty
  "INTERNAL USE ONLY"
  [db resp]
  (go-try
    (loop [fuel        (volatile! 0)
           cache       (volatile! {})
           curr-block  (first resp)
           rest-blocks (rest resp)
           acc         []]
      (let [curr-block' (<? (format-block-resp-pretty db curr-block cache fuel))
            acc'        (concat acc [curr-block'])]
        (if (first rest-blocks)
          (recur fuel cache (first rest-blocks) (rest rest-blocks) acc')
          acc')))))

(defn min-safe
  "INTERNAL USE ONLY"
  [& args]
  (->> args (remove nil?) (apply min)))

(defn auth-match
  "INTERNAL USE ONLY"
  [auth-set t-map ^Flake flake]
  (let [[auth id] (get-in t-map [(.-t flake) :auth])]
    (or (auth-set auth)
        (auth-set id))))

(defn format-history-resp
  "INTERNAL USE ONLY"
  [db resp auth show-auth]
  (go-try
    (let [ts    (set (map #(.-t ^Flake %) resp))
          t-map (<? (async/go-loop [[t & r] ts
                                    acc {}]
                      (if t
                        (let [block (<? (time-travel/non-border-t-to-block db t))
                              acc*  (cond-> (assoc-in acc [t :block] block)

                                            (or auth show-auth)
                                            (assoc-in [t :auth]
                                                      (<? (query-async
                                                            (go-try db)
                                                            {:selectOne ["?auth" "?id"],
                                                             :where     [[t, "_tx/auth", "?auth"],
                                                                         ["?auth", "_auth/id", "?id"]]}))))]
                          (recur r acc*)) acc)))]
      (vals (loop [[^Flake flake & r] resp
                   acc {}]
              (cond
                (and flake auth
                     (not (auth-match auth t-map flake)))
                (recur r acc)

                flake
                (let [t   (.-t flake)
                      {:keys [block auth]} (get t-map t)
                      acc (cond-> acc
                                  true (assoc-in [block :block] block)
                                  true (update-in [block :flakes] conj flake)
                                  true (update-in [block :t] min-safe t)
                                  show-auth (assoc-in [block :auth] auth))]
                  (recur r acc))

                :else
                acc))))))

(defn resolve-block-range
  [db query-map]
  (query-api/resolve-block-range db query-map))


(defn block-query-async
  "Given a map with a `:block` with a block number value, return a channel that will receive the raw flakes contained in that block.

  Can also specify `:pretty-print` `true` in the query map to receive the flakes as a map with predicate names."
  [conn ledger query-map]
  (query-api/block-query-async conn ledger query-map))

(defn block-query
  "Given a map with a `:block` with a block number value, return a promise of the raw flakes contained in that block.

  Can also specify `:pretty-print` `true` in the query map to receive the flakes as a map with predicate names."
  [conn ledger query-map]
  (let [p (promise)]
    (go
      (try
        (deliver p (<? (block-query-async conn ledger query-map)))
        (catch Exception e
          (deliver p e))))
    p))

(defn get-history-pattern
  "INTERNAL USE ONLY"
  [history]
  (let [subject (cond (util/subj-ident? history)
                      [history]

                      (sequential? history)
                      (if (empty? history)
                        (throw (ex-info (str "Please specify an subject for which to search history. Provided: " history)
                                        {:status 400
                                         :error  :db/invalid-query}))
                        history)

                      :else
                      (throw (ex-info (str "History query not properly formatted. Provided: " history)
                                      {:status 400
                                       :error  :db/invalid-query})))
        [s p o t] [(get subject 0) (get subject 1) (get subject 2) (get subject 3)]

        [pattern idx] (cond
                        (not (nil? s))
                        [subject :spot]

                        (and (nil? s) (not (nil? p)) (nil? o))
                        [[p s o t] :psot]

                        (and (nil? s) (not (nil? p)) (not (nil? o)))
                        [[p o s t] :post]
                        :else
                        (throw (ex-info (str "History query not properly formatted. Must include at least an subject or predicate to query. Provided: " history)
                                        {:status 400
                                         :error  :db/invalid-query})))]
    [pattern idx]))

(defn history-query-async
  "Given a map with a `:history` key that has a subject ident or id, return a channel that will receive the history of that subject.

  Can also specify `:pretty-print` `true` in the query map to receive the history as a map with predicate names instead of raw flakes."
  [sources query-map]
  (query-api/history-query-async sources query-map))

(defn history-query
  "Given a map with a `:history` key that has a subject ident or id, return a promise of the history of that subject.

  Can also specify `:pretty-print` `true` in the query map to receive the history as a map with predicate names instead of raw flakes."
  [sources query-map]
  (let [p (promise)]
    (go
      (try
        (deliver p (<? (query-api/history-query-async sources query-map)))
        (catch Exception e
          (deliver p e))))
    p))


(defn multi-query-async
  "Like query, but takes a map of multiple queries - where map keys are any user-provided aliases
  and values are queries as if sent directly to 'query'.

  If not {:meta true}, any responses with errors will not be returned.

  If {:meta true} ->
  The response :result contains all provided queries, with keys being the same user-provided aliases
  and values being the query results only.

  Queries with any non-200 response will not be included in the :result, but will be in a separate
  :errors key containing the error(s) using their respective aliases.

  If all queries have the identical error status, the overall response status will be that status.
  If some queries are 200 status but others have errors, the overall response will be a 207 (WebDAV's multi-status response)
  If all queries have error responses, but mixed, the overall response will be 400 unless there is also a 5xx
  status code, in which case it will be 500.

  Queries leverage multi-threading.

  All queries are for the same block. :block can be included on the main map. Whether or not a block
  is specified in the main map, any of the individual queries specify a block, it will be ignored.

  Returns a channel that will receive the result."
  [sources multi-query-map]
  (query-api/multi-query-async sources multi-query-map))


(defn multi-query
  "Like query, but takes a map of multiple queries - where map keys are any user-provided aliases
  and values are queries as if sent directly to 'query'.

  If not {:meta true}, any responses with errors will not be returned.

  If {:meta true} ->
  The response :result contains all provided queries, with keys being the same user-provided aliases
  and values being the query results only.

  Queries with any non-200 response will not be included in the :result, but will be in a separate
  :errors key containing the error(s) using their respective aliases.

  If all queries have the identical error status, the overall response status will be that status.
  If some queries are 200 status but others have errors, the overall response will be a 207 (WebDAV's multi-status response)
  If all queries have error responses, but mixed, the overall response will be 400 unless there is also a 5xx
  status code, in which case it will be 500.

  Queries leverage multi-threading.

  All queries are for the same block. :block can be included on the main map. Whether or not a block
  is specified in the main map, any of the individual queries specify a block, it will be ignored.

  Returns a promise of the result."
  [sources multi-query-map]
  (let [p (promise)]
    (go
      (try
        (deliver p (<? (multi-query-async sources multi-query-map)))
        (catch Exception e
          (deliver p e))))
    p))

(defn graphql-async
  "Execute a graphql query against the specified database.
  Query must come in as a map with keys:
  - query - required graphql string query
  - variables - optional substitution variables supplied with query
  - opts - optional map of options (same as flureeQL :opts map), however not all options would be relevant for graphql"
  [conn db-name query-map]
  (go-try
    (let [{gql-query :query vars :variables opts :opts} query-map
          auth-id          (:auth-id opts)
          db-ch            (db conn db-name {:auth (when auth-id ["_auth/id" auth-id])})
          db               (<? db-ch)
          parsed-gql-query (<? (graphql/parse-graphql-to-flureeql db gql-query vars opts))]
      (if (util/exception? parsed-gql-query)
        parsed-gql-query
        (cond
          ;; __schema and __type queries are fully resolved in the graphql ns, can return from there
          (#{:__schema :__type} (:type parsed-gql-query))
          (if (:meta opts)
            (dissoc parsed-gql-query :type)
            (:result parsed-gql-query))

          (= :history (:type parsed-gql-query))
          (<? (history-query-async db-ch (-> parsed-gql-query
                                             (dissoc :type)
                                             (assoc :opts opts))))

          (= :block (:type parsed-gql-query))
          (<? (block-query-async conn db-name (-> parsed-gql-query
                                                  (dissoc :type)
                                                  (assoc :opts opts))))

          (:tx parsed-gql-query)
          (<? (transact-async conn db-name (:tx parsed-gql-query) opts))

          :else
          (<? (multi-query-async db-ch (assoc parsed-gql-query :opts opts))))))))

(defn graphql
  "Execute a graphql query against the specified database.
  Query must come in as a map with keys:
  - query - required graphql string query
  - variables - optional substitution variables supplied with query
  - opts - optional map of options (same as flureeQL :opts map), however not all options would be relevant for graphql"
  [conn db-name query-map]
  (let [p (promise)]
    (go
      (try
        (deliver p (<? (graphql-async conn db-name query-map)))
        (catch Exception e
          (deliver p e))))
    p))

(defn sql-async
  "Execute an SQL query against a specified database"
  ([db sql-str]
   (sql-async db sql-str {}))
  ([db sql-str opts]
   (-> sql-str
       sql/parse
       (update :opts merge opts)
       (->> (query-async db)))))

(defn sql
  "Execute an SQL query against a specified database. Returns the a promise of the query results."
  ([db sql-str]
   (sql db sql-str {}))
  ([db sql-str opts]
   (let [p (promise)]
     (go
       (try
         (deliver p (<? (sql-async db sql-str opts)))
         (catch Exception e
           (deliver p e))))
     p)))


(defn sparql-async
  "Exceute a sparql query against a specified database. Returns a core async channel,
  which will recieve the query result."
  ([db sparql-str]
   (sparql-async db sparql-str nil))
  ([db sparql-str opts]
   (->> (sparql/sparql-to-ad-hoc sparql-str)
        (#(query-async db (assoc % :opts (merge (:opts %) opts)))))))

(defn sparql
  "Execute an sparql query against a specified database. Returns a promise of the query results."
  ([db sparql-str]
   (sparql db sparql-str {}))
  ([db sparql-str opts]
   (let [p (promise)]
     (go
       (try
         (deliver p (<? (sparql-async db sparql-str opts)))
         (catch Exception e
           (deliver p e))))
     p)))


(defn collection-flakes
  "INTERNAL USE ONLY"
  [db collection]
  (query-range/collection db collection))


(defn range
  "Returns a lazy sequence of raw flakes for the database and specified index. Results can be
  limited by including one or two match clauses, in addition to options including a limit and offset.

  Match predicates can be one of: =, >, >=, <, <= as either a string or symbol. If two matches are
  provided, one must be a > or >=, and the other a < or <=. An = predicate is only allowed with a single
  match statement, and acts the same providing two match statements: >= match <= match]

  Matches are a vector containing the flake components desired for a match, in the order dictated
  by the specified index. For example, if an spot index is used, the order is [s, p, o]. If an post
  index is used, the order is [p, o, s]. The match vector can be a one, two, or three-tuple depending
  on the specificity desired for the match. For example, for an spot index where the match should include
  all predicates from subject 42, the match clause could be either [42], [42, nil] or [42, nil, nil].
  Unlike the 'flakes' function, nil values in a match are only valid if no non-nil value follows.

   Opts may be provided. opts is a map containing any of the optional keys:

   :limit  - Limit results to this quantity
   :history  - Return the history of this range
   :from-block - Only applicable for history, return history up until a certain block
   :chunk  - Results are fetched in chunks. Optionally specify the size of a chunk if optimization is needed.
   :test  - Running as a test. Makes sure, i.e. index ranges are not cached."
  [& args]
  (apply query-range/index-range args))


;; ======================================
;;
;; Connection, db
;;
;; ======================================

(defn db
  "Returns an immutable queryable database value from the connection for the specified ledger."
  ([conn ledger]
   (session/db conn ledger nil))
  ([conn ledger opts]
   (ledger-api/db conn ledger opts)))

(defn get-db-at-block
  "Returns a channel with queryable database value from the given block number."
  [conn ledger block every-n-sec]
  (let [db-chan (async/promise-chan)]
    (go-try
      (loop [n 1]
        (let [root-db  (<? (session/db conn ledger nil))
              db-block (:block root-db)
              done?    (>= db-block block)]
          (if done?
            (async/put! db-chan root-db)
            (do (<? (async/timeout (* every-n-sec 1000)))
                (recur (inc n)))))))
    db-chan))


(defn resolve-ledger
  "INTERNAL USE ONLY

  Resolves a ledger identity in the form of 'network/ledger-or-alias' and returns a
  two-tuple of [network ledger].

  An alias lookup is always performed first, and if an alias doesn't exist it is assumed
  the provided name is a ledger id.

  If you are providing a ledger id, and wish to skip an alias lookup, a prefix of '$'
  can be used for the name portion of the db-ident.

  i.e.
  - testnet/testledger - Look for ledger with an alias or id of testledger on network testnet.
  - testnet/$testledger - look for a ledger with id testledger on network testnet (skip alias lookup)."
  [conn ledger]
  (session/resolve-ledger conn ledger))


(defn connect
  "Connect to a ledger server using URL address. If using a ledger group, multiple addresses can be
   supplied, separated by commas.

  Optional opts is a map with the following keys. If not provided,
  sensible defaults will be used.
    :tx-private-key - Will be used to sign every command passed through this connection,
                      as long as it is not overidden on the transaction.
    :memory         - How much memory to limit the object LRU cache to. "
  [ledger-servers & [opts]]
  (connection/connect ledger-servers opts))

(defn close
  "Closes connection."
  [conn]
  (connection/close! conn))


(defn listen
  "Listens to all events of a given ledger. Supply a ledger identity,
  any key, and a two-argument function that will be called with each event.

  The key is any arbitrary key, and is only used to close the listener via close-listener,
  otherwise it is opaque to the listener.

  The callback function's first argument is the event header/metadata and the second argument
  is the event data itself."
  [conn ledger key fn]
  (let [[network ledger-id] (resolve-ledger conn ledger)]
    (connection/add-listener conn network ledger-id key fn)))


(defn close-listener
  "Closes a listener. See `listen` for details."
  [conn ledger key]
  (let [[network ledger-id] (session/resolve-ledger conn ledger)]
    (connection/remove-listener conn network ledger-id key)))

(defn block-event->map
  "INTERNAL USE ONLY

  Takes block event data from (listen...) and adds an :added and
  :retracted key containing maps of data organized by subject
  and containing full predicate names."
  [conn ledger block-event]
  (let [db     (<!! (db conn ledger))
        {add true retract false} (group-by #(nth % 4) (:flakes block-event))
        to-map (fn [flakes]
                 (let [by-subj (group-by first flakes)]
                   (reduce-kv (fn [acc sid flakes]
                                (conj acc
                                      (reduce (fn [m flake]
                                                (let [p-schema (get-in db [:schema :pred (second flake)])
                                                      v        (nth flake 2)]
                                                  (if (:multi p-schema)
                                                    (update m (:name p-schema) conj v)
                                                    (assoc m (:name p-schema) v))))
                                              {"_id" sid} flakes)))
                              [] by-subj)))]
    (assoc block-event :added (to-map add)
                       :retracted (to-map retract))))

(defn session
  "Returns actual session object for a given ledger."
  [conn ledger]
  (session/session conn ledger))

(defn ledger-info-async
  "Returns core async promise channel with ledger's status as a map, including index, indexes, block, and status.
  If ledger doesn't exist, will return an empty map."
  [conn ledger]
  (ops/ledger-stats-async conn ledger))


(defn ledger-info
  "Returns promise with ledger's status as a map, including index, indexes, block, and status.
  If ledger doesn't exist, will return an empty map."
  [conn ledger]
  (let [p (promise)]
    (go
      (try
        (deliver p (<? (ops/ledger-info-async conn ledger)))
        (catch Exception e
          (deliver p e))))
    p))


(defn ledger-list-async
  "Returns a list of ledgers the connected server is currently serving.
  Returns core async promise channel with response."
  [conn]
  (ops/ledgers-async conn))


(defn ledger-list
  "Returns promise with a list of ledgers the connected server is currently serving."
  [conn]
  (let [p (promise)]
    (go
      (try
        (deliver p (<? (ops/ledgers-async conn)))
        (catch Exception e
          (deliver p e))))
    p))


(defn ^:deprecated ledger-stats-async
  "DEPRECATED: use `ledger-info-async` instead.

  Returns core async promise channel with ledger info, including db size and # of flakes.
  If ledger doesn't exist, will return an empty map."
  [conn ledger]
  (log/warn "ledger-stats-async DEPRECATED: use ledger-info-async instead.")
  (ops/ledger-stats-async conn ledger))


(defn ^:deprecated ledger-stats
  "DEPRECATED: use `ledger-info` instead.

  Returns promise with ledger info, including db size and # of flakes.
  If ledger doesn't exist, will return an empty map."
  [conn ledger]
  (log/warn "ledger-stats DEPRECATED: use ledger-info instead.")
  (let [p (promise)]
    (go
      (try
        (deliver p (<? (ops/ledger-stats-async conn ledger)))
        (catch Exception e
          (deliver p e))))
    p))


(defn wait-for-ledger-ready-async
  "Returns core async channel that will return true when ledger is in ready status
   or if timeout in ms supplied expires, will close the channel (returning nil)."
  [conn ledger timeout]
  (let [timeout-at (+ (System/currentTimeMillis) timeout)]
<<<<<<< HEAD
    (go-loop []
      (let [db-status (:status (<! (ledger-info-async conn ledger)))]
=======
    (async/go-loop []
      (let [db-status (-> (async/<! (ledger-info-async conn ledger)) :status)]
>>>>>>> b9fbc516
        (if (= :ready db-status)
          true
          (when (<= (System/currentTimeMillis) timeout-at)
            (async/<! (async/timeout 100))
            (recur)))))))


(defn wait-for-ledger-ready
  "Will block until ledger is in ready status and return true, or
  if supplied timeout in milliseconds expires, will return nil.
  Defaults timeout to 30000 if two-arity call is used."
  ([conn ledger] (wait-for-ledger-ready conn ledger 30000))
  ([conn ledger timeout]
   (async/<!! (wait-for-ledger-ready-async conn ledger timeout))))


(defn ledger-ready?-async
  "Returns core async channel that will be true or false if ledger is in a 'ready' status."
  [conn ledger]
<<<<<<< HEAD
  (go
    (->> ledger
         (ledger-info-async conn)
         <!
         :status
         (= :ready))))
=======
  (async/go
    (-> (async/<! (ledger-info-async conn ledger))
        :status
        (= :ready))))
>>>>>>> b9fbc516


(defn ledger-ready?
  "Returns true or false if ledger is in a 'ready' status."
  [conn ledger]
  (async/<!! (ledger-ready?-async conn ledger)))


(defn latest-block
  "Returns latest block (positive integer) for a local ledger. Will bring the ledger locally if not
  already local."
  [conn ledger]
  (let [p (promise)]
    (async/go
      (let [latest-db (async/<! (db conn ledger))
            block     (:block latest-db)]
        (deliver p block)))
    p))


(defn latest-t
  "Returns latest t (negative integer) for a local ledger. Will bring the ledger locally if not
  already local."
  [conn ledger]
  (let [p (promise)]
    (go
      (->> ledger
           (db conn)
           <!
           :t
           (deliver p)))
    p))


(defn to-t
  "Given a db and any time value (block, ISO-8601 time/duration, or t)
  will return the underlying ledger's t value as of that time value."
  [db block-or-t-or-time]
  (let [p (promise)]
    (go
      (->> block-or-t-or-time
           (ledger-api/to-t db)
           <!
           (deliver p)))
    p))<|MERGE_RESOLUTION|>--- conflicted
+++ resolved
@@ -1231,13 +1231,8 @@
    or if timeout in ms supplied expires, will close the channel (returning nil)."
   [conn ledger timeout]
   (let [timeout-at (+ (System/currentTimeMillis) timeout)]
-<<<<<<< HEAD
     (go-loop []
       (let [db-status (:status (<! (ledger-info-async conn ledger)))]
-=======
-    (async/go-loop []
-      (let [db-status (-> (async/<! (ledger-info-async conn ledger)) :status)]
->>>>>>> b9fbc516
         (if (= :ready db-status)
           true
           (when (<= (System/currentTimeMillis) timeout-at)
@@ -1257,19 +1252,12 @@
 (defn ledger-ready?-async
   "Returns core async channel that will be true or false if ledger is in a 'ready' status."
   [conn ledger]
-<<<<<<< HEAD
   (go
     (->> ledger
          (ledger-info-async conn)
          <!
          :status
          (= :ready))))
-=======
-  (async/go
-    (-> (async/<! (ledger-info-async conn ledger))
-        :status
-        (= :ready))))
->>>>>>> b9fbc516
 
 
 (defn ledger-ready?
