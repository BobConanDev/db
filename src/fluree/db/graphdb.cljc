--- conflicted
+++ resolved
@@ -9,18 +9,12 @@
             [fluree.db.index :as index]
             [fluree.db.query.range :as query-range]
             [fluree.db.constants :as const]
-            [fluree.db.flake :as flake #?@(:cljs [:refer [Flake]])]
+            [fluree.db.flake :as flake]
             [fluree.db.util.async :refer [<? go-try merge-into?]]
             #?(:clj  [clojure.core.async :refer [go <!] :as async]
                :cljs [cljs.core.async :refer [go <!] :as async])
-<<<<<<< HEAD
-            [fluree.db.util.log :as log]
-            [clojure.string :as str]))
-=======
             [clojure.string :as str])
-  #?(:clj (:import (fluree.db.flake Flake)
-                   (java.io Writer))))
->>>>>>> 27450749
+  #?(:clj (:import (java.io Writer))))
 
 #?(:clj (set! *warn-on-reflection* true))
 
@@ -154,7 +148,6 @@
                             :error  :db/unexpected-error})))
          (if (empty? flakes)
            (async/put! resp-ch (assoc db :block block))
-<<<<<<< HEAD
            (let [flakes (sort flake/cmp-flakes-block flakes)
                  db*    (loop [[f & r]  flakes
                                t        (->> flakes first flake/t) ;; current 't' value
@@ -171,25 +164,6 @@
                                   (if (nil? f)
                                     (assoc db' :block block)
                                     (recur r (flake/t f) [f] db')))))]
-=======
-           (let [flakes             (sort flake/cmp-flakes-block flakes)
-                 ^Flake first-flake (first flakes)
-                 db*                (loop [[^Flake f & r] flakes
-                                           t        (.-t first-flake) ;; current 't' value
-                                           t-flakes []      ;; all flakes for current 't'
-                                           db       db]
-                                      (cond (and f (= t (.-t f)))
-                                            (recur r t (conj t-flakes f) db)
-
-                                            :else
-                                            (let [db' (-> db
-                                                          (assoc :t (inc t)) ;; due to permissions, an entire 't' may be filtered out, set to 't' prior to the new flakes
-                                                          (with-t t-flakes opts)
-                                                          (<?))]
-                                              (if (nil? f)
-                                                (assoc db' :block block)
-                                                (recur r (.-t f) [f] db')))))]
->>>>>>> 27450749
 
              (async/put! resp-ch db*)))
          (catch* e
@@ -287,9 +261,6 @@
                                      e)))))
     return-chan))
 
-<<<<<<< HEAD
-(defrecord GraphDb [conn network dbid block t tt-id stats spot psot post opst tspo schema settings comparators schema-cache novelty permissions fork fork-block current-db-fn]
-=======
 ;; ================ GraphDB record support fns ================================
 
 (defn- graphdb-latest-db [{:keys [current-db-fn permissions]}]
@@ -335,8 +306,8 @@
      (let [tag-pred-id 30]
        (some-> (<? (query-range/index-range (dbproto/-rootdb this)
                                             :spot = [tag-id tag-pred-id]))
-         ^Flake (first)
-         (.-o)))))
+               first
+               (flake/o)))))
   ([this tag-id pred]
    (go-try
      (let [pred-name (if (string? pred) pred (dbproto/-p-prop this :name pred))
@@ -351,8 +322,8 @@
    (go-try
      (let [tag-pred-id const/$_tag:id]
        (some-> (<? (query-range/index-range (dbproto/-rootdb this) :post = [tag-pred-id tag-name]))
-         ^Flake (first)
-         (.-s)))))
+               first
+               (flake/s)))))
   ([this tag-name pred]
    (go-try
      (if (str/includes? tag-name "/")
@@ -365,65 +336,19 @@
 ;; ================ end GraphDB record support fns ============================
 
 (defrecord GraphDb [conn network dbid block t tt-id stats spot psot post opst
-                    schema settings index-configs schema-cache novelty
+                    tspo schema settings comparators schema-cache novelty
                     permissions fork fork-block current-db-fn]
->>>>>>> 27450749
   dbproto/IFlureeDb
   (-latest-db [this] (graphdb-latest-db this))
   (-rootdb [this] (graphdb-root-db this))
   (-forward-time-travel [db flakes] (forward-time-travel db nil flakes))
   (-forward-time-travel [db tt-id flakes] (forward-time-travel db tt-id flakes))
-<<<<<<< HEAD
-  (-c-prop [this property collection]
-    ;; collection properties TODO-deprecate :id property below in favor of :partition
-    (assert (#{:name :id :sid :partition :spec :specDoc} property) (str "Invalid collection property: " (pr-str property)))
-    (if (neg-int? collection)
-      (get-in schema [:coll "_tx" property])
-      (get-in schema [:coll collection property])))
-  (-p-prop [this property predicate]
-    ;; predicate properties
-    (assert (#{:name :id :type :ref? :idx? :unique :multi :index :upsert :component :noHistory :restrictCollection
-               :spec :specDoc :txSpec :txSpecDoc :restrictTag :retractDuplicates} property) (str "Invalid predicate property: " (pr-str property)))
-    (cond->> (get-in schema [:pred predicate property])
-             (= :restrictCollection property) (dbproto/-c-prop this :partition)))
-  (-tag [this tag-id]
-    ;; resolves a tags's value given a tag subject id
-    (go-try
-      (let [tag-pred-id 30]
-        (some-> (<? (query-range/index-range (dbproto/-rootdb this) :spot = [tag-id tag-pred-id]))
-                first
-                flake/o))))
-  (-tag [this tag-id pred]
-    ;; resolves a tag's value given a tag subject id, and shortens the return value if it
-    ;; starts with the predicate name.
-    (go-try
-      (let [pred-name (if (string? pred) pred (dbproto/-p-prop this :name pred))
-            tag       (<? (dbproto/-tag this tag-id))]
-        (when (and pred-name tag)
-          (if (str/includes? tag ":")
-            (-> (str/split tag #":") second)
-            tag)))))
-  (-tag-id [this tag-name]
-    (go-try
-      (let [tag-pred-id const/$_tag:id]
-        (some-> (<? (query-range/index-range (dbproto/-rootdb this) :post = [tag-pred-id tag-name]))
-                first
-                flake/s))))
-  (-tag-id [this tag-name pred]
-    (go-try
-      (if (str/includes? tag-name "/")
-        (<? (dbproto/-tag-id this tag-name))
-        (let [pred-name (if (string? pred) pred (dbproto/-p-prop this :name pred))]
-          (when pred-name
-            (<? (dbproto/-tag-id this (str pred-name ":" tag-name))))))))
-=======
   (-c-prop [this property collection] (graphdb-c-prop this property collection))
   (-p-prop [this property predicate] (graphdb-p-prop this property predicate))
   (-tag [this tag-id] (graphdb-tag this tag-id))
   (-tag [this tag-id pred] (graphdb-tag this tag-id pred))
   (-tag-id [this tag-name] (graphdb-tag-id this tag-name))
   (-tag-id [this tag-name pred] (graphdb-tag-id this tag-name pred))
->>>>>>> 27450749
   (-subid [this ident] (subid this ident false))
   (-subid [this ident strict?] (subid this ident strict?))
   (-search [this fparts] (query-range/search this fparts))
@@ -451,7 +376,6 @@
             :t       (:t db) :stats (:stats db) :permissions (:permissions db)}))))
 
 (defn new-novelty-map
-<<<<<<< HEAD
   [comparators]
   (reduce
    (fn [m idx]
@@ -459,44 +383,6 @@
                       (get idx)
                       avl/sorted-set-by)))
    {:size 0} index/types))
-=======
-  [index-configs]
-  (->> [:spot :psot :post :opst]
-       (reduce
-         (fn [m idx]
-           (let [ss (avl/sorted-set-by (get-in index-configs [idx :historyComparator]))]
-             (assoc m idx ss)))
-         {:size 0})))
-
-(defn new-empty-index
-  [conn index-configs network dbid idx]
-  (let [index-config (get index-configs idx)
-        _            (assert index-config (str "No index config found for index: " idx))
-        comparator   (:historyComparator index-config)
-        _            (assert comparator (str "No index comparator found for index: " idx))
-        first-flake  (flake/->Flake util/max-long 0 util/max-long 0 true nil) ;; left hand side is the largest flake possible
-        child-node   (storage/map->UnresolvedNode
-                       {:conn  conn :config index-config :network network :dbid dbid :id :empty :leaf true
-                        :first first-flake :rhs nil :size 0 :block 0 :t 0 :tt-id nil :leftmost? true})
-        children     (avl/sorted-map-by comparator first-flake child-node)
-        idx-node     (index/->IndexNode 0 0 nil children index-config true)]
-    ;; mark all indexes as dirty to ensure they get written to disk on first indexing process
-    idx-node))
-
-(def default-index-configs
-  {:spot (index/map->IndexConfig {:index-type        :spot
-                                  :comparator        flake/cmp-flakes-spot
-                                  :historyComparator flake/cmp-flakes-spot-novelty})
-   :psot (index/map->IndexConfig {:index-type        :psot
-                                  :comparator        flake/cmp-flakes-psot
-                                  :historyComparator flake/cmp-flakes-psot-novelty})
-   :post (index/map->IndexConfig {:index-type        :post
-                                  :comparator        flake/cmp-flakes-post
-                                  :historyComparator flake/cmp-flakes-post-novelty})
-   :opst (index/map->IndexConfig {:index-type        :opst
-                                  :comparator        flake/cmp-flakes-opst
-                                  :historyComparator flake/cmp-flakes-opst-novelty})})
->>>>>>> 27450749
 
 (defn blank-db
   [conn network dbid schema-cache current-db-fn]
@@ -525,13 +411,9 @@
         fork-block  nil
         schema      nil
         settings    nil]
-<<<<<<< HEAD
-    (->GraphDb conn network dbid 0 -1 nil stats spot psot post opst tspo schema settings index/default-comparators schema-cache novelty permissions fork fork-block current-db-fn)))
-=======
-    (->GraphDb conn network dbid 0 -1 nil stats spot psot post opst schema
-               settings default-index-configs schema-cache novelty permissions
-               fork fork-block current-db-fn)))
->>>>>>> 27450749
+    (->GraphDb conn network dbid 0 -1 nil stats spot psot post opst tspo schema
+               settings index/default-comparators schema-cache novelty
+               permissions fork fork-block current-db-fn)))
 
 (defn graphdb?
   [db]
