(ns fluree.db.graphdb
  (:require [fluree.db.dbproto :as dbproto]
            [fluree.db.storage.core :as storage]
            [fluree.db.util.core :as util :refer [try* catch*]]
            [fluree.db.query.schema :as schema]
            [fluree.db.util.schema :as schema-util]
            [clojure.data.avl :as avl]
            [fluree.db.query.fql :as fql]
            [fluree.db.index :as index]
            [fluree.db.query.range :as query-range]
            [fluree.db.constants :as const]
            [fluree.db.flake :as flake]
            [fluree.db.util.async :refer [<? go-try merge-into?]]
            #?(:clj  [clojure.core.async :refer [go <!] :as async]
               :cljs [cljs.core.async :refer [go <!] :as async])
            [clojure.string :as str])
  #?(:clj (:import (java.io Writer))))

#?(:clj (set! *warn-on-reflection* true))

(defn validate-ledger-name
  "Returns when ledger name is valid.
  Otherwise throws."
  [ledger-id type]
  (when-not (re-matches #"^[a-z0-9-]{1,100}" ledger-id)
    (throw (ex-info (str "Invalid " type " id: " ledger-id ". Must match a-z0-9- and be no more than 100 characters long.")
                    {:status 400 :error :db/invalid-db}))))

;; TODO - we should make the names more restrictive
(defn validate-ledger-ident
  "Returns two-tuple of [network name-or-ledger-id] if db-ident is valid.

  Will ignore a direct db name reference (prefixed with '_')
  Otherwise throws."
  [ledger]
  (let [[_ network maybe-alias] (re-find #"^([^/]+)/(?:_)?([^/]+)$" (util/keyword->str ledger))]
    (if (and network maybe-alias)
      [network maybe-alias]
      (throw (ex-info (str "Invalid ledger identity: " ledger)
                      {:status 400 :error :db/invalid-ledger-name})))))


(def ^:const exclude-predicates
  "Predicates to exclude from the database"
  #{const/$_tx:tx const/$_tx:sig const/$_tx:signed const/$_tx:tempids})

(defn exclude-flake?
  [f]
  (->> f
       flake/p
       (contains? exclude-predicates)))

(def include-flake?
  (complement exclude-flake?))

(defn add-predicate-to-idx
  "Adds a predicate to post index when :index true is turned on.
  Ensures adding the predicate into novelty won't blow past novelty-max.
  When reindex? is true, we are doing a full reindex and allow the novelty
  to grow beyond novelty-max."
  [db pred-id {:keys [reindex?] :as opts}]
  (go-try
    (let [flakes-to-idx (<? (query-range/index-range db :psot = [pred-id]))
          {:keys [post size]} (:novelty db)
          with-size     (flake/size-bytes flakes-to-idx)
          total-size    (+ size with-size)
          {:keys [novelty-min novelty-max]} (get-in db [:conn :meta])
          _             (if (and (> total-size novelty-max) (not reindex?))
                          (throw (ex-info (str "You cannot add " pred-id " to the index at this point. There are too many affected flakes.")
                                          {:error  :db/max-novelty-size
                                           :status 400})))
          post          (into post flakes-to-idx)]
      (swap! (:schema-cache db) empty)
      (-> db
          (assoc-in [:novelty :post] post)
          (assoc-in [:novelty :size] total-size)))))

(defn with-t
  "Processes a single transaction, adding it to the DB.
  Assumes flakes are already properly sorted."
  ([db flakes] (with-t db flakes nil))
  ([db flakes opts]
   (go-try
<<<<<<< HEAD
     (let [t                    (-> flakes first flake/t)
           _                    (when (not= t (dec (:t db)))
                                  (throw (ex-info (str "Invalid with called for db " (:dbid db) " because current 't', " (:t db) " is not beyond supplied transaction t: " t ".")
                                                  {:status 500
                                                   :error  :db/unexpected-error})))
           add-flakes           (filter include-flake? flakes)
           add-preds            (into #{} (map flake/p add-flakes))
           idx?-map             (into {} (map (fn [p] [p (dbproto/-p-prop db :idx? p)]) add-preds))
           ref?-map             (into {} (map (fn [p] [p (dbproto/-p-prop db :ref? p)]) add-preds))
           flakes-bytes         (flake/size-bytes add-flakes)
           system-change?       (schema-util/system-change? add-flakes)
           root-setting-change? (schema-util/setting-change? add-flakes)
           pred-ecount          (-> db :ecount (get const/$_predicate))
           add-pred-to-idx?     (if system-change? (schema-util/add-to-post-preds? add-flakes pred-ecount) [])
           db*                  (loop [[add-pred & r] add-pred-to-idx?
                                       db db]
                                  (if add-pred
                                    (recur r (<? (add-predicate-to-idx db add-pred opts)))
                                    db))
           ;; this could require reindexing, so we handle remove predicates later
           db*                  (-> db*
                                    (assoc :t t)
                                    (update-in [:stats :size] + flakes-bytes) ;; total db ~size
                                    (update-in [:stats :flakes] + (count add-flakes)))]
       (loop [[f & r] add-flakes
              spot   (get-in db* [:novelty :spot])
              psot   (get-in db* [:novelty :psot])
              post   (get-in db* [:novelty :post])
              opst   (get-in db* [:novelty :opst])
              tspo   (get-in db* [:novelty :tspo])
              ecount (:ecount db)]
         (if-not f
           (let [flake-size (-> db*
                                (get-in [:novelty :size])
                                (+ flakes-bytes))
                 db*        (assoc db* :ecount ecount
                                       :novelty {:spot spot, :psot psot, :post post,
                                                 :opst opst, :tspo tspo, :size flake-size})]
             (cond-> db*
                     (or system-change?
                         (-> db* :schema nil?))
                     (assoc :schema (<? (schema/schema-map db*)))

                     root-setting-change?
                     (assoc :settings (<? (schema/setting-map db*)))))
           (let [cid     (flake/sid->cid (flake/s f))
                 ecount* (update ecount cid #(if % (max % (flake/s f)) (flake/s f)))]
             (recur r
                    (conj spot f)
                    (conj psot f)
                    (if (get idx?-map (flake/p f))
                      (conj post f)
                      post)
                    (if (get ref?-map (flake/p f))
                      (conj opst f)
                      opst)
                    (conj tspo f)
                    ecount*))))))))
=======
    (let [t                    (-> flakes first flake/t)
          _                    (when (not= t (dec (:t db)))
                                 (throw (ex-info (str "Invalid with called for ledger " (:ledger-id db)
                                                      " because current 't', " (:t db)
                                                      " is not beyond supplied transaction t: " t ".")
                                                 {:status 500
                                                  :error  :db/unexpected-error})))
          add-flakes           (filter include-flake? flakes)
          add-preds            (into #{} (map flake/p add-flakes))
          idx?-map             (into {} (map (fn [p] [p (dbproto/-p-prop db :idx? p)]) add-preds))
          ref?-map             (into {} (map (fn [p] [p (dbproto/-p-prop db :ref? p)]) add-preds))
          flakes-bytes         (flake/size-bytes add-flakes)
          system-change?       (schema-util/system-change? add-flakes)
          root-setting-change? (schema-util/setting-change? add-flakes)
          pred-ecount          (-> db :ecount (get const/$_predicate))
          add-pred-to-idx?     (if system-change? (schema-util/add-to-post-preds? add-flakes pred-ecount) [])
          db*                  (loop [[add-pred & r] add-pred-to-idx?
                                      db db]
                                 (if add-pred
                                   (recur r (<? (add-predicate-to-idx db add-pred opts)))
                                   db))
          ;; this could require reindexing, so we handle remove predicates later
          db*                  (-> db*
                                   (assoc :t t)
                                   (update-in [:stats :size] + flakes-bytes) ;; total db ~size
                                   (update-in [:stats :flakes] + (count add-flakes)))]
      (loop [[f & r] add-flakes
             spot   (get-in db* [:novelty :spot])
             psot   (get-in db* [:novelty :psot])
             post   (get-in db* [:novelty :post])
             opst   (get-in db* [:novelty :opst])
             tspo   (get-in db* [:novelty :tspo])
             ecount (:ecount db)]
        (if-not f
          (let [flake-size (-> db*
                               (get-in [:novelty :size])
                               (+ flakes-bytes))
                db*  (assoc db* :ecount ecount
                            :novelty {:spot spot, :psot psot, :post post,
                                      :opst opst, :tspo tspo, :size flake-size})]
            (cond-> db*
              (or system-change?
                  (-> db* :schema nil?))
              (assoc :schema (<? (schema/schema-map db*)))

              root-setting-change?
              (assoc :settings (<? (schema/setting-map db*)))))
          (let [cid     (flake/sid->cid (flake/s f))
                ecount* (update ecount cid #(if % (max % (flake/s f)) (flake/s f)))]
            (recur r
                   (conj spot f)
                   (conj psot f)
                   (if (get idx?-map (flake/p f))
                     (conj post f)
                     post)
                   (if (get ref?-map (flake/p f))
                     (conj opst f)
                     opst)
                   (conj tspo f)
                   ecount*))))))))
>>>>>>> 0e26925b

(defn with
  "Returns db 'with' flakes added as a core async promise channel.
  Note this always does a re-sort."
  ([db block flakes] (with db block flakes nil))
  ([db block flakes opts]
   (let [resp-ch (async/promise-chan)]
     (async/go
       (try*
         (when (and (not= block (inc (:block db))))
           (throw (ex-info (str "Invalid 'with' called for ledger " (:ledger-id db)
                                " because current db 'block', " (:block db)
                                " must be one less than supplied block "
                                block ".")
                           {:status 500
                            :error  :db/unexpected-error})))
         (if (empty? flakes)
           (async/put! resp-ch (assoc db :block block))
           (let [flakes (sort flake/cmp-flakes-block flakes)
                 db*    (loop [[f & r]  flakes
                               t        (->> flakes first flake/t) ;; current 't' value
                               t-flakes []                  ;; all flakes for current 't'
                               db       db]
                          (cond (and f (= t (flake/t f)))
                                (recur r t (conj t-flakes f) db)

                                :else
                                (let [db' (-> db
                                              (assoc :t (inc t)) ;; due to permissions, an entire 't' may be filtered out, set to 't' prior to the new flakes
                                              (with-t t-flakes opts)
                                              (<?))]
                                  (if (nil? f)
                                    (assoc db' :block block)
                                    (recur r (flake/t f) [f] db')))))]

             (async/put! resp-ch db*)))
         (catch* e
                 (async/put! resp-ch e))))
     resp-ch)))

(defn forward-time-travel-db?
  "Returns true if db is a forward time travel db."
  [db]
  (not (nil? (:tt-id db))))

(defn forward-time-travel
  "Returns a core async chan with a new db based on the provided db, including the provided flakes.
  Flakes can contain one or more 't's, but should be sequential and start after the current
  't' of the provided db. (i.e. if db-t is -14, flakes 't' should be -15, -16, etc.).
  Remember 't' is negative and thus should be in descending order.

  A tt-id (time-travel-id), if provided, can be any unique identifier of any type and is required.
  It must be unique (to the computer/process) to avoid any query caching issues.

  A forward-time-travel dbf can be further forward-time-traveled. If a tt-id is provided, ensure
  it is unique for each successive call.

  A forward-time travel DB is held in memory, and is not shared across servers. Ensure you
  have adequate memory to hold the flakes you generate and add. If access is provided via
  an external API, do any desired size restrictions or controls within your API endpoint.

  Remember schema operations done via forward-time-travel should be done in a 't' prior to
  the flakes that end up requiring the schema change."
  [db tt-id flakes]
  (go-try
   (let [tt-id       (if (nil? tt-id)
                       (random-uuid)
                       tt-id)

         ;; update each root index with the provided tt-id
         ;; As the root indexes are resolved, the tt-id will carry through the b-tree and ensure
         ;; query caching is specific to this tt-id
         tt-db       (reduce (fn [db* idx]
                               (update db* idx assoc :tt-id tt-id))
                             (assoc db :tt-id tt-id)
                             index/types)
         flakes-by-t (->> flakes
                          (sort-by :t flake/cmp-tx)
                          (partition-by :t))]
     (loop [db tt-db
            [flakes & rest] flakes-by-t]
       (if flakes
         (recur (<? (with-t db flakes)) rest)
         db)))))

(defn subid
  "Returns subject ID of ident as async promise channel.
  Closes channel (nil) if doesn't exist, or if strict? is true, will return exception."
  [db ident strict?]
  (let [return-chan (async/promise-chan)]
    (go
      (try*
        (let [res (cond (number? ident)
                        (when (not-empty (<? (query-range/index-range db :spot = [ident])))
                          ident)

                        ; If it's an pred-ident, but the first part of the identity doesn't resolve to an existing predicate, throws an error
                        (and (util/pred-ident? ident) (nil? (dbproto/-p-prop db :id (first ident))))
                        (throw (ex-info (str "Subject ID lookup failed. The predicate " (pr-str (first ident)) " does not exist.")
                                        {:status 400
                                         :error  :db/invalid-ident}))

                        ;; TODO - should we validate this is an ident predicate? This will return first result of any indexed value
                        (util/pred-ident? ident)
                        (some-> (<? (query-range/index-range db :post = [(dbproto/-p-prop db :id (first ident)) (second ident)]))
                                first
                                flake/s)

                        :else
                        (throw (ex-info (str "Entid lookup must be a number or valid two-tuple identity: " (pr-str ident))
                                        {:status 400
                                         :error  :db/invalid-ident})))]
          (cond
            res
            (async/put! return-chan res)

            (and (nil? res) strict?)
            (async/put! return-chan
                        (ex-info (str "Subject identity does not exist: " ident)
                                 {:status 400 :error :db/invalid-subject}))

            :else
            (async/close! return-chan)))

        (catch* e
                (async/put! return-chan
                            (ex-info (str "Error looking up subject id: " ident)
                                     {:status 400 :error :db/invalid-subject}
                                     e)))))
    return-chan))

;; ================ GraphDB record support fns ================================

(defn- graphdb-latest-db [{:keys [current-db-fn permissions] :as db}]
  (go-try
    (let [current-db (<? (current-db-fn db))]
      (assoc current-db :permissions permissions))))

(defn- graphdb-root-db [this]
  (assoc this :permissions {:root?      true
                            :collection {:all? true}
                            :predicate  {:all? true}}))

(defn- graphdb-c-prop [{:keys [schema]} property collection]
  ;; collection properties TODO-deprecate :id property below in favor of :partition
  (assert (#{:name :id :sid :partition :spec :specDoc} property)
          (str "Invalid collection property: " (pr-str property)))
  (if (neg-int? collection)
    (get-in schema [:coll "_tx" property])
    (get-in schema [:coll collection property])))

(defn- graphdb-p-prop [{:keys [schema] :as this} property predicate]
  (assert (#{:name :id :type :ref? :idx? :unique :multi :index :upsert
             :component :noHistory :restrictCollection :spec :specDoc :txSpec
             :txSpecDoc :restrictTag :retractDuplicates} property)
          (str "Invalid predicate property: " (pr-str property)))
  (cond->> (get-in schema [:pred predicate property])
           (= :restrictCollection property) (dbproto/-c-prop this :partition)))

(defn- graphdb-pred-name
  "Lookup the predicate name if needed; return ::no-pred if pred arg is nil so
  we can differentiate between that and (dbproto/-p-prop ...) returning nil"
  [this pred]
  (cond
    (nil? pred) ::no-pred
    (string? pred) pred
    :else (dbproto/-p-prop this :name pred)))

(defn- graphdb-tag
  "resolves a tags's value given a tag subject id; optionally shortening the
  return value if it starts with the given predicate name"
  ([this tag-id]
   (go-try
     (let [tag-pred-id 30]
       (some-> (<? (query-range/index-range (dbproto/-rootdb this)
                                            :spot = [tag-id tag-pred-id]))
               first
               (flake/o)))))
  ([this tag-id pred]
   (go-try
     (let [pred-name (if (string? pred) pred (dbproto/-p-prop this :name pred))
           tag       (<? (dbproto/-tag this tag-id))]
       (when (and pred-name tag)
         (if (str/includes? tag ":")
           (-> (str/split tag #":") second)
           tag))))))

(defn- graphdb-tag-id
  ([this tag-name]
   (go-try
     (let [tag-pred-id const/$_tag:id]
       (some-> (<? (query-range/index-range (dbproto/-rootdb this) :post = [tag-pred-id tag-name]))
               first
               (flake/s)))))
  ([this tag-name pred]
   (go-try
     (if (str/includes? tag-name "/")
       (<? (dbproto/-tag-id this tag-name))
       (let [pred-name (if (string? pred) pred (dbproto/-p-prop this :name pred))]
         (when pred-name
           (<? (dbproto/-tag-id this (str pred-name ":" tag-name)))))))))


;; ================ end GraphDB record support fns ============================

(defrecord GraphDb [conn network ledger-id block t tt-id stats spot psot post opst
                    tspo schema settings comparators schema-cache novelty
                    permissions fork fork-block current-db-fn]
  dbproto/IFlureeDb
  (-latest-db [this] (graphdb-latest-db this))
  (-rootdb [this] (graphdb-root-db this))
  (-forward-time-travel [db flakes] (forward-time-travel db nil flakes))
  (-forward-time-travel [db tt-id flakes] (forward-time-travel db tt-id flakes))
  (-c-prop [this property collection] (graphdb-c-prop this property collection))
  (-class-prop [this property class]
    (if (= :subclass property)
      (get @(:subclasses schema) class)
      (get-in schema [:pred class property])))
  (-p-prop [this property predicate] (graphdb-p-prop this property predicate))
  (-tag [this tag-id] (graphdb-tag this tag-id))
  (-tag [this tag-id pred] (graphdb-tag this tag-id pred))
  (-tag-id [this tag-name] (graphdb-tag-id this tag-name))
  (-tag-id [this tag-name pred] (graphdb-tag-id this tag-name pred))
  (-subid [this ident] (subid this ident false))
  (-subid [this ident strict?] (subid this ident strict?))
  (-iri [_ _] (throw (ex-info "-iri not supported in JSON database"
                              {:status 500 :error :db/unexpected-error})))
  (-iri [_ _ _] (throw (ex-info "-iri not supported in JSON database"
                                {:status 500 :error :db/unexpected-error})))
  (-search [this fparts] (query-range/search this fparts))
  (-query [this query-map] (fql/query this query-map))
  (-with [this block flakes] (with this block flakes nil))
  (-with [this block flakes opts] (with this block flakes opts))
  (-with-t [this flakes] (with-t this flakes nil))
  (-with-t [this flakes opts] (with-t this flakes opts))
  (-add-predicate-to-idx [this pred-id] (add-predicate-to-idx this pred-id nil))
  (-db-type [_] :json)
  (-stage [db tx] (throw (ex-info "DB stage not supported on json database." {:status 500 :error :db/unexpected-error})))
  (-stage [db tx opts] (throw (ex-info "DB stage not supported on json database." {:status 500 :error :db/unexpected-error}))))

#?(:cljs
   (extend-type GraphDb
     IPrintWithWriter
     (-pr-writer [db w opts]
       (-write w "#FlureeGraphDB ")
       (-write w (pr {:network     (:network db) :ledger-id (:ledger-id db) :block (:block db)
                      :t           (:t db) :stats (:stats db)
                      :permissions (:permissions db)})))))

#?(:clj
   (defmethod print-method GraphDb [^GraphDb db, ^Writer w]
     (.write w (str "#FlureeGraphDB "))
     (binding [*out* w]
       (pr {:network (:network db) :ledger-id (:ledger-id db) :block (:block db)
            :t       (:t db) :stats (:stats db) :permissions (:permissions db)}))))

(defn new-novelty-map
  [comparators]
  (reduce
   (fn [m idx]
     (assoc m idx (-> comparators
                      (get idx)
                      avl/sorted-set-by)))
   {:size 0} index/types))

(defn blank-db
  [conn network ledger-id schema-cache current-db-fn]
  (assert conn "No conn provided when creating new db.")
  (assert network "No network provided when creating new db.")
  (assert ledger-id "No ledger-id provided when creating new db.")
  (let [novelty     (new-novelty-map index/default-comparators)
        permissions {:collection {:all? false}
                     :predicate  {:all? true}
                     :root?      true}

        {spot-cmp :spot
         psot-cmp :psot
         post-cmp :post
         opst-cmp :opst
         tspo-cmp :tspo} index/default-comparators

        spot (index/empty-branch network ledger-id spot-cmp)
        psot (index/empty-branch network ledger-id psot-cmp)
        post (index/empty-branch network ledger-id post-cmp)
        opst (index/empty-branch network ledger-id opst-cmp)
        tspo (index/empty-branch network ledger-id tspo-cmp)

        stats       {:flakes 0, :size 0, :indexed 0}
        fork        nil
        fork-block  nil
        schema      nil
        settings    nil]
    (->GraphDb conn network ledger-id 0 -1 nil stats spot psot post opst tspo schema
               settings index/default-comparators schema-cache novelty
               permissions fork fork-block current-db-fn)))

(defn graphdb?
  [db]
  (instance? GraphDb db))<|MERGE_RESOLUTION|>--- conflicted
+++ resolved
@@ -81,10 +81,11 @@
   ([db flakes] (with-t db flakes nil))
   ([db flakes opts]
    (go-try
-<<<<<<< HEAD
      (let [t                    (-> flakes first flake/t)
            _                    (when (not= t (dec (:t db)))
-                                  (throw (ex-info (str "Invalid with called for db " (:dbid db) " because current 't', " (:t db) " is not beyond supplied transaction t: " t ".")
+                                  (throw (ex-info (str "Invalid with called for ledger " (:ledger-id db)
+                                                       " because current 't', " (:t db)
+                                                       " is not beyond supplied transaction t: " t ".")
                                                   {:status 500
                                                    :error  :db/unexpected-error})))
            add-flakes           (filter include-flake? flakes)
@@ -140,68 +141,6 @@
                       opst)
                     (conj tspo f)
                     ecount*))))))))
-=======
-    (let [t                    (-> flakes first flake/t)
-          _                    (when (not= t (dec (:t db)))
-                                 (throw (ex-info (str "Invalid with called for ledger " (:ledger-id db)
-                                                      " because current 't', " (:t db)
-                                                      " is not beyond supplied transaction t: " t ".")
-                                                 {:status 500
-                                                  :error  :db/unexpected-error})))
-          add-flakes           (filter include-flake? flakes)
-          add-preds            (into #{} (map flake/p add-flakes))
-          idx?-map             (into {} (map (fn [p] [p (dbproto/-p-prop db :idx? p)]) add-preds))
-          ref?-map             (into {} (map (fn [p] [p (dbproto/-p-prop db :ref? p)]) add-preds))
-          flakes-bytes         (flake/size-bytes add-flakes)
-          system-change?       (schema-util/system-change? add-flakes)
-          root-setting-change? (schema-util/setting-change? add-flakes)
-          pred-ecount          (-> db :ecount (get const/$_predicate))
-          add-pred-to-idx?     (if system-change? (schema-util/add-to-post-preds? add-flakes pred-ecount) [])
-          db*                  (loop [[add-pred & r] add-pred-to-idx?
-                                      db db]
-                                 (if add-pred
-                                   (recur r (<? (add-predicate-to-idx db add-pred opts)))
-                                   db))
-          ;; this could require reindexing, so we handle remove predicates later
-          db*                  (-> db*
-                                   (assoc :t t)
-                                   (update-in [:stats :size] + flakes-bytes) ;; total db ~size
-                                   (update-in [:stats :flakes] + (count add-flakes)))]
-      (loop [[f & r] add-flakes
-             spot   (get-in db* [:novelty :spot])
-             psot   (get-in db* [:novelty :psot])
-             post   (get-in db* [:novelty :post])
-             opst   (get-in db* [:novelty :opst])
-             tspo   (get-in db* [:novelty :tspo])
-             ecount (:ecount db)]
-        (if-not f
-          (let [flake-size (-> db*
-                               (get-in [:novelty :size])
-                               (+ flakes-bytes))
-                db*  (assoc db* :ecount ecount
-                            :novelty {:spot spot, :psot psot, :post post,
-                                      :opst opst, :tspo tspo, :size flake-size})]
-            (cond-> db*
-              (or system-change?
-                  (-> db* :schema nil?))
-              (assoc :schema (<? (schema/schema-map db*)))
-
-              root-setting-change?
-              (assoc :settings (<? (schema/setting-map db*)))))
-          (let [cid     (flake/sid->cid (flake/s f))
-                ecount* (update ecount cid #(if % (max % (flake/s f)) (flake/s f)))]
-            (recur r
-                   (conj spot f)
-                   (conj psot f)
-                   (if (get idx?-map (flake/p f))
-                     (conj post f)
-                     post)
-                   (if (get ref?-map (flake/p f))
-                     (conj opst f)
-                     opst)
-                   (conj tspo f)
-                   ecount*))))))))
->>>>>>> 0e26925b
 
 (defn with
   "Returns db 'with' flakes added as a core async promise channel.
