(ns fluree.db.json-ld.commit
  (:require [fluree.json-ld :as json-ld]
            [fluree.crypto :as crypto]
            [fluree.db.flake :as flake]
            [fluree.db.constants :as const]
            [fluree.db.json-ld.ledger :as jld-ledger]
            [fluree.db.util.core :as util :refer [vswap!]]
            [fluree.db.json-ld.credential :as cred]
            [fluree.db.conn.proto :as conn-proto]
            [fluree.db.ledger.proto :as ledger-proto]
            [fluree.db.json-ld.branch :as branch]
            [fluree.db.util.async :refer [<? go-try]]
            #?(:clj  [clojure.core.async  :as async]
               :cljs [cljs.core.async  :as async])
            [fluree.db.indexer.proto :as idx-proto]
            [fluree.db.json-ld.commit-data :as commit-data]
            [fluree.db.dbproto :as dbproto]
            [fluree.db.util.log :as log :include-macros true])
  (:refer-clojure :exclude [vswap!]))

#?(:clj (set! *warn-on-reflection* true))

(defn get-s-iri
  "Returns an IRI from a subject id (sid).

  Caches result in iri-map to speed up processing."
  [sid db iri-map compact-fn]
  ;; TODO - if we can move cache check into calling fns, we can avoid an extra async channel here
  (go-try
   (if-let [cached (get @iri-map sid)]
     cached
     ;; TODO following, if a retract was made there could be 2 matching flakes and want to make sure we take the latest add:true
     (let [iri (or (<? (dbproto/-iri db sid compact-fn))
                   (str "_:f" sid))]
       (vswap! iri-map assoc sid iri)
       iri))))

(defn get-ref-iris
  "Returns a list of object IRIs from a set of flakes.
  Only to be used for ref? predicates"
  [db iri-map compact-fn flakes]
  (go-try
   (loop [[flake & r] flakes
          acc []]
     (if flake
       (recur r (conj acc (<? (get-s-iri (flake/o flake) db iri-map compact-fn))))
       acc))))

(defn- subject-block
  [s-flakes db iri-map ^clojure.lang.Volatile ctx compact-fn]
  (go-try
<<<<<<< HEAD
   (loop [[p-flakes & r] (partition-by flake/p s-flakes)
          acc nil]
     (if p-flakes
       (let [fflake    (first p-flakes)
             p-iri     (<? (get-s-iri (flake/p fflake) db iri-map compact-fn))
             ref?      (= const/$iri (flake/dt fflake))
             list?     (:i (flake/m fflake))
             p-flakes* (if list?
                         (sort-by #(:i (flake/m %)) p-flakes)
                         p-flakes)
             objs      (if ref?
                         (do
                           (vswap! ctx assoc-in [p-iri "@type"] "@id")
                           (<? (get-ref-iris db iri-map compact-fn p-flakes*)))
                         (mapv flake/o p-flakes*))
             objs*     (cond
                         list?
                         {"@list" objs}

                         (= 1 (count objs))
                         (first objs)

                         :else
                         objs)]
         (recur r (assoc acc p-iri objs*)))
       acc))))
=======
    (loop [[p-flakes & r] (partition-by flake/p s-flakes)
           acc nil]
      (if p-flakes
        (let [fflake    (first p-flakes)
              p-iri     (<? (get-s-iri (flake/p fflake) db iri-map compact-fn))
              ref?      (= const/$xsd:anyURI (flake/dt fflake))
              list?     (:i (flake/m fflake))
              p-flakes* (if list?
                          (sort-by #(:i (flake/m %)) p-flakes)
                          p-flakes)
              objs      (if ref?
                          (do
                            (vswap! ctx assoc-in [p-iri "@type"] "@id")
                            (<? (get-ref-iris db iri-map compact-fn p-flakes*)))
                          (mapv flake/o p-flakes*))
              objs*     (cond
                          list?
                          {"@list" objs}

                          (= 1 (count objs))
                          (first objs)

                          :else
                          objs)]
          (recur r (assoc acc p-iri objs*)))
        acc))))
>>>>>>> a98b64d8

(defn generate-commit
  "Generates assertion and retraction flakes for a given set of flakes
  which is assumed to be for a single (t) transaction.

  Returns a map of
  :assert - assertion flakes
  :retract - retraction flakes
  :refs-ctx - context that must be included with final context, for refs (@id) values
  :flakes - all considered flakes, for any downstream processes that need it"
  [flakes db {:keys [compact-fn id-key type-key] :as _opts}]
  (go-try
<<<<<<< HEAD
   (let [id->iri (volatile! (jld-ledger/predefined-sids-compact compact-fn))
         ctx     (volatile! {})]
     (loop [[s-flakes & r] (partition-by flake/s flakes)
            assert  []
            retract []]
       (if s-flakes
         (let [sid            (flake/s (first s-flakes))
               s-iri          (<? (get-s-iri sid db id->iri compact-fn))
               non-iri-flakes (remove #(= const/$iri (flake/p %)) s-flakes)
               [assert* retract*]
               (cond
                 ;; just an IRI declaration, used internally - nothing to output
                 (empty? non-iri-flakes)
                 [assert retract]

                 ;; we don't output auto-generated rdfs:Class definitions for classes
                 ;; (they are implied when used in rdf:type statements)
                 (and (= 1 (count non-iri-flakes))
                      (= const/$rdfs:Class (-> non-iri-flakes first flake/o))
                      (= const/$rdf:type (-> non-iri-flakes first flake/p)))
                 [assert retract]

                 :else
                 (let [{assert-flakes  true,
                        retract-flakes false} (group-by flake/op non-iri-flakes)
                       s-assert  (when assert-flakes
                                   (-> (<? (subject-block assert-flakes db id->iri ctx compact-fn))
                                       (assoc id-key s-iri)))
                       s-retract (when retract-flakes
                                   (-> (<? (subject-block retract-flakes db id->iri ctx compact-fn))
                                       (assoc id-key s-iri)))]
                   [(cond-> assert
                            s-assert (conj s-assert))
                    (cond-> retract
                            s-retract (conj s-retract))]))]
           (recur r assert* retract*))
         {:refs-ctx (dissoc @ctx type-key) ; @type will be marked as @type: @id, which is implied
          :assert   assert
          :retract  retract
          :flakes   flakes})))))
=======
    (let [id->iri (volatile! (jld-ledger/predefined-sids-compact compact-fn))
          ctx     (volatile! {})]
      (loop [[s-flakes & r] (partition-by flake/s flakes)
             assert  []
             retract []]
        (if s-flakes
          (let [sid            (flake/s (first s-flakes))
                s-iri          (<? (get-s-iri sid db id->iri compact-fn))
                non-iri-flakes (remove #(= const/$xsd:anyURI (flake/p %)) s-flakes)
                [assert* retract*]
                (cond
                  ;; just an IRI declaration, used internally - nothing to output
                  (empty? non-iri-flakes)
                  [assert retract]

                  ;; we don't output auto-generated rdfs:Class definitions for classes
                  ;; (they are implied when used in rdf:type statements)
                  (and (= 1 (count non-iri-flakes))
                       (= const/$rdfs:Class (-> non-iri-flakes first flake/o))
                       (= const/$rdf:type (-> non-iri-flakes first flake/p)))
                  [assert retract]

                  :else
                  (let [{assert-flakes  true,
                         retract-flakes false} (group-by flake/op non-iri-flakes)
                        s-assert  (when assert-flakes
                                    (-> (<? (subject-block assert-flakes db id->iri ctx compact-fn))
                                        (assoc id-key s-iri)))
                        s-retract (when retract-flakes
                                    (-> (<? (subject-block retract-flakes db id->iri ctx compact-fn))
                                        (assoc id-key s-iri)))]
                    [(cond-> assert
                             s-assert (conj s-assert))
                     (cond-> retract
                             s-retract (conj s-retract))]))]
            (recur r assert* retract*))
          {:refs-ctx (dissoc @ctx type-key) ; @type will be marked as @type: @id, which is implied
           :assert   assert
           :retract  retract
           :flakes   flakes})))))
>>>>>>> a98b64d8


(defn- did-from-private
  [private-key]
  (let [acct-id (crypto/account-id-from-private private-key)]
    (str "did:fluree:" acct-id)))


(defn stringify-context
  "Contexts that use clojure keywords will not translate into valid JSON for
  serialization. Here we change any keywords to strings."
  [context]
  (if (sequential? context)
    (mapv stringify-context context)
    (if (map? context)
      (reduce-kv
       (fn [acc k v]
         (let [k* (if (keyword? k)
                    (name k)
                    k)
               v* (if (and (map? v)
                           (not (contains? v :id)))
                    (stringify-context v)
                    v)]
           (assoc acc k* v*)))
       {} context)
      context)))

(defn- enrich-commit-opts
  "Takes commit opts and merges in with defaults defined for the db."
  [{:keys [ledger branch schema t commit stats] :as _db}
   {:keys [context did private push? message tag file-data?] :as _opts}]
  (let [context*      (-> (if context
                            (json-ld/parse-context (:context schema) context)
                            (:context schema))
                          (json-ld/parse-context {"f" "https://ns.flur.ee/ledger#"})
                          stringify-context)
        private*      (or private
                          (:private did)
                          (:private (ledger-proto/-did ledger)))
        did*          (or (some-> private*
                                  did-from-private)
                          did
                          (ledger-proto/-did ledger))
        ctx-used-atom (atom {})
        compact-fn    (json-ld/compact-fn context* ctx-used-atom)
        commit-time   (util/current-time-iso)]
    (log/debug "Committing t" t "at" commit-time)
    {:message        message
     :tag            tag
     :file-data?     file-data? ;; if instead of returning just a db from commit, return also the written files (for consensus)
     :alias          (ledger-proto/-alias ledger)
     :push?          (not (false? push?))
     :t              (- t)
     :v              0
     :prev-commit    (:address commit)
     :prev-dbid      (:dbid commit)
     :ledger-address nil ;; TODO
     :time           commit-time
     :context        context*
     :private        private*
     :did            did*
     :ctx-used-atom  ctx-used-atom
     :compact-fn     compact-fn
     :compact        (fn [iri] (json-ld/compact iri compact-fn))
     :branch         branch
     :branch-name    (util/keyword->str branch)
     :id-key         (json-ld/compact "@id" compact-fn)
     :type-key       (json-ld/compact "@type" compact-fn)
     :stats          stats}))


(defn db-json->db-id
  [payload]
  (->> (crypto/sha2-256 payload :base32)
       (str "fluree:db:sha256:b")))

(defn commit-flakes
  "Returns commit flakes from novelty based on 't' value.
  Reverses natural sort order so smallest sids come first."
  [{:keys [novelty t] :as _db}]
  (-> novelty
      :tspo
      (flake/match-tspo t)
      reverse
      not-empty))

(defn commit-opts->data
  "Convert the novelty flakes into the json-ld shape."
  [{:keys [ledger branch t] :as db} opts]
  (go-try
   (let [committed-t (-> ledger
                         (ledger-proto/-status branch)
                         (branch/latest-commit-t)
                         -)
         new-flakes  (commit-flakes db)]
     (when (not= t (dec committed-t))
       (throw (ex-info (str "Cannot commit db, as committed 't' value of: " committed-t
                            " is no longer consistent with staged db 't' value of: " t ".")
                       {:status 400 :error :db/invalid-commit})))
     (when new-flakes
       (<? (generate-commit new-flakes db opts))))))

(defn ledger-update-jsonld
  "Creates the JSON-LD map containing a new ledger update"
  [{:keys [commit] :as db} {:keys [type-key compact ctx-used-atom t v id-key stats] :as commit-opts}]
  (go-try
   (let [prev-dbid   (commit-data/data-id commit)
         {:keys [assert retract refs-ctx]} (<? (commit-opts->data db commit-opts))
         prev-db-key (compact const/iri-previous)
         assert-key  (compact const/iri-assert)
         retract-key (compact const/iri-retract)
         refs-ctx*   (cond-> refs-ctx
                             prev-dbid (assoc-in [prev-db-key "@type"] "@id")
                                       (seq assert) (assoc-in [assert-key "@container"] "@graph")
                                       (seq retract) (assoc-in [retract-key "@container"] "@graph"))
         db-json     (cond-> {id-key                nil ;; comes from hash later
                              type-key              [(compact const/iri-DB)]
                              (compact const/iri-t) t
                              (compact const/iri-v) v}
                             prev-dbid (assoc prev-db-key prev-dbid)
                                       (seq assert) (assoc assert-key assert)
                                       (seq retract) (assoc retract-key retract)
                                       (:flakes stats) (assoc (compact const/iri-flakes) (:flakes stats))
                                       (:size stats) (assoc (compact const/iri-size) (:size stats)))
         ;; TODO - this is re-normalized below, can try to do it just once
         dbid        (db-json->db-id (json-ld/normalize-data db-json))
         db-json*    (-> db-json
                         (assoc id-key dbid)
                         (assoc "@context" (merge-with merge @ctx-used-atom refs-ctx*)))]
     (with-meta db-json* {:dbid dbid}))))

<<<<<<< HEAD

(defn add-commit-flakes-to-db
  "ecount and sid must be updated prior to calling this."
  [db flakes]
  (let [{:keys [novelty]} db
        {:keys [spot psot post opst tspo]} novelty
        size (flake/size-bytes flakes)]
    (-> db
        (assoc :novelty {:spot (into spot flakes)
                         :psot (into psot flakes)
                         :post (into post flakes)
                         :opst opst
                         :tspo (into tspo flakes)
                         :size (+ (:size novelty) size)}
               :stats (-> (:stats db)
                          (update :size + size)
                          (update :flakes + (count flakes))))
        (jld-transact/add-tt-id))))

(defn add-commit-schema-flakes
  [{:keys [schema] :as db} t]
  (log/debug "add-commit-schema-flakes schema:" schema)
  (let [schema-flakes [(flake/create const/$_previous const/$iri const/iri-previous const/$xsd:string t true nil)
                       (flake/create const/$_address const/$iri const/iri-address const/$xsd:string t true nil)
                       (flake/create const/$_v const/$iri const/iri-v const/$xsd:string t true nil)

                       (flake/create const/$_ledger:alias const/$iri const/iri-alias const/$xsd:string t true nil)
                       (flake/create const/$_ledger:branch const/$iri const/iri-branch const/$xsd:string t true nil)
                       (flake/create const/$_ledger:context const/$iri const/iri-context const/$xsd:string t true nil)

                       (flake/create const/$_commit:signer const/$iri const/iri-issuer const/$xsd:string t true nil)
                       (flake/create const/$_commit:message const/$iri const/iri-message const/$xsd:string t true nil)
                       (flake/create const/$_commit:time const/$iri const/iri-time const/$xsd:string t true nil)
                       (flake/create const/$_commit:data const/$iri const/iri-data const/$xsd:string t true nil)

                       (flake/create const/$_commitdata:flakes const/$iri const/iri-flakes const/$xsd:string t true nil)
                       (flake/create const/$_commitdata:size const/$iri const/iri-size const/$xsd:string t true nil)
                       (flake/create const/$_commitdata:t const/$iri const/iri-t const/$xsd:string t true nil)]
        db*           (add-commit-flakes-to-db db schema-flakes)]
    (assoc db* :schema (vocab/update-with* schema t schema-flakes))))

(defn add-commit-flakes
  "Translate commit metadata into flakes and merge them into novelty."
  [prev-commit {:keys [commit] :as db}]
  (go-try
   (let [last-sid           (volatile! (jld-ledger/last-commit-sid db))
         next-sid           (fn [] (vswap! last-sid inc))

         {:keys [address alias branch data fluree-default-context id issuer message time v]} commit
         {db-id :id db-t :t db-address :address :keys [flakes size]} data

         {previous-id :id prev-data :data} prev-commit
         prev-data-id       (:id prev-data)

         t                  (- db-t)
         db*                (if (= 1 db-t)
                              (add-commit-schema-flakes db t)
                              db)
         db-sid             (next-sid)

         base-flakes        [;; link db to associated commit meta: @id
                             (flake/create t const/$iri id const/$xsd:string t true nil)

                             ;; commit flakes
                             ;; address
                             (flake/create t const/$_address address const/$xsd:string t true nil)
                             ;; alias
                             (flake/create t const/$_ledger:alias alias const/$xsd:string t true nil)
                             ;; branch
                             (flake/create t const/$_ledger:branch branch const/$xsd:string t true nil)
                             ;; fluree-default-context
                             (flake/create t const/$_ledger:context fluree-default-context const/$xsd:string t true nil)
                             ;; v
                             (flake/create t const/$_v v const/$xsd:int t true nil)
                             ;; time
                             (flake/create t const/$_commit:time (util/str->epoch-ms time) const/$xsd:dateTime t true nil) ;; data
                             (flake/create t const/$_commit:data db-sid const/$xsd:anyURI t true nil)



                             ;; db flakes
                             ;; @id
                             (flake/create db-sid const/$iri db-id const/$xsd:string t true nil)
                             ;; t
                             (flake/create db-sid const/$_commitdata:t db-t const/$xsd:int t true nil)
                             ;; address
                             (flake/create db-sid const/$_address db-address const/$xsd:string t true nil)
                             ;; size
                             (flake/create db-sid const/$_commitdata:size size const/$xsd:int t true nil)
                             ;; flakes
                             (flake/create db-sid const/$_commitdata:flakes flakes const/$xsd:int t true nil)]

         prev-commit-flakes (when previous-id
                              (let [prev-sid (<? (dbproto/-subid db previous-id))]
                                [(flake/create t const/$_previous prev-sid const/$xsd:anyURI t true nil)]))

         prev-db-flakes     (when prev-data-id
                              (let [prev-sid (<? (dbproto/-subid db prev-data-id))]
                                [(flake/create db-sid const/$_previous prev-sid const/$xsd:anyURI t true nil)]))

         issuer-flakes      (when-let [issuer-iri (:id issuer)]
                              (if-let [issuer-sid (<? (dbproto/-subid db issuer-iri))]
                                ;; create reference to existing issuer
                                [(flake/create t const/$_commit:signer issuer-sid const/$xsd:anyURI t true nil)]
                                ;; create new issuer flake and a reference to it
                                (let [new-issuer-sid (next-sid)]
                                  [(flake/create t const/$_commit:signer new-issuer-sid const/$xsd:anyURI t true nil)
                                   (flake/create new-issuer-sid const/$iri issuer-iri const/$xsd:string t true nil)])))
         message-flakes     (when message
                              [(flake/create t const/$_commit:message message const/$xsd:string t true nil)])
         flakes             (cond-> base-flakes
                                    prev-commit-flakes (into prev-commit-flakes)
                                                       prev-db-flakes (into prev-db-flakes)
                                                       issuer-flakes (into issuer-flakes)
                                                       message-flakes (into message-flakes))
         db**               (assoc-in db* [:ecount const/$_shard] @last-sid)]
     (add-commit-flakes-to-db db** flakes))))

=======
>>>>>>> a98b64d8
(defn link-context-to-commit
  "Takes a commit with an embedded :context and pulls it out, saves it to
  storage separately (content-addressed).

  Returns a two-tuple of [updated-commit context-file-write-response]"
  [{:keys [conn ledger default-context] :as _db} commit]
  (go-try
   (let [context-res (<? (conn-proto/-ctx-write conn ledger default-context))
         commit*     (assoc commit (keyword const/iri-default-context)
                                   (:address context-res))]
     [commit* context-res])))

(defn do-commit+push
  "Writes commit and pushes, kicks off indexing if necessary."
  [{:keys [ledger commit new-context?] :as db} {:keys [branch push? did private] :as _opts}]
  (go-try
<<<<<<< HEAD
   (let [{:keys [conn state]} ledger
         ledger-commit (:commit (ledger-proto/-status ledger branch))
         new-t?        (or (nil? (commit-data/t ledger-commit))
                           (> (commit-data/t commit) (commit-data/t ledger-commit)))
         new-commit    (commit-data/use-latest-index commit ledger-commit)
         _             (log/debug "do-commit+push new-commit:" new-commit)
         [new-commit* context-res] (if new-context?
                                     (<? (link-context-to-commit db new-commit))
                                     [new-commit nil])
         _             (log/debug "do-commit+push new-commit w/ linked context:"
                                  new-commit*)
         [new-commit** jld-commit] (commit-data/commit-jsonld new-commit*)
         signed-commit (if did
                         (<? (cred/generate jld-commit private (:id did)))
                         jld-commit)
         commit-res    (<? (conn-proto/-c-write conn ledger signed-commit)) ;; write commit credential
         new-commit*** (commit-data/update-commit-address new-commit** (:address commit-res))
         db*           (assoc db :commit new-commit***
                                 :new-context? false)
         db**          (if new-t?
                         (<? (add-commit-flakes (:prev-commit db) db*))
=======
    (let [{:keys [conn state]} ledger
          ledger-commit (:commit (ledger-proto/-status ledger branch))
          new-t?        (or (nil? (commit-data/t ledger-commit))
                            (> (commit-data/t commit) (commit-data/t ledger-commit)))
          new-commit    (commit-data/use-latest-index commit ledger-commit)
          _             (log/debug "do-commit+push new-commit:" new-commit)
          [new-commit* context-res] (if new-context?
                                      (<? (link-context-to-commit db new-commit))
                                      [new-commit nil])
          _             (log/debug "do-commit+push new-commit w/ linked context:"
                                   new-commit*)
          [new-commit** jld-commit] (commit-data/commit-jsonld new-commit*)
          signed-commit (if did
                          (<? (cred/generate jld-commit private (:id did)))
                          jld-commit)
          commit-res    (<? (conn-proto/-c-write conn ledger signed-commit)) ;; write commit credential
          new-commit*** (commit-data/update-commit-address new-commit** (:address commit-res))
          db*           (assoc db :commit new-commit***
                                  :new-context? false)
          db**         (if new-t?
                         (<? (commit-data/add-commit-flakes (:prev-commit db) db*))
>>>>>>> a98b64d8
                         db*)
         db***         (ledger-proto/-commit-update ledger branch db**)]
     ;; push is asynchronous!
     (when push?
       (let [address     (ledger-proto/-address ledger)
             commit-data (assoc new-commit*** :meta commit-res
                                              :ledger-state state)]
         (conn-proto/-push conn address commit-data)))
     {:commit-res  commit-res
      :context-res context-res
      :db          db***})))

(defn update-commit-fn
  "Returns a fn that receives a newly indexed db as its only argument.
  Will updated the provided committed-db with the new index, then create
  a new commit and push to the name service(s) if configured to do so."
  [committed-db commit-opts]
  (fn [indexed-db]
    (let [indexed-commit (:commit indexed-db)
          commit-newer?  (> (commit-data/t (:commit committed-db))
                            (commit-data/t indexed-commit))
          new-db         (if commit-newer?
                           (dbproto/-index-update committed-db (:index indexed-commit))
                           indexed-db)]
      (do-commit+push new-db commit-opts))))

(defn run-index
  "Runs indexer. Will update the latest commit file with new index point
  once completed.

  If optional changes-ch is provided, will stream indexing updates to it
  so it can be replicated via consensus to other servers as needed."
  [{:keys [ledger] :as db} commit-opts changes-ch]
  (let [{:keys [indexer]} ledger
        update-fn (update-commit-fn db commit-opts)]
    ;; call indexing process with update-commit-fn to push out an updated commit once complete
    (idx-proto/-index indexer db {:update-commit update-fn
                                  :changes-ch    changes-ch})))


(defn commit
  "Finds all uncommitted transactions and wraps them in a Commit document as the subject
  of a VerifiableCredential. Persists according to the :ledger :conn :method and
  returns a db with an updated :commit."
  [{:keys [conn indexer context] :as ledger} {:keys [t stats commit] :as db} opts]
  (go-try
<<<<<<< HEAD
   (log/debug "commit db:" db "- opts:" opts)
   (let [{:keys [id-key did message tag file-data?] :as opts*} (enrich-commit-opts db opts)
         ledger-update     (<? (ledger-update-jsonld db opts*)) ;; writes :dbid as meta on return object for -c-write to leverage
         dbid              (get ledger-update id-key) ;; sha address of latest "db" point in ledger
         ledger-update-res (<? (conn-proto/-c-write conn ledger ledger-update)) ;; write commit data
         db-address        (:address ledger-update-res) ;; may not have address (e.g. IPFS) until after writing file
         context-key       (keyword const/iri-default-context)
         base-commit-map   {:old-commit commit, :issuer did
                            :message    message, :tag tag, :dbid dbid, :t t
                            :db-address db-address
                            :flakes     (:flakes stats)
                            :size       (:size stats)
                            context-key context}
         new-commit        (commit-data/new-db-commit-map base-commit-map)
         db*               (assoc db
                             :commit new-commit
                             :prev-commit commit)
         {db**              :db
          commit-file-meta  :commit-res
          context-file-meta :context-res} (<? (do-commit+push db* opts*))
         ;; if an indexing process is kicked off, returns a channel that contains a stream of updates for consensus
         indexing-ch       (when (idx-proto/-index? indexer db**)
                             (let [idx-ch (when file-data? (async/chan))]
                               (run-index db** opts* idx-ch)))]
     (if file-data?
       {:data-file-meta    ledger-update-res
        :commit-file-meta  commit-file-meta
        :context-file-meta context-file-meta
        :indexing-ch       indexing-ch
        :db                db**}
       db**))))
=======
    (let [{:keys [id-key did message tag file-data?] :as opts*} (enrich-commit-opts db opts)
          ledger-update     (<? (ledger-update-jsonld db opts*)) ;; writes :dbid as meta on return object for -c-write to leverage
          dbid              (get ledger-update id-key) ;; sha address of latest "db" point in ledger
          ledger-update-res (<? (conn-proto/-c-write conn ledger ledger-update)) ;; write commit data
          db-address        (:address ledger-update-res) ;; may not have address (e.g. IPFS) until after writing file
          context-key       (keyword const/iri-default-context)
          base-commit-map   {:old-commit commit, :issuer did
                             :message    message, :tag tag, :dbid dbid, :t t
                             :db-address db-address
                             :flakes     (:flakes stats)
                             :size       (:size stats)
                             context-key context}
          new-commit        (commit-data/new-db-commit-map base-commit-map)
          db*               (assoc db
                                   :commit new-commit
                                   :prev-commit commit)
          {db**              :db
           commit-file-meta  :commit-res
           context-file-meta :context-res} (<? (do-commit+push db* opts*))
          ;; if an indexing process is kicked off, returns a channel that contains a stream of updates for consensus
          indexing-ch       (when (idx-proto/-index? indexer db**)
                              (let [idx-ch (when file-data? (async/chan))]
                                (run-index db** opts* idx-ch)))]
      (if file-data?
        {:data-file-meta    ledger-update-res
         :commit-file-meta  commit-file-meta
         :context-file-meta context-file-meta
         :indexing-ch       indexing-ch
         :db                db**}
        db**))))
>>>>>>> a98b64d8
<|MERGE_RESOLUTION|>--- conflicted
+++ resolved
@@ -49,34 +49,6 @@
 (defn- subject-block
   [s-flakes db iri-map ^clojure.lang.Volatile ctx compact-fn]
   (go-try
-<<<<<<< HEAD
-   (loop [[p-flakes & r] (partition-by flake/p s-flakes)
-          acc nil]
-     (if p-flakes
-       (let [fflake    (first p-flakes)
-             p-iri     (<? (get-s-iri (flake/p fflake) db iri-map compact-fn))
-             ref?      (= const/$iri (flake/dt fflake))
-             list?     (:i (flake/m fflake))
-             p-flakes* (if list?
-                         (sort-by #(:i (flake/m %)) p-flakes)
-                         p-flakes)
-             objs      (if ref?
-                         (do
-                           (vswap! ctx assoc-in [p-iri "@type"] "@id")
-                           (<? (get-ref-iris db iri-map compact-fn p-flakes*)))
-                         (mapv flake/o p-flakes*))
-             objs*     (cond
-                         list?
-                         {"@list" objs}
-
-                         (= 1 (count objs))
-                         (first objs)
-
-                         :else
-                         objs)]
-         (recur r (assoc acc p-iri objs*)))
-       acc))))
-=======
     (loop [[p-flakes & r] (partition-by flake/p s-flakes)
            acc nil]
       (if p-flakes
@@ -93,17 +65,11 @@
                             (<? (get-ref-iris db iri-map compact-fn p-flakes*)))
                           (mapv flake/o p-flakes*))
               objs*     (cond
-                          list?
-                          {"@list" objs}
-
-                          (= 1 (count objs))
-                          (first objs)
-
-                          :else
-                          objs)]
+                          list? {"@list" objs}
+                          (= 1 (count objs)) (first objs)
+                          :else objs)]
           (recur r (assoc acc p-iri objs*)))
         acc))))
->>>>>>> a98b64d8
 
 (defn generate-commit
   "Generates assertion and retraction flakes for a given set of flakes
@@ -116,7 +82,6 @@
   :flakes - all considered flakes, for any downstream processes that need it"
   [flakes db {:keys [compact-fn id-key type-key] :as _opts}]
   (go-try
-<<<<<<< HEAD
    (let [id->iri (volatile! (jld-ledger/predefined-sids-compact compact-fn))
          ctx     (volatile! {})]
      (loop [[s-flakes & r] (partition-by flake/s flakes)
@@ -125,7 +90,7 @@
        (if s-flakes
          (let [sid            (flake/s (first s-flakes))
                s-iri          (<? (get-s-iri sid db id->iri compact-fn))
-               non-iri-flakes (remove #(= const/$iri (flake/p %)) s-flakes)
+               non-iri-flakes (remove #(= const/$xsd:anyURI (flake/p %)) s-flakes)
                [assert* retract*]
                (cond
                  ;; just an IRI declaration, used internally - nothing to output
@@ -157,48 +122,6 @@
           :assert   assert
           :retract  retract
           :flakes   flakes})))))
-=======
-    (let [id->iri (volatile! (jld-ledger/predefined-sids-compact compact-fn))
-          ctx     (volatile! {})]
-      (loop [[s-flakes & r] (partition-by flake/s flakes)
-             assert  []
-             retract []]
-        (if s-flakes
-          (let [sid            (flake/s (first s-flakes))
-                s-iri          (<? (get-s-iri sid db id->iri compact-fn))
-                non-iri-flakes (remove #(= const/$xsd:anyURI (flake/p %)) s-flakes)
-                [assert* retract*]
-                (cond
-                  ;; just an IRI declaration, used internally - nothing to output
-                  (empty? non-iri-flakes)
-                  [assert retract]
-
-                  ;; we don't output auto-generated rdfs:Class definitions for classes
-                  ;; (they are implied when used in rdf:type statements)
-                  (and (= 1 (count non-iri-flakes))
-                       (= const/$rdfs:Class (-> non-iri-flakes first flake/o))
-                       (= const/$rdf:type (-> non-iri-flakes first flake/p)))
-                  [assert retract]
-
-                  :else
-                  (let [{assert-flakes  true,
-                         retract-flakes false} (group-by flake/op non-iri-flakes)
-                        s-assert  (when assert-flakes
-                                    (-> (<? (subject-block assert-flakes db id->iri ctx compact-fn))
-                                        (assoc id-key s-iri)))
-                        s-retract (when retract-flakes
-                                    (-> (<? (subject-block retract-flakes db id->iri ctx compact-fn))
-                                        (assoc id-key s-iri)))]
-                    [(cond-> assert
-                             s-assert (conj s-assert))
-                     (cond-> retract
-                             s-retract (conj s-retract))]))]
-            (recur r assert* retract*))
-          {:refs-ctx (dissoc @ctx type-key) ; @type will be marked as @type: @id, which is implied
-           :assert   assert
-           :retract  retract
-           :flakes   flakes})))))
->>>>>>> a98b64d8
 
 
 (defn- did-from-private
@@ -331,127 +254,6 @@
                          (assoc "@context" (merge-with merge @ctx-used-atom refs-ctx*)))]
      (with-meta db-json* {:dbid dbid}))))
 
-<<<<<<< HEAD
-
-(defn add-commit-flakes-to-db
-  "ecount and sid must be updated prior to calling this."
-  [db flakes]
-  (let [{:keys [novelty]} db
-        {:keys [spot psot post opst tspo]} novelty
-        size (flake/size-bytes flakes)]
-    (-> db
-        (assoc :novelty {:spot (into spot flakes)
-                         :psot (into psot flakes)
-                         :post (into post flakes)
-                         :opst opst
-                         :tspo (into tspo flakes)
-                         :size (+ (:size novelty) size)}
-               :stats (-> (:stats db)
-                          (update :size + size)
-                          (update :flakes + (count flakes))))
-        (jld-transact/add-tt-id))))
-
-(defn add-commit-schema-flakes
-  [{:keys [schema] :as db} t]
-  (log/debug "add-commit-schema-flakes schema:" schema)
-  (let [schema-flakes [(flake/create const/$_previous const/$iri const/iri-previous const/$xsd:string t true nil)
-                       (flake/create const/$_address const/$iri const/iri-address const/$xsd:string t true nil)
-                       (flake/create const/$_v const/$iri const/iri-v const/$xsd:string t true nil)
-
-                       (flake/create const/$_ledger:alias const/$iri const/iri-alias const/$xsd:string t true nil)
-                       (flake/create const/$_ledger:branch const/$iri const/iri-branch const/$xsd:string t true nil)
-                       (flake/create const/$_ledger:context const/$iri const/iri-context const/$xsd:string t true nil)
-
-                       (flake/create const/$_commit:signer const/$iri const/iri-issuer const/$xsd:string t true nil)
-                       (flake/create const/$_commit:message const/$iri const/iri-message const/$xsd:string t true nil)
-                       (flake/create const/$_commit:time const/$iri const/iri-time const/$xsd:string t true nil)
-                       (flake/create const/$_commit:data const/$iri const/iri-data const/$xsd:string t true nil)
-
-                       (flake/create const/$_commitdata:flakes const/$iri const/iri-flakes const/$xsd:string t true nil)
-                       (flake/create const/$_commitdata:size const/$iri const/iri-size const/$xsd:string t true nil)
-                       (flake/create const/$_commitdata:t const/$iri const/iri-t const/$xsd:string t true nil)]
-        db*           (add-commit-flakes-to-db db schema-flakes)]
-    (assoc db* :schema (vocab/update-with* schema t schema-flakes))))
-
-(defn add-commit-flakes
-  "Translate commit metadata into flakes and merge them into novelty."
-  [prev-commit {:keys [commit] :as db}]
-  (go-try
-   (let [last-sid           (volatile! (jld-ledger/last-commit-sid db))
-         next-sid           (fn [] (vswap! last-sid inc))
-
-         {:keys [address alias branch data fluree-default-context id issuer message time v]} commit
-         {db-id :id db-t :t db-address :address :keys [flakes size]} data
-
-         {previous-id :id prev-data :data} prev-commit
-         prev-data-id       (:id prev-data)
-
-         t                  (- db-t)
-         db*                (if (= 1 db-t)
-                              (add-commit-schema-flakes db t)
-                              db)
-         db-sid             (next-sid)
-
-         base-flakes        [;; link db to associated commit meta: @id
-                             (flake/create t const/$iri id const/$xsd:string t true nil)
-
-                             ;; commit flakes
-                             ;; address
-                             (flake/create t const/$_address address const/$xsd:string t true nil)
-                             ;; alias
-                             (flake/create t const/$_ledger:alias alias const/$xsd:string t true nil)
-                             ;; branch
-                             (flake/create t const/$_ledger:branch branch const/$xsd:string t true nil)
-                             ;; fluree-default-context
-                             (flake/create t const/$_ledger:context fluree-default-context const/$xsd:string t true nil)
-                             ;; v
-                             (flake/create t const/$_v v const/$xsd:int t true nil)
-                             ;; time
-                             (flake/create t const/$_commit:time (util/str->epoch-ms time) const/$xsd:dateTime t true nil) ;; data
-                             (flake/create t const/$_commit:data db-sid const/$xsd:anyURI t true nil)
-
-
-
-                             ;; db flakes
-                             ;; @id
-                             (flake/create db-sid const/$iri db-id const/$xsd:string t true nil)
-                             ;; t
-                             (flake/create db-sid const/$_commitdata:t db-t const/$xsd:int t true nil)
-                             ;; address
-                             (flake/create db-sid const/$_address db-address const/$xsd:string t true nil)
-                             ;; size
-                             (flake/create db-sid const/$_commitdata:size size const/$xsd:int t true nil)
-                             ;; flakes
-                             (flake/create db-sid const/$_commitdata:flakes flakes const/$xsd:int t true nil)]
-
-         prev-commit-flakes (when previous-id
-                              (let [prev-sid (<? (dbproto/-subid db previous-id))]
-                                [(flake/create t const/$_previous prev-sid const/$xsd:anyURI t true nil)]))
-
-         prev-db-flakes     (when prev-data-id
-                              (let [prev-sid (<? (dbproto/-subid db prev-data-id))]
-                                [(flake/create db-sid const/$_previous prev-sid const/$xsd:anyURI t true nil)]))
-
-         issuer-flakes      (when-let [issuer-iri (:id issuer)]
-                              (if-let [issuer-sid (<? (dbproto/-subid db issuer-iri))]
-                                ;; create reference to existing issuer
-                                [(flake/create t const/$_commit:signer issuer-sid const/$xsd:anyURI t true nil)]
-                                ;; create new issuer flake and a reference to it
-                                (let [new-issuer-sid (next-sid)]
-                                  [(flake/create t const/$_commit:signer new-issuer-sid const/$xsd:anyURI t true nil)
-                                   (flake/create new-issuer-sid const/$iri issuer-iri const/$xsd:string t true nil)])))
-         message-flakes     (when message
-                              [(flake/create t const/$_commit:message message const/$xsd:string t true nil)])
-         flakes             (cond-> base-flakes
-                                    prev-commit-flakes (into prev-commit-flakes)
-                                                       prev-db-flakes (into prev-db-flakes)
-                                                       issuer-flakes (into issuer-flakes)
-                                                       message-flakes (into message-flakes))
-         db**               (assoc-in db* [:ecount const/$_shard] @last-sid)]
-     (add-commit-flakes-to-db db** flakes))))
-
-=======
->>>>>>> a98b64d8
 (defn link-context-to-commit
   "Takes a commit with an embedded :context and pulls it out, saves it to
   storage separately (content-addressed).
@@ -468,7 +270,6 @@
   "Writes commit and pushes, kicks off indexing if necessary."
   [{:keys [ledger commit new-context?] :as db} {:keys [branch push? did private] :as _opts}]
   (go-try
-<<<<<<< HEAD
    (let [{:keys [conn state]} ledger
          ledger-commit (:commit (ledger-proto/-status ledger branch))
          new-t?        (or (nil? (commit-data/t ledger-commit))
@@ -489,30 +290,7 @@
          db*           (assoc db :commit new-commit***
                                  :new-context? false)
          db**          (if new-t?
-                         (<? (add-commit-flakes (:prev-commit db) db*))
-=======
-    (let [{:keys [conn state]} ledger
-          ledger-commit (:commit (ledger-proto/-status ledger branch))
-          new-t?        (or (nil? (commit-data/t ledger-commit))
-                            (> (commit-data/t commit) (commit-data/t ledger-commit)))
-          new-commit    (commit-data/use-latest-index commit ledger-commit)
-          _             (log/debug "do-commit+push new-commit:" new-commit)
-          [new-commit* context-res] (if new-context?
-                                      (<? (link-context-to-commit db new-commit))
-                                      [new-commit nil])
-          _             (log/debug "do-commit+push new-commit w/ linked context:"
-                                   new-commit*)
-          [new-commit** jld-commit] (commit-data/commit-jsonld new-commit*)
-          signed-commit (if did
-                          (<? (cred/generate jld-commit private (:id did)))
-                          jld-commit)
-          commit-res    (<? (conn-proto/-c-write conn ledger signed-commit)) ;; write commit credential
-          new-commit*** (commit-data/update-commit-address new-commit** (:address commit-res))
-          db*           (assoc db :commit new-commit***
-                                  :new-context? false)
-          db**         (if new-t?
                          (<? (commit-data/add-commit-flakes (:prev-commit db) db*))
->>>>>>> a98b64d8
                          db*)
          db***         (ledger-proto/-commit-update ledger branch db**)]
      ;; push is asynchronous!
@@ -559,8 +337,6 @@
   returns a db with an updated :commit."
   [{:keys [conn indexer context] :as ledger} {:keys [t stats commit] :as db} opts]
   (go-try
-<<<<<<< HEAD
-   (log/debug "commit db:" db "- opts:" opts)
    (let [{:keys [id-key did message tag file-data?] :as opts*} (enrich-commit-opts db opts)
          ledger-update     (<? (ledger-update-jsonld db opts*)) ;; writes :dbid as meta on return object for -c-write to leverage
          dbid              (get ledger-update id-key) ;; sha address of latest "db" point in ledger
@@ -590,36 +366,4 @@
         :context-file-meta context-file-meta
         :indexing-ch       indexing-ch
         :db                db**}
-       db**))))
-=======
-    (let [{:keys [id-key did message tag file-data?] :as opts*} (enrich-commit-opts db opts)
-          ledger-update     (<? (ledger-update-jsonld db opts*)) ;; writes :dbid as meta on return object for -c-write to leverage
-          dbid              (get ledger-update id-key) ;; sha address of latest "db" point in ledger
-          ledger-update-res (<? (conn-proto/-c-write conn ledger ledger-update)) ;; write commit data
-          db-address        (:address ledger-update-res) ;; may not have address (e.g. IPFS) until after writing file
-          context-key       (keyword const/iri-default-context)
-          base-commit-map   {:old-commit commit, :issuer did
-                             :message    message, :tag tag, :dbid dbid, :t t
-                             :db-address db-address
-                             :flakes     (:flakes stats)
-                             :size       (:size stats)
-                             context-key context}
-          new-commit        (commit-data/new-db-commit-map base-commit-map)
-          db*               (assoc db
-                                   :commit new-commit
-                                   :prev-commit commit)
-          {db**              :db
-           commit-file-meta  :commit-res
-           context-file-meta :context-res} (<? (do-commit+push db* opts*))
-          ;; if an indexing process is kicked off, returns a channel that contains a stream of updates for consensus
-          indexing-ch       (when (idx-proto/-index? indexer db**)
-                              (let [idx-ch (when file-data? (async/chan))]
-                                (run-index db** opts* idx-ch)))]
-      (if file-data?
-        {:data-file-meta    ledger-update-res
-         :commit-file-meta  commit-file-meta
-         :context-file-meta context-file-meta
-         :indexing-ch       indexing-ch
-         :db                db**}
-        db**))))
->>>>>>> a98b64d8
+       db**))))