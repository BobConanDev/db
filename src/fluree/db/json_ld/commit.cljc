--- conflicted
+++ resolved
@@ -31,13 +31,13 @@
   [sid db iri-map compact-fn]
   ;; TODO - if we can move cache check into calling fns, we can avoid an extra async channel here
   (go-try
-    (if-let [cached (get @iri-map sid)]
-      cached
-      ;; TODO following, if a retract was made there could be 2 matching flakes and want to make sure we take the latest add:true
-      (let [iri (or (<? (dbproto/-iri db sid compact-fn))
-                    (str "_:f" sid))]
-        (vswap! iri-map assoc sid iri)
-        iri))))
+   (if-let [cached (get @iri-map sid)]
+     cached
+     ;; TODO following, if a retract was made there could be 2 matching flakes and want to make sure we take the latest add:true
+     (let [iri (or (<? (dbproto/-iri db sid compact-fn))
+                   (str "_:f" sid))]
+       (vswap! iri-map assoc sid iri)
+       iri))))
 
 
 (defn- update-subj-prop
@@ -54,41 +54,41 @@
   Only to be used for ref? predicates"
   [db iri-map compact-fn flakes]
   (go-try
-    (loop [[flake & r] flakes
-           acc []]
-      (if flake
-        (recur r (conj acc (<? (get-s-iri (flake/o flake) db iri-map compact-fn))))
-        acc))))
+   (loop [[flake & r] flakes
+          acc []]
+     (if flake
+       (recur r (conj acc (<? (get-s-iri (flake/o flake) db iri-map compact-fn))))
+       acc))))
 
 (defn- subject-block
   [s-flakes {:keys [schema] :as db} iri-map ^clojure.lang.Volatile ctx compact-fn]
   (go-try
-    (loop [[p-flakes & r] (partition-by flake/p s-flakes)
-           acc nil]
-      (if p-flakes
-        (let [fflake    (first p-flakes)
-              p-iri     (<? (get-s-iri (flake/p fflake) db iri-map compact-fn))
-              ref?      (= const/$iri (flake/dt fflake))
-              list?     (:i (flake/m fflake))
-              p-flakes* (if list?
-                          (sort-by #(:i (flake/m %)) p-flakes)
-                          p-flakes)
-              objs      (if ref?
-                          (do
-                            (vswap! ctx assoc-in [p-iri "@type"] "@id")
-                            (<? (get-ref-iris db iri-map compact-fn p-flakes*)))
-                          (mapv flake/o p-flakes*))
-              objs*     (cond
-                          list?
-                          {"@list" objs}
-
-                          (= 1 (count objs))
-                          (first objs)
-
-                          :else
-                          objs)]
-          (recur r (assoc acc p-iri objs*)))
-        acc))))
+   (loop [[p-flakes & r] (partition-by flake/p s-flakes)
+          acc nil]
+     (if p-flakes
+       (let [fflake    (first p-flakes)
+             p-iri     (<? (get-s-iri (flake/p fflake) db iri-map compact-fn))
+             ref?      (= const/$iri (flake/dt fflake))
+             list?     (:i (flake/m fflake))
+             p-flakes* (if list?
+                         (sort-by #(:i (flake/m %)) p-flakes)
+                         p-flakes)
+             objs      (if ref?
+                         (do
+                           (vswap! ctx assoc-in [p-iri "@type"] "@id")
+                           (<? (get-ref-iris db iri-map compact-fn p-flakes*)))
+                         (mapv flake/o p-flakes*))
+             objs*     (cond
+                         list?
+                         {"@list" objs}
+
+                         (= 1 (count objs))
+                         (first objs)
+
+                         :else
+                         objs)]
+         (recur r (assoc acc p-iri objs*)))
+       acc))))
 
 (defn generate-commit
   "Generates assertion and retraction flakes for a given set of flakes
@@ -101,46 +101,46 @@
   :flakes - all considered flakes, for any downstream processes that need it"
   [flakes db {:keys [compact-fn id-key type-key] :as _opts}]
   (go-try
-    (let [id->iri (volatile! (jld-ledger/predefined-sids-compact compact-fn))
-          ctx     (volatile! {})]
-      (loop [[s-flakes & r] (partition-by flake/s flakes)
-             assert  []
-             retract []]
-        (if s-flakes
-          (let [sid            (flake/s (first s-flakes))
-                s-iri          (<? (get-s-iri sid db id->iri compact-fn))
-                non-iri-flakes (remove #(= const/$iri (flake/p %)) s-flakes)
-                [assert* retract*]
-                (cond
-                  ;; just an IRI declaration, used internally - nothing to output
-                  (empty? non-iri-flakes)
-                  [assert retract]
-
-                  ;; we don't output auto-generated rdfs:Class definitions for classes
-                  ;; (they are implied when used in rdf:type statements)
-                  (and (= 1 (count non-iri-flakes))
-                       (= const/$rdfs:Class (-> non-iri-flakes first flake/o))
-                       (= const/$rdf:type (-> non-iri-flakes first flake/p)))
-                  [assert retract]
-
-                  :else
-                  (let [{assert-flakes  true,
-                         retract-flakes false} (group-by flake/op non-iri-flakes)
-                        s-assert  (when assert-flakes
-                                    (-> (<? (subject-block assert-flakes db id->iri ctx compact-fn))
-                                        (assoc id-key s-iri)))
-                        s-retract (when retract-flakes
-                                    (-> (<? (subject-block retract-flakes db id->iri ctx compact-fn))
-                                        (assoc id-key s-iri)))]
-                    [(cond-> assert
-                             s-assert (conj s-assert))
-                     (cond-> retract
-                             s-retract (conj s-retract))]))]
-            (recur r assert* retract*))
-          {:refs-ctx (dissoc @ctx type-key) ; @type will be marked as @type: @id, which is implied
-           :assert   assert
-           :retract  retract
-           :flakes   flakes})))))
+   (let [id->iri (volatile! (jld-ledger/predefined-sids-compact compact-fn))
+         ctx     (volatile! {})]
+     (loop [[s-flakes & r] (partition-by flake/s flakes)
+            assert  []
+            retract []]
+       (if s-flakes
+         (let [sid            (flake/s (first s-flakes))
+               s-iri          (<? (get-s-iri sid db id->iri compact-fn))
+               non-iri-flakes (remove #(= const/$iri (flake/p %)) s-flakes)
+               [assert* retract*]
+               (cond
+                 ;; just an IRI declaration, used internally - nothing to output
+                 (empty? non-iri-flakes)
+                 [assert retract]
+
+                 ;; we don't output auto-generated rdfs:Class definitions for classes
+                 ;; (they are implied when used in rdf:type statements)
+                 (and (= 1 (count non-iri-flakes))
+                      (= const/$rdfs:Class (-> non-iri-flakes first flake/o))
+                      (= const/$rdf:type (-> non-iri-flakes first flake/p)))
+                 [assert retract]
+
+                 :else
+                 (let [{assert-flakes  true,
+                        retract-flakes false} (group-by flake/op non-iri-flakes)
+                       s-assert  (when assert-flakes
+                                   (-> (<? (subject-block assert-flakes db id->iri ctx compact-fn))
+                                       (assoc id-key s-iri)))
+                       s-retract (when retract-flakes
+                                   (-> (<? (subject-block retract-flakes db id->iri ctx compact-fn))
+                                       (assoc id-key s-iri)))]
+                   [(cond-> assert
+                            s-assert (conj s-assert))
+                    (cond-> retract
+                            s-retract (conj s-retract))]))]
+           (recur r assert* retract*))
+         {:refs-ctx (dissoc @ctx type-key) ; @type will be marked as @type: @id, which is implied
+          :assert   assert
+          :retract  retract
+          :flakes   flakes})))))
 
 
 (defn- did-from-private
@@ -157,16 +157,16 @@
     (mapv stringify-context context)
     (if (map? context)
       (reduce-kv
-        (fn [acc k v]
-          (let [k* (if (keyword? k)
-                     (name k)
-                     k)
-                v* (if (and (map? v)
-                            (not (contains? v :id)))
-                     (stringify-context v)
-                     v)]
-            (assoc acc k* v*)))
-        {} context)
+       (fn [acc k v]
+         (let [k* (if (keyword? k)
+                    (name k)
+                    k)
+               v* (if (and (map? v)
+                           (not (contains? v :id)))
+                    (stringify-context v)
+                    v)]
+           (assoc acc k* v*)))
+       {} context)
       context)))
 
 (defn- enrich-commit-opts
@@ -232,46 +232,46 @@
   "Convert the novelty flakes into the json-ld shape."
   [{:keys [ledger branch t] :as db} opts]
   (go-try
-    (let [committed-t (-> ledger
-                          (ledger-proto/-status branch)
-                          (branch/latest-commit-t)
-                          -)
-          new-flakes  (commit-flakes db)]
-      (when (not= t (dec committed-t))
-        (throw (ex-info (str "Cannot commit db, as committed 't' value of: " committed-t
-                             " is no longer consistent with staged db 't' value of: " t ".")
-                        {:status 400 :error :db/invalid-commit})))
-      (when new-flakes
-        (<? (generate-commit new-flakes db opts))))))
+   (let [committed-t (-> ledger
+                         (ledger-proto/-status branch)
+                         (branch/latest-commit-t)
+                         -)
+         new-flakes  (commit-flakes db)]
+     (when (not= t (dec committed-t))
+       (throw (ex-info (str "Cannot commit db, as committed 't' value of: " committed-t
+                            " is no longer consistent with staged db 't' value of: " t ".")
+                       {:status 400 :error :db/invalid-commit})))
+     (when new-flakes
+       (<? (generate-commit new-flakes db opts))))))
 
 (defn ledger-update-jsonld
   "Creates the JSON-LD map containing a new ledger update"
   [{:keys [commit] :as db} {:keys [type-key compact ctx-used-atom t v id-key stats] :as commit-opts}]
   (go-try
-    (let [prev-dbid   (commit-data/data-id commit)
-          {:keys [assert retract refs-ctx]} (<? (commit-opts->data db commit-opts))
-          prev-db-key (compact const/iri-previous)
-          assert-key  (compact const/iri-assert)
-          retract-key (compact const/iri-retract)
-          refs-ctx*   (cond-> refs-ctx
-                              prev-dbid (assoc-in [prev-db-key "@type"] "@id")
-                              (seq assert) (assoc-in [assert-key "@container"] "@graph")
-                              (seq retract) (assoc-in [retract-key "@container"] "@graph"))
-          db-json     (cond-> {id-key                nil ;; comes from hash later
-                               type-key              [(compact const/iri-DB)]
-                               (compact const/iri-t) t
-                               (compact const/iri-v) v}
-                              prev-dbid (assoc prev-db-key prev-dbid)
-                              (seq assert) (assoc assert-key assert)
-                              (seq retract) (assoc retract-key retract)
-                              (:flakes stats) (assoc (compact const/iri-flakes) (:flakes stats))
-                              (:size stats) (assoc (compact const/iri-size) (:size stats)))
-          ;; TODO - this is re-normalized below, can try to do it just once
-          dbid        (db-json->db-id (json-ld/normalize-data db-json))
-          db-json*    (-> db-json
-                          (assoc id-key dbid)
-                          (assoc "@context" (merge-with merge @ctx-used-atom refs-ctx*)))]
-      (with-meta db-json* {:dbid dbid}))))
+   (let [prev-dbid   (commit-data/data-id commit)
+         {:keys [assert retract refs-ctx]} (<? (commit-opts->data db commit-opts))
+         prev-db-key (compact const/iri-previous)
+         assert-key  (compact const/iri-assert)
+         retract-key (compact const/iri-retract)
+         refs-ctx*   (cond-> refs-ctx
+                             prev-dbid (assoc-in [prev-db-key "@type"] "@id")
+                                       (seq assert) (assoc-in [assert-key "@container"] "@graph")
+                                       (seq retract) (assoc-in [retract-key "@container"] "@graph"))
+         db-json     (cond-> {id-key                nil ;; comes from hash later
+                              type-key              [(compact const/iri-DB)]
+                              (compact const/iri-t) t
+                              (compact const/iri-v) v}
+                             prev-dbid (assoc prev-db-key prev-dbid)
+                                       (seq assert) (assoc assert-key assert)
+                                       (seq retract) (assoc retract-key retract)
+                                       (:flakes stats) (assoc (compact const/iri-flakes) (:flakes stats))
+                                       (:size stats) (assoc (compact const/iri-size) (:size stats)))
+         ;; TODO - this is re-normalized below, can try to do it just once
+         dbid        (db-json->db-id (json-ld/normalize-data db-json))
+         db-json*    (-> db-json
+                         (assoc id-key dbid)
+                         (assoc "@context" (merge-with merge @ctx-used-atom refs-ctx*)))]
+     (with-meta db-json* {:dbid dbid}))))
 
 
 (defn add-commit-flakes-to-db
@@ -317,141 +317,127 @@
   "Translate commit metadata into flakes and merge them into novelty."
   [prev-commit {:keys [commit] :as db}]
   (go-try
-    (let [last-sid           (volatile! (jld-ledger/last-commit-sid db))
-          next-sid           (fn [] (vswap! last-sid inc))
-
-          {:keys [address alias branch data fluree-default-context id issuer message time v]} commit
-          {db-id :id db-t :t db-address :address :keys [flakes size]} data
-
-          {previous-id :id prev-data :data} prev-commit
-          prev-data-id       (:id prev-data)
-
-          t                  (- db-t)
-          db*                (if (= 1 db-t)
-                               (add-commit-schema-flakes db t)
-                               db)
-          db-sid             (next-sid)
-
-          base-flakes        [;; link db to associated commit meta: @id
-                              (flake/create t const/$iri id const/$xsd:string t true nil)
-
-                              ;; commit flakes
-                              ;; address
-                              (flake/create t const/$_address address const/$xsd:string t true nil)
-                              ;; alias
-                              (flake/create t const/$_ledger:alias alias const/$xsd:string t true nil)
-                              ;; branch
-                              (flake/create t const/$_ledger:branch branch const/$xsd:string t true nil)
-                              ;; fluree-default-context
-                              (flake/create t const/$_ledger:context fluree-default-context const/$xsd:string t true nil)
-                              ;; v
-                              (flake/create t const/$_v v const/$xsd:int t true nil)
-                              ;; time
-                              (flake/create t const/$_commit:time (util/str->epoch-ms time) const/$xsd:dateTime t true nil) ;; data
-                              (flake/create t const/$_commit:data db-sid const/$xsd:anyURI t true nil)
-
-
-
-                              ;; db flakes
-                              ;; @id
-                              (flake/create db-sid const/$iri db-id const/$xsd:string t true nil)
-                              ;; t
-                              (flake/create db-sid const/$_commitdata:t db-t const/$xsd:int t true nil)
-                              ;; address
-                              (flake/create db-sid const/$_address db-address const/$xsd:string t true nil)
-                              ;; size
-                              (flake/create db-sid const/$_commitdata:size size const/$xsd:int t true nil)
-                              ;; flakes
-                              (flake/create db-sid const/$_commitdata:flakes flakes const/$xsd:int t true nil)]
-
-          prev-commit-flakes (when previous-id
-                               (let [prev-sid (<? (dbproto/-subid db previous-id))]
-                                 [(flake/create t const/$_previous prev-sid const/$xsd:anyURI t true nil)]))
-
-          prev-db-flakes     (when prev-data-id
-                               (let [prev-sid (<? (dbproto/-subid db prev-data-id))]
-                                 [(flake/create db-sid const/$_previous prev-sid const/$xsd:anyURI t true nil)]))
-
-          issuer-flakes      (when-let [issuer-iri (:id issuer)]
-                               (if-let [issuer-sid (<? (dbproto/-subid db issuer-iri))]
-                                 ;; create reference to existing issuer
-                                 [(flake/create t const/$_commit:signer issuer-sid const/$xsd:anyURI t true nil)]
-                                 ;; create new issuer flake and a reference to it
-                                 (let [new-issuer-sid (next-sid)]
-                                   [(flake/create t const/$_commit:signer new-issuer-sid const/$xsd:anyURI t true nil)
-                                    (flake/create new-issuer-sid const/$iri issuer-iri const/$xsd:string t true nil)])))
-          message-flakes     (when message
-                               [(flake/create t const/$_commit:message message const/$xsd:string t true nil)])
-          flakes             (cond-> base-flakes
-                                         prev-commit-flakes (into prev-commit-flakes)
-                                                            prev-db-flakes (into prev-db-flakes)
-                                                            issuer-flakes (into issuer-flakes)
-                                                            message-flakes (into message-flakes))
-          db**               (assoc-in db* [:ecount const/$_shard] @last-sid)]
-      (add-commit-flakes-to-db db** flakes))))
+   (let [last-sid           (volatile! (jld-ledger/last-commit-sid db))
+         next-sid           (fn [] (vswap! last-sid inc))
+
+         {:keys [address alias branch data fluree-default-context id issuer message time v]} commit
+         {db-id :id db-t :t db-address :address :keys [flakes size]} data
+
+         {previous-id :id prev-data :data} prev-commit
+         prev-data-id       (:id prev-data)
+
+         t                  (- db-t)
+         db*                (if (= 1 db-t)
+                              (add-commit-schema-flakes db t)
+                              db)
+         db-sid             (next-sid)
+
+         base-flakes        [;; link db to associated commit meta: @id
+                             (flake/create t const/$iri id const/$xsd:string t true nil)
+
+                             ;; commit flakes
+                             ;; address
+                             (flake/create t const/$_address address const/$xsd:string t true nil)
+                             ;; alias
+                             (flake/create t const/$_ledger:alias alias const/$xsd:string t true nil)
+                             ;; branch
+                             (flake/create t const/$_ledger:branch branch const/$xsd:string t true nil)
+                             ;; fluree-default-context
+                             (flake/create t const/$_ledger:context fluree-default-context const/$xsd:string t true nil)
+                             ;; v
+                             (flake/create t const/$_v v const/$xsd:int t true nil)
+                             ;; time
+                             (flake/create t const/$_commit:time (util/str->epoch-ms time) const/$xsd:dateTime t true nil) ;; data
+                             (flake/create t const/$_commit:data db-sid const/$xsd:anyURI t true nil)
+
+
+
+                             ;; db flakes
+                             ;; @id
+                             (flake/create db-sid const/$iri db-id const/$xsd:string t true nil)
+                             ;; t
+                             (flake/create db-sid const/$_commitdata:t db-t const/$xsd:int t true nil)
+                             ;; address
+                             (flake/create db-sid const/$_address db-address const/$xsd:string t true nil)
+                             ;; size
+                             (flake/create db-sid const/$_commitdata:size size const/$xsd:int t true nil)
+                             ;; flakes
+                             (flake/create db-sid const/$_commitdata:flakes flakes const/$xsd:int t true nil)]
+
+         prev-commit-flakes (when previous-id
+                              (let [prev-sid (<? (dbproto/-subid db previous-id))]
+                                [(flake/create t const/$_previous prev-sid const/$xsd:anyURI t true nil)]))
+
+         prev-db-flakes     (when prev-data-id
+                              (let [prev-sid (<? (dbproto/-subid db prev-data-id))]
+                                [(flake/create db-sid const/$_previous prev-sid const/$xsd:anyURI t true nil)]))
+
+         issuer-flakes      (when-let [issuer-iri (:id issuer)]
+                              (if-let [issuer-sid (<? (dbproto/-subid db issuer-iri))]
+                                ;; create reference to existing issuer
+                                [(flake/create t const/$_commit:signer issuer-sid const/$xsd:anyURI t true nil)]
+                                ;; create new issuer flake and a reference to it
+                                (let [new-issuer-sid (next-sid)]
+                                  [(flake/create t const/$_commit:signer new-issuer-sid const/$xsd:anyURI t true nil)
+                                   (flake/create new-issuer-sid const/$iri issuer-iri const/$xsd:string t true nil)])))
+         message-flakes     (when message
+                              [(flake/create t const/$_commit:message message const/$xsd:string t true nil)])
+         flakes             (cond-> base-flakes
+                                    prev-commit-flakes (into prev-commit-flakes)
+                                                       prev-db-flakes (into prev-db-flakes)
+                                                       issuer-flakes (into issuer-flakes)
+                                                       message-flakes (into message-flakes))
+         db**               (assoc-in db* [:ecount const/$_shard] @last-sid)]
+     (add-commit-flakes-to-db db** flakes))))
 
 (defn link-context-to-commit
   "Takes a commit with an embedded :context and pulls it out, saves it to
   storage separately (content-addressed).
 
   Returns a two-tuple of [updated-commit context-file-write-response]"
-  [{:keys [conn ledger default-context] :as db} commit]
-  (go-try
-<<<<<<< HEAD
-    (let [context-key (keyword const/iri-default-context)
-          context     (get commit context-key)
-          {:keys [address]} (<? (conn-proto/-ctx-write conn ledger context))]
-      (assoc commit context-key address))))
-=======
-    (let [context-res (<? (conn-proto/-ctx-write conn ledger default-context))
-          commit*     (assoc commit (keyword const/iri-default-context) (:address context-res))]
-      [commit* context-res])))
->>>>>>> d6d5a7be
+  [{:keys [conn ledger default-context] :as _db} commit]
+  (go-try
+   (let [context-res (<? (conn-proto/-ctx-write conn ledger default-context))
+         commit*     (assoc commit (keyword const/iri-default-context)
+                                   (:address context-res))]
+     [commit* context-res])))
 
 (defn do-commit+push
   "Writes commit and pushes, kicks off indexing if necessary."
   [{:keys [ledger commit new-context?] :as db} {:keys [branch push? did private] :as _opts}]
   (go-try
-    (let [{:keys [conn state]} ledger
-          ledger-commit (:commit (ledger-proto/-status ledger branch))
-          new-t?        (or (nil? (commit-data/t ledger-commit))
-                            (> (commit-data/t commit) (commit-data/t ledger-commit)))
-          new-commit    (commit-data/use-latest-index commit ledger-commit)
-          _             (log/debug "do-commit+push new-commit:" new-commit)
-          [new-commit* context-res] (if new-context?
-                                      (<? (link-context-to-commit db new-commit))
-                                      [new-commit nil])
-          _             (log/debug "do-commit+push new-commit w/ linked context:"
-                                   new-commit*)
-          [new-commit** jld-commit] (commit-data/commit-jsonld new-commit*)
-          signed-commit (if did
-                          (<? (cred/generate jld-commit private (:id did)))
-                          jld-commit)
-          commit-res    (<? (conn-proto/-c-write conn ledger signed-commit)) ;; write commit credential
-          new-commit*** (commit-data/update-commit-address new-commit** (:address commit-res))
-<<<<<<< HEAD
-          db*           (assoc db :commit new-commit***) ;; branch published to
-          db**          (if new-t?
-                          (<? (add-commit-flakes (:prev-commit db) db*))
-                          db*)
-          db***         (ledger-proto/-commit-update ledger branch db**)]
-=======
-          db*           (assoc db :commit new-commit***
-                                  :new-context? false)
-          db**         (if new-t?
+   (let [{:keys [conn state]} ledger
+         ledger-commit (:commit (ledger-proto/-status ledger branch))
+         new-t?        (or (nil? (commit-data/t ledger-commit))
+                           (> (commit-data/t commit) (commit-data/t ledger-commit)))
+         new-commit    (commit-data/use-latest-index commit ledger-commit)
+         _             (log/debug "do-commit+push new-commit:" new-commit)
+         [new-commit* context-res] (if new-context?
+                                     (<? (link-context-to-commit db new-commit))
+                                     [new-commit nil])
+         _             (log/debug "do-commit+push new-commit w/ linked context:"
+                                  new-commit*)
+         [new-commit** jld-commit] (commit-data/commit-jsonld new-commit*)
+         signed-commit (if did
+                         (<? (cred/generate jld-commit private (:id did)))
+                         jld-commit)
+         commit-res    (<? (conn-proto/-c-write conn ledger signed-commit)) ;; write commit credential
+         new-commit*** (commit-data/update-commit-address new-commit** (:address commit-res))
+         db*           (assoc db :commit new-commit***
+                                 :new-context? false)
+         db**          (if new-t?
                          (<? (add-commit-flakes (:prev-commit db) db*))
                          db*)
-          db***          (ledger-proto/-commit-update ledger branch db**)]
->>>>>>> d6d5a7be
-      ;; push is asynchronous!
-      (when push?
-        (let [address     (ledger-proto/-address ledger)
-              commit-data (assoc new-commit*** :meta commit-res
-                                               :ledger-state state)]
-          (conn-proto/-push conn address commit-data)))
-      {:commit-res  commit-res
-       :context-res context-res
-       :db          db***})))
+         db***         (ledger-proto/-commit-update ledger branch db**)]
+     ;; push is asynchronous!
+     (when push?
+       (let [address     (ledger-proto/-address ledger)
+             commit-data (assoc new-commit*** :meta commit-res
+                                              :ledger-state state)]
+         (conn-proto/-push conn address commit-data)))
+     {:commit-res  commit-res
+      :context-res context-res
+      :db          db***})))
 
 (defn update-commit-fn
   "Returns a fn that receives a newly indexed db as its only argument.
@@ -478,7 +464,7 @@
         update-fn (update-commit-fn db commit-opts)]
     ;; call indexing process with update-commit-fn to push out an updated commit once complete
     (idx-proto/-index indexer db {:update-commit update-fn
-                                  :changes-ch changes-ch})))
+                                  :changes-ch    changes-ch})))
 
 
 (defn commit
@@ -487,10 +473,7 @@
   returns a db with an updated :commit."
   [{:keys [conn indexer context] :as ledger} {:keys [t stats commit] :as db} opts]
   (go-try
-<<<<<<< HEAD
-    (log/debug "commit context:" context)
-    (let [{:keys [id-key did] :as opts*} (enrich-commit-opts db opts)
-          _                 (log/debug "enriched commit opts:" opts*)
+    (let [{:keys [id-key did message tag file-data?] :as opts*} (enrich-commit-opts db opts)
           ledger-update     (<? (ledger-update-jsonld db opts*)) ;; writes :dbid as meta on return object for -c-write to leverage
           dbid              (get ledger-update id-key) ;; sha address of latest "db" point in ledger
           ledger-update-res (<? (conn-proto/-c-write conn ledger ledger-update)) ;; write commit data
@@ -502,44 +485,21 @@
                              :flakes     (:flakes stats)
                              :size       (:size stats)
                              context-key context}
-          _                 (log/debug "base-commit-map:" base-commit-map)
           new-commit        (commit-data/new-db-commit-map base-commit-map)
           db*               (assoc db
                               :commit new-commit
                               :prev-commit commit)
-          db**              (<? (do-commit+push db* opts*))]
-      (when (idx-proto/-index? indexer db**)
-        (run-index db** opts*))
-      db**)))
-=======
-    (let [{:keys [id-key did message tag file-data?] :as opts*} (enrich-commit-opts db opts)]
-      (let [ledger-update     (<? (ledger-update-jsonld db opts*)) ;; writes :dbid as meta on return object for -c-write to leverage
-            dbid              (get ledger-update id-key) ;; sha address of latest "db" point in ledger
-            ledger-update-res (<? (conn-proto/-c-write conn ledger ledger-update)) ;; write commit data
-            db-address        (:address ledger-update-res) ;; may not have address (e.g. IPFS) until after writing file
-            context-key       (keyword const/iri-default-context)
-            base-commit-map   {:old-commit commit, :issuer did
-                               :message    message, :tag tag, :dbid dbid, :t t
-                               :db-address db-address
-                               :flakes     (:flakes stats)
-                               :size       (:size stats)
-                               context-key context}
-            new-commit        (commit-data/new-db-commit-map base-commit-map)
-            db*               (assoc db
-                                :commit new-commit
-                                :prev-commit commit)
-            {db**              :db
-             commit-file-meta  :commit-res
-             context-file-meta :context-res} (<? (do-commit+push db* opts*))
-            ;; if an indexing process is kicked off, returns a channel that contains a stream of updates for consensus
-            indexing-ch       (when (idx-proto/-index? indexer db**)
-                                (let [idx-ch (when file-data? (async/chan))]
-                                  (run-index db** opts* idx-ch)))]
-        (if file-data?
-          {:data-file-meta    ledger-update-res
-           :commit-file-meta  commit-file-meta
-           :context-file-meta context-file-meta
-           :indexing-ch       indexing-ch
-           :db                db**}
-          db**)))))
->>>>>>> d6d5a7be
+          {db**              :db
+           commit-file-meta  :commit-res
+           context-file-meta :context-res} (<? (do-commit+push db* opts*))
+          ;; if an indexing process is kicked off, returns a channel that contains a stream of updates for consensus
+          indexing-ch       (when (idx-proto/-index? indexer db**)
+                              (let [idx-ch (when file-data? (async/chan))]
+                                (run-index db** opts* idx-ch)))]
+      (if file-data?
+        {:data-file-meta    ledger-update-res
+         :commit-file-meta  commit-file-meta
+         :context-file-meta context-file-meta
+         :indexing-ch       indexing-ch
+         :db                db**}
+        db**))))