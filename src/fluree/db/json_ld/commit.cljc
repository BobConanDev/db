(ns fluree.db.json-ld.commit
  (:require [fluree.json-ld :as json-ld]
            [fluree.crypto :as crypto]
            [fluree.db.flake :as flake]
            [fluree.db.constants :as const]
            [fluree.db.json-ld.ledger :as jld-ledger]
            [fluree.db.util.core :as util :refer [vswap!]]
            [fluree.db.json-ld.credential :as cred]
            [fluree.db.conn.proto :as conn-proto]
            [fluree.db.ledger.proto :as ledger-proto]
            [fluree.db.json-ld.branch :as branch]
            [fluree.db.util.async :refer [<? go-try channel?]]
            #?(:clj  [clojure.core.async :refer [go <!] :as async]
               :cljs [cljs.core.async :refer [go <! put!] :as async])
            [fluree.db.indexer.proto :as idx-proto]
            [fluree.db.json-ld.commit-data :as commit-data]
            [fluree.db.dbproto :as dbproto]
            [fluree.db.util.log :as log :include-macros true]
            [fluree.db.json-ld.vocab :as vocab]
            [fluree.db.json-ld.transact :as jld-transact])
  (:refer-clojure :exclude [vswap!]))

#?(:clj (set! *warn-on-reflection* true))

(def ledger-context "https://ns.flur.ee/ledger/v1")

(defn get-s-iri
  "Returns an IRI from a subject id (sid).

  Caches result in iri-map to speed up processing."
  [sid db iri-map compact-fn]
  ;; TODO - if we can move cache check into calling fns, we can avoid an extra async channel here
  (go-try
    (if-let [cached (get @iri-map sid)]
      cached
      ;; TODO following, if a retract was made there could be 2 matching flakes and want to make sure we take the latest add:true
      (let [iri (or (<? (dbproto/-iri db sid compact-fn))
                    (str "_:f" sid))]
        (vswap! iri-map assoc sid iri)
        iri))))


(defn- update-subj-prop
  "Helper fn to subject-block"
  [map property val]
  (update map property #(if %
                          (if (sequential? %)
                            (conj % val)
                            [% val])
                          val)))

(defn get-ref-iris
  "Returns a list of object IRIs from a set of flakes.
  Only to be used for ref? predicates"
  [db iri-map compact-fn flakes]
  (go-try
    (loop [[flake & r] flakes
           acc []]
      (if flake
        (recur r (conj acc (<? (get-s-iri (flake/o flake) db iri-map compact-fn))))
        acc))))

(defn- subject-block
  [s-flakes {:keys [schema] :as db} iri-map ^clojure.lang.Volatile ctx compact-fn]
  (go-try
    (loop [[p-flakes & r] (partition-by flake/p s-flakes)
           acc nil]
      (if p-flakes
        (let [fflake    (first p-flakes)
              p-iri     (<? (get-s-iri (flake/p fflake) db iri-map compact-fn))
              ref?      (get-in schema [:pred (flake/p fflake) :ref?])
              list?     (:i (flake/m fflake))
              p-flakes* (if list?
                          (sort-by #(:i (flake/m %)) p-flakes)
                          p-flakes)
              objs      (if ref?
                          (do
                            (vswap! ctx assoc-in [p-iri "@type"] "@id")
                            (<? (get-ref-iris db iri-map compact-fn p-flakes*)))
                          (mapv flake/o p-flakes*))
              objs*     (cond
                          list?
                          {"@list" objs}

                          (= 1 (count objs))
                          (first objs)

                          :else
                          objs)]
          (recur r (assoc acc p-iri objs*)))
        acc))))

(defn generate-commit
  "Generates assertion and retraction flakes for a given set of flakes
  which is assumed to be for a single (t) transaction.

  Returns a map of
  :assert - assertion flakes
  :retract - retraction flakes
  :refs-ctx - context that must be included with final context, for refs (@id) values
  :flakes - all considered flakes, for any downstream processes that need it"
  [flakes db {:keys [compact-fn id-key type-key] :as _opts}]
  (go-try
    (let [id->iri (volatile! (jld-ledger/predefined-sids-compact compact-fn))
          ctx     (volatile! {})]
      (loop [[s-flakes & r] (partition-by flake/s flakes)
             assert  []
             retract []]
        (if s-flakes
          (let [sid            (flake/s (first s-flakes))
                s-iri          (<? (get-s-iri sid db id->iri compact-fn))
                non-iri-flakes (remove #(= const/$iri (flake/p %)) s-flakes)
                [assert* retract*]
                (cond
                  ;; just an IRI declaration, used internally - nothing to output
                  (empty? non-iri-flakes)
                  [assert retract]

                  ;; we don't output auto-generated rdfs:Class definitions for classes
                  ;; (they are implied when used in rdf:type statements)
                  (and (= 1 (count non-iri-flakes))
                       (= const/$rdfs:Class (-> non-iri-flakes first flake/o))
                       (= const/$rdf:type (-> non-iri-flakes first flake/p)))
                  [assert retract]

                  :else
                  (let [{assert-flakes  true,
                         retract-flakes false} (group-by flake/op non-iri-flakes)
                        s-assert  (when assert-flakes
                                    (-> (<? (subject-block assert-flakes db id->iri ctx compact-fn))
                                        (assoc id-key s-iri)))
                        s-retract (when retract-flakes
                                    (-> (<? (subject-block retract-flakes db id->iri ctx compact-fn))
                                        (assoc id-key s-iri)))]
                    [(cond-> assert
                             s-assert (conj s-assert))
                     (cond-> retract
                             s-retract (conj s-retract))]))]
            (recur r assert* retract*))
          {:refs-ctx (dissoc @ctx type-key) ; @type will be marked as @type: @id, which is implied
           :assert   assert
           :retract  retract
           :flakes   flakes})))))


(defn- did-from-private
  [private-key]
  (let [acct-id (crypto/account-id-from-private private-key)]
    (str "did:fluree:" acct-id)))


(defn stringify-context
  "Contexts that use clojure keywords will not translate into valid JSON for
  serialization. Here we change any keywords to strings."
  [context]
  (if (sequential? context)
    (mapv stringify-context context)
    (if (map? context)
      (reduce-kv
        (fn [acc k v]
          (let [k* (if (keyword? k)
                     (name k)
                     k)
                v* (if (and (map? v)
                            (not (contains? v :id)))
                     (stringify-context v)
                     v)]
            (assoc acc k* v*)))
        {} context)
      context)))

(defn- enrich-commit-opts
  "Takes commit opts and merges in with defaults defined for the db."
  [{:keys [ledger branch schema t commit stats] :as _db}
   {:keys [context did private push?] :as _opts}]
  (let [context*      (-> (if context
                            (json-ld/parse-context (:context schema) context)
                            (:context schema))
                          (json-ld/parse-context {"f" "https://ns.flur.ee/ledger#"})
                          stringify-context)
        private*      (or private
                          (:private did)
                          (:private (ledger-proto/-did ledger)))
        did*          (or (some-> private*
                                  did-from-private)
                          did
                          (ledger-proto/-did ledger))
        ctx-used-atom (atom {})
        compact-fn    (json-ld/compact-fn context* ctx-used-atom)
        commit-time   (util/current-time-iso)]
    (log/debug "Committing t" t "at" commit-time)
    {:alias          (ledger-proto/-alias ledger)
     :push?          (not (false? push?))
     :t              (- t)
     :v              0
     :prev-commit    (:address commit)
     :prev-dbid      (:dbid commit)
     :ledger-address nil ;; TODO
     :time           commit-time
     :context        context*
     :private        private*
     :did            did*
     :ctx-used-atom  ctx-used-atom
     :compact-fn     compact-fn
     :compact        (fn [iri] (json-ld/compact iri compact-fn))
     :branch         branch
     :branch-name    (util/keyword->str branch)
     :id-key         (json-ld/compact "@id" compact-fn)
     :type-key       (json-ld/compact "@type" compact-fn)
     :stats          stats}))


(defn db-json->db-id
  [payload]
  (->> (crypto/sha2-256 payload :base32)
       (str "fluree:db:sha256:b")))

(defn commit-flakes
  "Returns commit flakes from novelty based on 't' value.
  Reverses natural sort order so smallest sids come first."
  [{:keys [novelty t] :as _db}]
  (-> novelty
      :tspo
      (flake/match-tspo t)
      reverse
      not-empty))

(defn commit-opts->data
  "Convert the novelty flakes into the json-ld shape."
  [{:keys [ledger branch t] :as db} opts]
  (go-try
    (let [committed-t (-> ledger
                          (ledger-proto/-status branch)
                          (branch/latest-commit-t)
                          -)
          new-flakes  (commit-flakes db)]
      (when (not= t (dec committed-t))
        (throw (ex-info (str "Cannot commit db, as committed 't' value of: " committed-t
                             " is no longer consistent with staged db 't' value of: " t ".")
                        {:status 400 :error :db/invalid-commit})))
      (when new-flakes
        (<? (generate-commit new-flakes db opts))))))

(defn ledger-update-jsonld
  "Creates the JSON-LD map containing a new ledger update"
  [{:keys [commit] :as db} {:keys [type-key compact ctx-used-atom t v id-key stats] :as commit-opts}]
  (go-try
    (let [prev-dbid   (commit-data/data-id commit)
          {:keys [assert retract refs-ctx]} (<? (commit-opts->data db commit-opts))
          prev-db-key (compact const/iri-previous)
          assert-key  (compact const/iri-assert)
          retract-key (compact const/iri-retract)
          refs-ctx*   (cond-> refs-ctx
                              prev-dbid (assoc-in [prev-db-key "@type"] "@id")
                              (seq assert) (assoc-in [assert-key "@container"] "@graph")
                              (seq retract) (assoc-in [retract-key "@container"] "@graph"))
          db-json     (cond-> {id-key                nil ;; comes from hash later
                               type-key              [(compact const/iri-DB)]
                               (compact const/iri-t) t
                               (compact const/iri-v) v}
                              prev-dbid (assoc prev-db-key prev-dbid)
                              (seq assert) (assoc assert-key assert)
                              (seq retract) (assoc retract-key retract)
                              (:flakes stats) (assoc (compact const/iri-flakes) (:flakes stats))
                              (:size stats) (assoc (compact const/iri-size) (:size stats)))
          ;; TODO - this is re-normalized below, can try to do it just once
          dbid        (db-json->db-id (json-ld/normalize-data db-json))
          db-json*    (-> db-json
                          (assoc id-key dbid)
                          (assoc "@context" (merge-with merge @ctx-used-atom refs-ctx*)))]
      (with-meta db-json* {:dbid dbid}))))


(defn add-commit-flakes-to-db
  "ecount and sid must be updated prior to calling this."
  [db flakes]
  (let [{:keys [novelty]} db
        {:keys [spot psot post opst tspo]} novelty
        size (flake/size-bytes flakes)]
    (-> db
        (assoc :novelty {:spot (into spot flakes)
                         :psot (into psot flakes)
                         :post (into post flakes)
                         :opst opst
                         :tspo (into tspo flakes)
                         :size (+ (:size novelty) size)}
               :stats (-> (:stats db)
                          (update :size + size)
                          (update :flakes + (count flakes))))
        (jld-transact/add-tt-id))))

(defn add-commit-schema-flakes
  [{:keys [schema] :as db} t]
  (let [schema-flakes [(flake/create const/$_ledger:alias const/$iri const/iri-alias const/$xsd:string t true nil)
                       (flake/create const/$_ledger:branch const/$iri const/iri-branch const/$xsd:string t true nil)
                       (flake/create const/$_commit:tag const/$iri const/iri-tag const/$xsd:string t true nil)
                       (flake/create const/$_commit:signer const/$iri const/iri-issuer const/$xsd:string t true nil)
                       (flake/create const/$_commit:address const/$iri const/iri-address const/$xsd:string t true nil)
                       (flake/create const/$_commit:message const/$iri const/iri-message const/$xsd:string t true nil)
                       (flake/create const/$_commit:time const/$iri const/iri-time const/$xsd:string t true nil)
                       (flake/create const/$_commit:v const/$iri const/iri-v const/$xsd:string t true nil)
                       (flake/create const/$_commit:prevHash const/$iri const/iri-previous const/$xsd:string t true nil)


                       (flake/create const/$_commit:data const/$iri const/iri-data const/$xsd:string t true nil)
                       (flake/create const/$_commitdata:flakes const/$iri const/iri-flakes const/$xsd:string t true nil)
                       (flake/create const/$_commitdata:size const/$iri const/iri-size const/$xsd:string t true nil)
                       (flake/create const/$_commitdata:t const/$iri const/iri-t const/$xsd:string t true nil)
                       (flake/create const/$_commitdata:address const/$iri const/iri-address const/$xsd:string t true nil)
                       (flake/create const/$_commitdata:v const/$iri const/iri-v const/$xsd:string t true nil)

                       ;; used to link t to commit-data
                       (flake/create const/$_commit:dbId const/$iri const/iri-address const/$xsd:string t true nil)
                       ;; used to link t to commit
                       (flake/create const/$_commit:idRef const/$iri const/iri-commit const/$xsd:string t true nil)]
        db* (add-commit-flakes-to-db db schema-flakes)]
    (assoc db* :schema (vocab/update-with* schema t schema-flakes))))

(defn add-commit-flakes
  "Translate commit metadata into flakes and merge them into novelty."
  [{:keys [commit] :as db}]
  (go-try
<<<<<<< HEAD
   (let [last-sid (volatile! (jld-ledger/last-commit-sid db))
         next-sid (fn [] (vswap! last-sid inc))

         {:keys [message tag time id data previous issuer]} commit
         {db-id :id, db-address :address, db-t :t :keys [size flakes]} data

         t             (- db-t)
         db*           (if (= 1 db-t)
                         (add-commit-schema-flakes db t)
                         db)
         db-sid        (next-sid)
         base-flakes   [ ;; link db to associated commit meta: @id
                        (flake/create t const/$iri id const/$xsd:string t true nil)

                        ;; commit flakes
                        ;; v
                        (flake/create t const/$_commit:v 0 const/$xsd:int t true nil)
                        ;; time
                        (flake/create t const/$_commit:time (util/str->epoch-ms time) const/$xsd:dateTime t true nil)
                        ;; data
                        (flake/create t const/$_commit:data db-sid const/$xsd:anyURI t true nil)

                        ;; db flakes
                        ;; @id
                        (flake/create db-sid const/$iri db-id const/$xsd:string t true nil)
                        ;; t
                        (flake/create db-sid const/$_commitdata:t db-t const/$xsd:int t true nil)
                        ;; address
                        (flake/create db-sid const/$_commitdata:address db-address const/$xsd:string t true nil)
                        ;; size
                        (flake/create db-sid const/$_commitdata:size size const/$xsd:int t true nil)
                        ;; flakes
                        (flake/create db-sid const/$_commitdata:flakes flakes const/$xsd:int t true nil)]
         issuer-flakes  (when-let [issuer-iri (:id issuer)]
                          (if-let [issuer-sid (<? (dbproto/-subid db issuer-iri))]
                            ;; create reference to existing issuer
                            [(flake/create t const/$_commit:signer issuer-sid const/$xsd:anyURI t true nil)]
                            ;; create new issuer flake and a reference to it
                            (let [new-issuer-sid (next-sid)]
                              [(flake/create t const/$_commit:signer new-issuer-sid const/$xsd:anyURI t true nil)
                               (flake/create new-issuer-sid const/$iri issuer-iri const/$xsd:string t true nil)])))
         message-flakes (when message
                          [(flake/create t const/$_commit:message message const/$xsd:string t true nil)])
         flakes (cond-> base-flakes
                  issuer-flakes  (into issuer-flakes)
                  message-flakes (into message-flakes))
         db** (assoc-in db* [:ecount const/$_shard] @last-sid)]
     (add-commit-flakes-to-db db** flakes))))
=======
    (let [last-sid       (volatile! (jld-ledger/last-commit-sid db))
          next-sid       (fn [] (vswap! last-sid inc))
          {:keys [message tag time id data previous issuer]} commit
          epoch-time     (util/str->epoch-ms time)
          {db-id :id, db-address :address, db-t :t} data
          t              (- db-t)
          db*            (if (= 1 db-t)
                           (add-commit-schema-flakes db t)
                           db)
          db-address-sid (next-sid)
          commit-sid     (next-sid)
          tag-flakes     (when tag
                           (let [tags (if (sequential? tag) tag [tag])]
                             (loop [[tag & r] tags
                                    flakes []]
                               (if tag
                                 (if-let [existing-sid (<? (dbproto/-subid db* tag))]
                                   (recur r (conj flakes (flake/create commit-sid const/$_block:number existing-sid const/$xsd:anyURI t true nil)))
                                   (let [new-sid (next-sid)]
                                     (recur r (conj flakes
                                                    (flake/create new-sid const/$iri tag const/$xsd:string t true nil)
                                                    (flake/create t const/$_block:number new-sid const/$xsd:anyURI t true nil)))))
                                 flakes))))
          issuer-flakes  (when-let [issuer-iri (:id issuer)]
                           (let [issuer-sid   (<? (dbproto/-subid db* issuer-iri))
                                 issuer-flake (when-not issuer-sid
                                                (flake/create (next-sid) const/$iri issuer-iri const/$xsd:string t true nil))]

                             (cond-> [(flake/create commit-sid const/$_block:sigs issuer-sid const/$xsd:anyURI t true nil)]
                                     issuer-flake (conj issuer-flake))))
          flakes         (cond-> [(flake/create t const/$iri db-id const/$xsd:string t true nil)
                                  ;; TODO - add @type: DB into default data flakes?
                                  ;; link db to associated commit meta
                                  (flake/create t const/$_block:transactions commit-sid const/$xsd:anyURI t true nil)
                                  ;; commit flakes below
                                  (flake/create commit-sid const/$_commit:time epoch-time const/$xsd:dateTime t true nil)]
                                 ;; if address for db exists
                                 db-address (into [(flake/create t const/$_block:hash db-address-sid const/$xsd:anyURI t true nil)
                                                   (flake/create db-address-sid const/$iri db-address const/$xsd:string t true nil)])
                                 ;; additional commit meta if applicable
                                 issuer-flakes (into issuer-flakes)
                                 message (conj (flake/create commit-sid const/$_block:ledgers message const/$xsd:string t true nil)) ;; reused $_block:ledgers as commit message
                                 tag-flakes (into tag-flakes))
          db**           (assoc-in db* [:ecount const/$_shard] @last-sid)]
      (add-commit-flakes-to-db db** flakes))))
>>>>>>> ded19f47

(defn link-context-to-commit
  "Takes a commit with an embedded :context and pulls it out, saves it to
  storage separately (content-addressed), and puts the address of that data
  back into the commit under the :context key."
  [{:keys [conn] :as ledger} commit]
  (go-try
    (let [context (get commit (keyword const/iri-default-context))
          stringify? (-> context keys first keyword?) ; (too?) simple check if we need to stringify the keys before storing
          context-str (if stringify?
                        (util/stringify-keys context)
                        context)
          {:keys [address]} (<? (conn-proto/-ctx-write conn ledger context-str))]
      (assoc commit (keyword const/iri-default-context) address))))

(defn do-commit+push
  "Writes commit and pushes, kicks off indexing if necessary."
  [{:keys [ledger commit] :as db} {:keys [branch push? did private] :as _opts}]
  (go-try
    (let [{:keys [conn state]} ledger
          ledger-commit (:commit (ledger-proto/-status ledger branch))
          new-t?        (or (nil? (commit-data/t ledger-commit))
                            (> (commit-data/t commit) (commit-data/t ledger-commit)))
          new-commit    (commit-data/use-latest-index commit ledger-commit)
          _             (log/debug "do-commit+push new-commit:" new-commit)
          new-commit*   (<? (link-context-to-commit ledger new-commit))
          _             (log/debug "do-commit+push new-commit w/ linked context:"
                                   new-commit*)
          [new-commit** jld-commit] (commit-data/commit-jsonld new-commit*)
          signed-commit (if did
                          (<? (cred/generate jld-commit private (:id did)))
                          jld-commit)
          commit-res    (<? (conn-proto/-c-write conn ledger signed-commit)) ;; write commit credential
          new-commit*** (commit-data/update-commit-address new-commit** (:address commit-res))
          db*           (assoc db :commit new-commit***) ;; branch published to
          db**          (if new-t?
                          (<? (add-commit-flakes db*))
                          db*)
          db***         (ledger-proto/-commit-update ledger branch db**)]
      ;; push is asynchronous!
      (when push?
        (let [address     (ledger-proto/-address ledger)
              commit-data (assoc new-commit*** :meta commit-res
                                               :ledger-state state)]
          (conn-proto/-push conn address commit-data)))
      db***)))

(defn update-commit-fn
  "Returns a fn that receives a newly indexed db as its only argument.
  Will updated the provided committed-db with the new index, then create
  a new commit and push to the name service(s) if configured to do so."
  [committed-db commit-opts]
  (fn [indexed-db]
    (let [indexed-commit (:commit indexed-db)
          commit-newer?  (> (commit-data/t (:commit committed-db))
                            (commit-data/t indexed-commit))
          new-db         (if commit-newer?
                           (dbproto/-index-update committed-db (:index indexed-commit))
                           indexed-db)]
      (do-commit+push new-db commit-opts))))

(defn run-index
  [{:keys [ledger] :as db} commit-opts]
  (let [{:keys [indexer]} ledger
        update-fn (update-commit-fn db commit-opts)]
    ;; call indexing process with update-commit-fn to push out an updated commit once complete
    (idx-proto/-index indexer db {:update-commit update-fn})))


(defn commit
  "Finds all uncommitted transactions and wraps them in a Commit document as the subject
  of a VerifiableCredential. Persists according to the :ledger :conn :method and
  returns a db with an updated :commit."
  [{:keys [conn indexer context] :as ledger} {:keys [t stats commit] :as db}
   {:keys [message tag] :as opts}]
  (go-try
    (let [{:keys [id-key did] :as opts*} (enrich-commit-opts db opts)]
      (let [ledger-update     (<? (ledger-update-jsonld db opts*)) ;; writes :dbid as meta on return object for -c-write to leverage
            dbid              (get ledger-update id-key) ;; sha address of latest "db" point in ledger
            ledger-update-res (<? (conn-proto/-c-write conn ledger ledger-update)) ;; write commit data
            db-address        (:address ledger-update-res) ;; may not have address (e.g. IPFS) until after writing file
            context-key       (keyword const/iri-default-context)
            base-commit-map   {:old-commit commit, :issuer did
                               :message    message, :tag tag, :dbid dbid, :t t
                               :db-address db-address
                               :flakes     (:flakes stats)
                               :size       (:size stats)
                               context-key context}
            new-commit        (commit-data/new-db-commit-map base-commit-map)
            db*               (assoc db :commit new-commit)
            db**              (<? (do-commit+push db* opts*))]
        (when (idx-proto/-index? indexer db**)
          (run-index db** opts*))
        db**))))<|MERGE_RESOLUTION|>--- conflicted
+++ resolved
@@ -320,10 +320,8 @@
   "Translate commit metadata into flakes and merge them into novelty."
   [{:keys [commit] :as db}]
   (go-try
-<<<<<<< HEAD
    (let [last-sid (volatile! (jld-ledger/last-commit-sid db))
          next-sid (fn [] (vswap! last-sid inc))
-
          {:keys [message tag time id data previous issuer]} commit
          {db-id :id, db-address :address, db-t :t :keys [size flakes]} data
 
@@ -369,53 +367,6 @@
                   message-flakes (into message-flakes))
          db** (assoc-in db* [:ecount const/$_shard] @last-sid)]
      (add-commit-flakes-to-db db** flakes))))
-=======
-    (let [last-sid       (volatile! (jld-ledger/last-commit-sid db))
-          next-sid       (fn [] (vswap! last-sid inc))
-          {:keys [message tag time id data previous issuer]} commit
-          epoch-time     (util/str->epoch-ms time)
-          {db-id :id, db-address :address, db-t :t} data
-          t              (- db-t)
-          db*            (if (= 1 db-t)
-                           (add-commit-schema-flakes db t)
-                           db)
-          db-address-sid (next-sid)
-          commit-sid     (next-sid)
-          tag-flakes     (when tag
-                           (let [tags (if (sequential? tag) tag [tag])]
-                             (loop [[tag & r] tags
-                                    flakes []]
-                               (if tag
-                                 (if-let [existing-sid (<? (dbproto/-subid db* tag))]
-                                   (recur r (conj flakes (flake/create commit-sid const/$_block:number existing-sid const/$xsd:anyURI t true nil)))
-                                   (let [new-sid (next-sid)]
-                                     (recur r (conj flakes
-                                                    (flake/create new-sid const/$iri tag const/$xsd:string t true nil)
-                                                    (flake/create t const/$_block:number new-sid const/$xsd:anyURI t true nil)))))
-                                 flakes))))
-          issuer-flakes  (when-let [issuer-iri (:id issuer)]
-                           (let [issuer-sid   (<? (dbproto/-subid db* issuer-iri))
-                                 issuer-flake (when-not issuer-sid
-                                                (flake/create (next-sid) const/$iri issuer-iri const/$xsd:string t true nil))]
-
-                             (cond-> [(flake/create commit-sid const/$_block:sigs issuer-sid const/$xsd:anyURI t true nil)]
-                                     issuer-flake (conj issuer-flake))))
-          flakes         (cond-> [(flake/create t const/$iri db-id const/$xsd:string t true nil)
-                                  ;; TODO - add @type: DB into default data flakes?
-                                  ;; link db to associated commit meta
-                                  (flake/create t const/$_block:transactions commit-sid const/$xsd:anyURI t true nil)
-                                  ;; commit flakes below
-                                  (flake/create commit-sid const/$_commit:time epoch-time const/$xsd:dateTime t true nil)]
-                                 ;; if address for db exists
-                                 db-address (into [(flake/create t const/$_block:hash db-address-sid const/$xsd:anyURI t true nil)
-                                                   (flake/create db-address-sid const/$iri db-address const/$xsd:string t true nil)])
-                                 ;; additional commit meta if applicable
-                                 issuer-flakes (into issuer-flakes)
-                                 message (conj (flake/create commit-sid const/$_block:ledgers message const/$xsd:string t true nil)) ;; reused $_block:ledgers as commit message
-                                 tag-flakes (into tag-flakes))
-          db**           (assoc-in db* [:ecount const/$_shard] @last-sid)]
-      (add-commit-flakes-to-db db** flakes))))
->>>>>>> ded19f47
 
 (defn link-context-to-commit
   "Takes a commit with an embedded :context and pulls it out, saves it to
