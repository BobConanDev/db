--- conflicted
+++ resolved
@@ -312,13 +312,8 @@
           all-flakes)))))
 
 (defn ->tx-state
-<<<<<<< HEAD
-  [db {:keys [bootstrap? issuer context-type] :as _opts}]
+  [db {:keys [bootstrap? did context-type] :as _opts}]
   (let [{:keys [schema branch ledger policy], db-t :t} db
-=======
-  [db {:keys [bootstrap? did context-type] :as _opts}]
-  (let [{:keys [block schema branch ledger policy], db-t :t} db
->>>>>>> 19e17426
         last-pid (volatile! (jld-ledger/last-pid db))
         last-sid (volatile! (jld-ledger/last-sid db))
         commit-t (-> (ledger-proto/-status ledger branch) branch/latest-commit-t)
