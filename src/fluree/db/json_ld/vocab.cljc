--- conflicted
+++ resolved
@@ -196,21 +196,12 @@
               "_default"   {:name "_default" :id 11 :sid nil}}
         pred (map-pred-id+iri [{:iri const/iri-id
                                 :idx? true
-<<<<<<< HEAD
-                                :id   0}
-                               {:iri  const/iri-type
-                                :ref? true
-                                :idx? true
-                                :id   200}
-                               {:iri   const/iri-rdf-type
-=======
                                 :id   const/$iri}
                                {:iri  "@type"
                                 :ref? true
                                 :idx? true
                                 :id   const/$rdf:type}
                                {:iri  "http://www.w3.org/1999/02/22-rdf-syntax-ns#type"
->>>>>>> 3302572e
                                 :ref? true
                                 :idx? true
                                 :id   const/$rdf:type}
