--- conflicted
+++ resolved
@@ -1,12 +1,8 @@
 (ns fluree.db.json-ld.vocab
-  (:require [fluree.db.flake :as flake]
-            [fluree.db.constants :as const]
+  (:require [fluree.db.constants :as const]
+            [fluree.db.flake :as flake]
+            [fluree.db.query.range :as query-range]
             [fluree.db.util.async :refer [<? go-try]]
-            [fluree.db.query.range :as query-range]
-<<<<<<< HEAD
-            [fluree.db.util.log :as log :include-macros true]
-=======
->>>>>>> a98b64d8
             [fluree.db.util.schema :as schema-util]))
 
 #?(:clj (set! *warn-on-reflection* true))
