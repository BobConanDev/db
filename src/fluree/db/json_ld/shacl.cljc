(ns fluree.db.json-ld.shacl
  (:require [fluree.db.util.async :refer [<? go-try]]
            [fluree.db.query.range :as query-range]
            [fluree.db.constants :as const]
            [fluree.db.flake :as flake]
            [fluree.db.util.core :as util]
            [fluree.db.util.log :as log]
            [clojure.string :as str]
            [clojure.set :as set]
            [clojure.core.async :as async])
  #?(:clj (:import (java.util.regex Pattern))))

(comment
  ;; a raw SHACL shape looks something like this:
  {:id             :ex/UserShape,
   :rdf/type       [:sh/NodeShape],
   :sh/targetClass {:id :ex/User},
   :sh/property    [{:id          "_:f211106232533000",
                     :sh/path     {:id :schema/name},
                     :sh/minCount 1,
                     :sh/maxCount 1,
                     :sh/datatype {:id :xsd/string}}
                    {:id          "_:f211106232533002",
                     :sh/path     {:id :schema/email},
                     :sh/minCount 1,
                     :sh/maxCount 1,
                     :sh/nodeKind {:id :sh/IRI}}]})




;; property min & max
;; -- if new, can just make sure for each property between min and max
;; -- if existing, need to get existing counts

;; property data type
;; - any "adds" just coerce, ignore retractions

;; sh:ignoredProperties - let pass through

;; sh:closed true
;; - have a set of allowed and reject if not in the list
;; - set includes all properties from above + ignoredProperties


(defn apply-flake-changes
  [existing-flakes changed-flakes]
  :TODO)



(defn throw-property-shape-exception!
  [msg]
  (throw (ex-info (str "SHACL PropertyShape exception - " msg ".")
                  {:status 400 :error :db/shacl-validation})))

(def numeric-types
  #{const/$xsd:int
    const/$xsd:short
    const/$xsd:float
    const/$xsd:unsignedLong
    const/$xsd:unsignedInt
    const/$xsd:unsignedShort
    const/$xsd:positiveInteger
    const/$xsd:nonPositiveInteger
    const/$xsd:negativeInteger
    const/$xsd:nonNegativeInteger
    const/$xsd:decimal
    const/$xsd:double
    const/$xsd:integer
    const/$xsd:long})

(def time-types
  #{const/$xsd:date
    const/$xsd:dateTime
    const/$xsd:duration
    const/$xsd:gDay
    const/$xsd:gMonth
    const/$xsd:gMonthDay
    const/$xsd:gYear
    const/$xsd:gYearMonth
    const/$xsd:time})

(defn flake-value
  [flake]
  [(flake/o flake) (flake/dt flake)])

(defn coalesce-validation-results
  ([results] (coalesce-validation-results results nil))
  ([results logical-constraint]
   (log/debug "coalesce-validation-results results:" results)
   (let [results-map   (reduce (fn [acc [valid? err-msg]]
                                 (if err-msg
                                   (update acc (-> valid? str keyword) conj err-msg)
                                   acc))
                               {} results)
         short-circuit (if (= :not logical-constraint) :true :false)
         err-msgs      (get results-map short-circuit)]
     (if (empty? err-msgs)
       [true]
       [false (str/join "; " err-msgs)]))))


(defn validate-string-properties
  "String-based constraint components specify conditions on the string representation of values,
  as defined the SPARQL `str` function. See:

    - https://www.w3.org/TR/shacl/#core-components-string
    - https://www.w3.org/TR/sparql11-query/#func-str

  Therefore, we transform the value to a string (if it isn't one already)
  before performing validation."
  [{:keys [min-length max-length pattern flags logical-constraint] :as _p-shape} p-flakes]
  (let [results (for [flake p-flakes
                      :let  [[val dt] (flake-value flake)
                             ref?     (and (number? val)
                                           (= const/$xsd:anyURI dt))
                             str-val  (if (string? val)
                                        val
                                        (str val))]]
                  (let [str-length        (count str-val)
                        min-length-result (if (and min-length (or ref? (> min-length str-length)))
                                            [false (str "sh:minLength: value " str-val
                                                        " has string length smaller than minimum: " min-length
                                                        " or it is not a literal value")]
                                            [true (when min-length (str "sh:not sh:minLength: value " str-val
                                                                        " must have string length less than " min-length))])
                        max-length-result (if (and max-length (or ref? (< max-length str-length)))
                                            [false (str "sh:maxLength: value " str-val
                                                        "has string length larger than " max-length
                                                        " or it is not a literal value")]
                                            [true (when max-length (str "sh:not sh:maxLength: value " str-val
                                                                        " must have string length greater than " max-length))])
                        flag-msg          (when flags (str " with provided sh:flags: " flags))
                        pattern-result    (if (and pattern (or ref? (not (some? (re-find pattern str-val)))))
                                            [false (str "sh:pattern: value " str-val
                                                        " does not match pattern \"" pattern "\"" flag-msg
                                                        " or it is not a literal value")]
                                            [true (when pattern (str "sh:not sh:pattern: value " str-val
                                                                     " must not match pattern \"" pattern "\"" flag-msg))])
                        flake-results     [min-length-result max-length-result pattern-result]]
                    (coalesce-validation-results flake-results logical-constraint)))]
    (coalesce-validation-results results)))


(defn validate-count-properties
  [{:keys [min-count max-count logical-constraint] :as _p-shape} p-flakes]
  (let [n          (count p-flakes)
        min-result (if (and min-count (> min-count n))
                     [false (str "sh:minCount of " min-count " higher than actual count of " n)]
                     [true (when min-count (str "sh:not sh:minCount of " min-count " requires lower count but actual count was " n))])
        max-result (if (and max-count (> n max-count))
                     [false (str "sh:maxCount of " max-count " lower than actual count of " n)]
                     [true (when max-count (str "sh:not sh:maxCount of " max-count " requires higher count but actual count was " n))])
        results    [min-result max-result]]
    (coalesce-validation-results results logical-constraint)))

(defn validate-value-range-properties
  [{:keys [min-inclusive min-exclusive max-inclusive max-exclusive
           logical-constraint] :as _p-shape} p-flakes]
  (let [results (for [flake p-flakes
                      :let [[val dt] (flake-value flake)
                            non-numeric-val? (not (contains? numeric-types dt))]]
                  (let [flake-results
                        [(if (and min-inclusive (or non-numeric-val? (< val min-inclusive)))
                           [false (str "sh:minInclusive: value " val " is either non-numeric or lower than minimum of " min-inclusive)]
                           [true (when min-inclusive (str "sh:not sh:minInclusive: value " val " must be less than " min-inclusive))])

                         (if (and min-exclusive (or non-numeric-val? (<= val min-exclusive)))
                           [false (str "sh:minExclusive: value " val " is either non-numeric or lower than exclusive minimum of " min-exclusive)]
                           [true (when min-exclusive (str "sh:not sh:minExclusive: value " val " must be less than or equal to " min-exclusive))])

                         (if (and max-inclusive (or non-numeric-val? (> val max-inclusive)))
                           [false (str "sh:maxInclusive: value " val " is either non-numeric or higher than maximum of " max-inclusive)]
                           [true (when max-inclusive (str "sh:not sh:maxInclusive: value " val " must be greater than " max-inclusive))])

                         (if (and max-exclusive (or non-numeric-val? (>= val max-exclusive)))
                           [false (str "sh:maxExclusive: value " val " is either non-numeric or higher than exclusive maximum of " max-exclusive)]
                           [true (when max-exclusive (str "sh:not sh:maxExclusive: value " val " must be greater than or equal to " max-exclusive))])]]
                    (coalesce-validation-results flake-results logical-constraint)))]
    (coalesce-validation-results results)))

<<<<<<< HEAD
(defn validate-property-constraints
  "Validates a PropertyShape for a single predicate against a set of flakes.
  Returns a tuple of [valid? error-msg]."
  [{:keys [min-count max-count min-inclusive min-exclusive max-inclusive
           max-exclusive min-length max-length pattern] :as p-shape}
   p-flakes]
=======
(defn validate-value-properties
  ;; TODO: Only supports 'in' so far. Add the others.
  [{:keys [in logical-constraint] :as _p-shape} p-flakes]
  (let [results (for [flake p-flakes
                      :let [[val] (flake-value flake)
                            in-set (set in)]]
                  (if (in-set val)
                    [true (str "sh:not sh:in: value " val " must not be one of " in)]
                    [false (str "sh:in: value " val " must be one of " in)]))]
    (coalesce-validation-results results logical-constraint)))

(defn validate-property
  "Validates a PropertyShape for a single predicate against a set of flakes.
  Returns a tuple of [valid? error-msg]."
  [{:keys [min-count max-count min-inclusive min-exclusive max-inclusive
           max-exclusive min-length max-length pattern in] :as p-shape} p-flakes]
>>>>>>> cc2d4bd7
  ;; TODO: Refactor this to thread a value through via e.g. cond->
  ;;       Should embed results and error messages and short-circuit as appropriate
  (let [validation (if (or min-count max-count)
                     (validate-count-properties p-shape p-flakes)
                     [true])
        validation (if (and (first validation)
                            (or min-inclusive min-exclusive max-inclusive max-exclusive))
                     (validate-value-range-properties p-shape p-flakes)
                     validation)
        validation (if (and (first validation)
                            (or min-length max-length pattern))
                     (validate-string-properties p-shape p-flakes)
                     validation)
        validation (if (and (first validation) in)
                     (validate-value-properties p-shape p-flakes)
                     validation)]
    validation))

(defn validate-pair-constraints
  "Validates a PropertyShape that compares values for a pair of predicates.
  Returns a tuple of [valid? error-msg]."
  [{:keys [pair-constraint logical-constraint] :as _p-shape} lhs-flakes rhs-flakes]
  (case pair-constraint

    (:equals :disjoint)
    (let [lhs-values (into #{} (map flake-value) lhs-flakes)
          rhs-values (into #{} (map flake-value) rhs-flakes)]
      (case pair-constraint
        :equals
        (if (not= lhs-values rhs-values)
          [(= :not logical-constraint)
           (str "sh:equals: "
                (mapv flake/o lhs-flakes)
                " not equal to "
                (mapv flake/o rhs-flakes))]
          [(not= :not logical-constraint)
           (str "sh:not sh:equals: "
                (mapv flake/o lhs-flakes)
                " is required to be not equal to "
                (mapv flake/o rhs-flakes))])
        :disjoint
        (if (seq (set/intersection lhs-values rhs-values))
          [(= :not logical-constraint)
           (str "sh:disjoint: "
                (mapv flake/o lhs-flakes)
                " not disjoint from "
                (mapv flake/o rhs-flakes))]
          [(not= :not logical-constraint)
           (str "sh:not sh:disjoint: "
                (mapv flake/o lhs-flakes)
                " is disjoint from "
                (mapv flake/o rhs-flakes))])))

    (:lessThan :lessThanOrEquals)
    (let [allowed-cmp-results (cond-> #{-1}
                                      (= pair-constraint :lessThanOrEquals) (conj 0))
          valid-cmp-types     (into numeric-types time-types)
          results             (for [l-flake lhs-flakes
                                    r-flake rhs-flakes
                                    :let [[l-flake-o l-flake-dt] (flake-value l-flake)
                                          [r-flake-o r-flake-dt] (flake-value r-flake)]]
                                (if (or (not= l-flake-dt
                                              r-flake-dt)
                                        (not (contains? valid-cmp-types l-flake-dt))
                                        (not (contains? allowed-cmp-results
                                                        (flake/cmp-obj l-flake-o l-flake-dt r-flake-o r-flake-dt))))
                                  [false
                                   (str "sh" pair-constraint ": " l-flake-o " not less than "
                                        (when (= pair-constraint :lessThanOrEquals) "or equal to ")
                                        r-flake-o ", or values are not valid for comparison")]
                                  [true
                                   (str "sh:not sh" pair-constraint ": " l-flake-o " is less than "
                                        (when (= pair-constraint :lessThanOrEquals) "or equal to ")
                                        r-flake-o)]))]
      (coalesce-validation-results results logical-constraint))))

(defn resolve-path-flakes
  "Return the relevant flakes that are associated with the property shape's path."
  [db sid path pid->p-flakes]
  (go-try
    (loop [[[pid type] & [[next-pid next-type] :as r]] path
           path-flakes (get pid->p-flakes pid)]
      (if pid
        (let [path-flakes* (cond
                             ;; sequence path
                             next-pid
                             (if-let [sequence-flake (first (filter #(= pid (flake/p %)) path-flakes))]
                               ;; TODO: support other path types in a sequence
                               (case next-type
                                 ;; predicate path
                                 (<? (query-range/index-range db :spot = [(flake/o sequence-flake) next-pid])))
                               path-flakes)

                             (= type :inverse)
                             (<? (query-range/index-range db :post = [pid sid]))

                             (= type :alternative)
                             (throw (ex-info "Unsupported property path: alternativePath." {:path path}))

                             (= type :zero-plus)
                             (throw (ex-info "Unsupported property path: zeroOrMorePath." {:path path}))

                             (= type :one-plus)
                             (throw (ex-info "Unsupported property path: oneOrMorePath." {:path path}))

                             (= type :zero-one)
                             (throw (ex-info "Unsupported property path: zeroOrOnePath." {:path path}))
                             ;; regular predicate path, no processing needed
                             :predicate-path
                             path-flakes)]
          (recur r path-flakes*))
        path-flakes))))

(defn validate-shape
<<<<<<< HEAD
  "Check to see if each property shape is valid, then check node shape constraints."
  [db {:keys [property closed? ignored-properties] :as shape} pid->p-flakes s-flakes]
  (log/debug "validate-shape" shape)
  (go-try
    (let [sid (flake/s (first s-flakes))]
      (loop [[{:keys [path rhs-property] :as p-shape} & r] property
             validated-properties #{}
             results []]
        (if p-shape
          ;; check property shapes
          (let [path-flakes (<? (resolve-path-flakes db sid path pid->p-flakes))

                pid (when (first path-flakes) (flake/p (first path-flakes)))
                res (if rhs-property
                      (let [rhs-flakes (filter #(= rhs-property (flake/p %)) s-flakes)]
                        (validate-pair-constraints p-shape path-flakes rhs-flakes))
                      (validate-property-constraints p-shape path-flakes))]

            (recur r (conj validated-properties pid) (conj results res)))
          ;; check node shape
          (let [[valid? err-msg] (coalesce-validation-results results)
                unvalidated-properties (->> (keys pid->p-flakes)
                                            (remove (set/union ignored-properties validated-properties)))]
            (when (not valid?)
              (throw-property-shape-exception! err-msg))
            (when (and closed? (not-empty unvalidated-properties))
              (throw (ex-info (str "SHACL shape is closed, extra properties not allowed: " unvalidated-properties)
                              {:status 400 :error :db/shacl-validation})))))))))
=======
  [{:keys [property closed-props] :as shape}
   flake-p-partitions all-flakes]
  (log/trace "validate-shape shape:" shape)
  (loop [[p-flakes & r] flake-p-partitions
         required (:required shape)]
    (if p-flakes
      (let [pid      (flake/p (first p-flakes))
            p-shapes (get property pid)
            results  (map (fn [p-shape]
                           (if-let [rhs-property (:rhs-property p-shape)]
                             (let [rhs-flakes (filter #(= rhs-property (flake/p %)) all-flakes)]
                               (validate-pair-property p-shape p-flakes rhs-flakes))
                             (validate-property p-shape p-flakes)))
                          p-shapes)
            _ (log/debug "validate-shape results:" results)
            [valid? err-msg] (coalesce-validation-results results)]
        (when (not valid?)
          (throw-property-shape-exception! err-msg))
        (when closed-props
          (when-not (closed-props pid)
            (throw (ex-info (str "SHACL shape is closed, property: " pid
                                 " is not an allowed.")
                            {:status 400 :error :db/shacl-validation}))))
        (recur r (disj required pid)))
      (if (seq required)
        (throw (ex-info (str "Required properties not present: " required)
                        {:status 400 :error :db/shacl-validation}))
        true))))
>>>>>>> cc2d4bd7

(defn validate-target
  "Validate the data graph (s-flakes) with the provided shapes."
  [{:keys [shapes] :as _shape-map} db s-flakes]
  (go-try
    (let [pid->p-flakes (group-by flake/p s-flakes)]
      (doseq [shape shapes]
        (<? (validate-shape db shape pid->p-flakes s-flakes))))))

(defn build-property-shape
  "Builds map out of values from a SHACL propertyShape (target of sh:property)"
  [property-flakes]
  (reduce
    (fn [acc property-flake]
      (let [o (flake/o property-flake)]
        (condp = (flake/p property-flake)
          const/$sh:path
          (update acc :path (fnil conj []) o)

          ;; The datatype of all value nodes (e.g., xsd:integer).
          ;; A shape has at most one value for sh:datatype.
          const/$sh:datatype
          (assoc acc :datatype o)

          const/$sh:minCount
          (cond-> (assoc acc :min-count o)
            (>= o 1) (assoc :required? true)) ; min-count >= 1 means property is required

          const/$sh:maxCount
          (assoc acc :max-count o)

          ;; values of sh:nodeKind in a shape are one of the following six instances of the
          ;; class sh:NodeKind: sh:BlankNode, sh:IRI, sh:Literal sh:BlankNodeOrIRI,
          ;; sh:BlankNodeOrLiteral and sh:IRIOrLiteral.
          ;; A shape has at most one value for sh:nodeKind.
          const/$sh:nodeKind
          (assoc acc :node-kind o)

          ;; Note that multiple values for sh:class are interpreted as a conjunction,
          ;; i.e. the values need to be SHACL instances of all of them.
          const/$sh:class
          (update acc :class (fnil conj []) o)

          const/$sh:pattern
          (assoc acc :pattern o)

          const/$sh:minLength
          (assoc acc :min-length o)

          const/$sh:maxLength
          (assoc acc :max-length o)

          const/$sh:flags
          (update acc :flags (fnil conj []) o)

          const/$sh:languageIn
          (assoc acc :language-in o)

          const/$sh:uniqueLang
          (assoc acc :unique-lang o)

          const/$sh:hasValue
          (assoc acc :has-value o)

          const/$sh:in
          (update acc :in (fnil conj []) o)

          const/$sh:minExclusive
          (assoc acc :min-exclusive o)

          const/$sh:minInclusive
          (assoc acc :min-inclusive o)

          const/$sh:maxExclusive
          (assoc acc :max-exclusive o)

          const/$sh:maxInclusive
          (assoc acc :max-inclusive o)

          const/$sh:equals
          (assoc acc :pair-constraint :equals :rhs-property o)

          const/$sh:disjoint
          (assoc acc :pair-constraint :disjoint  :rhs-property o)

          const/$sh:lessThan
          (assoc acc :pair-constraint :lessThan  :rhs-property o)

          const/$sh:lessThanOrEquals
          (assoc acc :pair-constraint :lessThanOrEquals  :rhs-property o)
          ;; else
          acc)))
    {}
    property-flakes))

(defn build-not-shape
  [property-flakes]
  (-> property-flakes
      build-property-shape
      (assoc :logical-constraint :not, :required? false)))

;; TODO - pass along additional shape metadata to provided better error message.
(defn register-datatype
  "Optimization to elevate data types to top of shape for easy coersion when processing transactions"
  [{:keys [dt validate-fn] :as dt-map} {:keys [datatype path] :as property-shape}]
  (when (and dt
             (not= dt
                   datatype))
    (throw (ex-info (str "Conflicting SHACL shapes. Property " path
                         " has multiple conflicting datatype declarations of: "
                         dt " and " datatype ".")
                    {:status 400 :error :db/shacl-validation})))
  {:dt          datatype
   :validate-fn validate-fn})

(defn register-nodetype
  "Optimization to elevate node type designations"
  [{:keys [dt validate-fn] :as dt-map} {:keys [class node-kind path] :as property-shape}]
  (let [dt-map* (condp = node-kind
                  const/$sh:BlankNode
                  {:dt          const/$xsd:anyURI
                   :class       class
                   :validate-fn (fn [x] (and (string? x)
                                             (str/starts-with? x "_:")))}

                  ;; common case, has to be an IRI
                  const/$sh:IRI
                  {:dt          const/$xsd:anyURI
                   :class       class
                   :validate-fn (fn [x] (and (string? x)
                                             (not (str/starts-with? x "_:"))))}

                  const/$sh:BlankNodeOrIRI
                  {:dt          const/$xsd:anyURI
                   :class       class
                   :validate-fn nil}

                  const/$sh:IRIOrLiteral
                  {:dt          nil
                   :class       class
                   :validate-fn nil}

                  const/$sh:BlankNodeOrLiteral
                  {:dt          nil
                   :class       class
                   :validate-fn nil}

                  ;; means it *cannot* be an IRI, but any literal is OK
                  const/$sh:Literal
                  {:dt          nil
                   :validate-fn nil})]
    (when (and dt
               (not= dt (:dt dt-map*)))
      (throw (ex-info (str "Conflicting SHACL shapes. Property " path
                           " has multiple conflicting datatype declarations of: "
                           dt " and " (:dt dt-map*) ".")
                      {:status 400 :error :db/shacl-validation})))
    dt-map*))

(defn register-class
  [{:keys [dt] :as dt-map} class-iris]
  (log/trace "register-class dt-map:" dt-map)
  (log/trace "register-class class-iris:" class-iris)
  {:dt          dt
   :class       class-iris
   :validate-fn (fn [{:keys [type]}]
                  (log/trace "class validate-fn class-iris:" class-iris)
                  (log/trace "class validate-fn type:" type)
                  (let [types (if (coll? type) type [type])]
                    (= (set class-iris) (set types))))})


(defn- merge-datatype
  "Merging functions for use with 'merge-with'.
  Ensures datatype merging values for each predicate are identical else throws."
  [{dt-result :dt, class-result :class, validate-result :validate-fn}
   {dt-latter :dt, class-latter :class, validate-latter :validate-fn}]
  (when (not= dt-result dt-latter)
    (throw (ex-info (str "Conflicting SHACL shapes. Property"
                         " has multiple conflicting datatype declarations of: "
                         dt-result " and " dt-latter ".")
                    {:status 400 :error :db/shacl-validation})))
  (when (not= dt-result dt-latter)
    (throw (ex-info (str "Conflicting SHACL shapes. Property"
                         " has multiple conflicting class declarations of: "
                         class-result " and " class-latter ".")
                    {:status 400 :error :db/shacl-validation})))
  {:dt          dt-result
   :class       class-result
   :validate-fn (cond
                  (and validate-result validate-latter)
                  (fn [x]
                    (and (validate-result x)
                         (validate-latter x)))

                  validate-result
                  validate-result

                  validate-latter
                  validate-latter)})

<<<<<<< HEAD
=======
(defn add-closed-props
  "Given a Fluree formatted shape, returns list of predicate/property ids
  that can only be included in the shape. Any properties outside of this shoudl error."
  [{:keys [ignored-properties property] :as shape}]
  (let [closed-props (-> ignored-properties
                         (conj 0)                           ;; pid 0 holds the IRI and is always allowed
                         (into (keys property)))]
    (assoc shape :closed-props closed-props)))

>>>>>>> cc2d4bd7
(defn get-regex-flag
  "Given an `sh:flag` value, returns the corresponding regex flag
  for the current platform. If the provided flag is not found,
  it will be ignored by validation.

  Note that js does not have support for `x` or `q` flag behavior."
  [flag]
  #?(:clj (case flag
            "i" Pattern/CASE_INSENSITIVE
            "m" Pattern/MULTILINE
            "s" Pattern/DOTALL
            "q" Pattern/LITERAL
            "x" Pattern/COMMENTS
            0)
     :cljs (if (#{"i" "m" "s"} flag)
             flag
             "")))


(defn build-pattern
  "Builds regex pattern out of input string
  and any flags that were provided."
  [{:keys [:pattern :flags] :as _shape}]
  (let [valid-flags (->> (map get-regex-flag flags)
                         #?(:clj (apply +)
                            :cljs (apply str)))]
    (-> pattern
        #?(:clj (Pattern/compile (or valid-flags 0))
           :cljs (js/RegExp. (or valid-flags ""))))))

(defn resolve-path-type
  "Associate each property path object with its path type in order to govern path flake resolution during validation."
  [db path-pid]
  (go-try
    (if-let [path-flake (->> (<? (query-range/index-range db :spot = [path-pid]))
                             (remove #(#{const/$xsd:anyURI} (flake/p %)))
                             (first))]
      (let [o (flake/o path-flake)
            p (flake/p path-flake)]
        (cond
          (= p const/$sh:inversePath)     [o :inverse]
          (= p const/$sh:alternativePath) [o :alternative]
          (= p const/$sh:zeroOrMorePath)  [o :zero-plus]
          (= p const/$sh:oneOrMorePath)   [o :one-plus]
          (= p const/$sh:zeroOrOnePath)   [o :zero-one]
          :else
          [path-pid :predicate]))
      [path-pid :predicate])))

(defn resolve-path-types
  [db path]
  (go-try
    (loop [[path-pid & r] path
           tagged-path []]
      (if path-pid
        (recur r (conj tagged-path (<? (resolve-path-type db path-pid))))
        tagged-path))))

(defn build-class-shapes
  "Given a class SID, returns class shape"
  [db type-sid]
  (go-try
    (let [shape-sids (->> (<? (query-range/index-range db :post = [const/$sh:targetClass type-sid]))
                          (map flake/s))]
      (when (seq shape-sids)
        (loop [[shape-sid & r] shape-sids
               datatype nil
               shapes   []]
          (if shape-sid
            (let [shape-flakes (<? (query-range/index-range db :spot = [shape-sid]))
                  shape        (loop [[flake & r'] shape-flakes
                                      shape    {}
                                      p-shapes []]
                                 (if flake
                                   (let [p (flake/p flake)
                                         o (flake/o flake)]
                                     (if (#{const/$sh:property const/$sh:not} p)
                                       (let [flakes (<? (query-range/index-range db :spot = [o]))
                                             {:keys [path] :as property-shape} (condp = p
                                                                                 const/$sh:property
                                                                                 (build-property-shape flakes)
                                                                                 const/$sh:not
                                                                                 (build-not-shape flakes))
<<<<<<< HEAD

                                             tagged-path (<? (resolve-path-types db path))

                                             property-shape* (cond-> (assoc property-shape :path tagged-path)
                                                               (:pattern property-shape) (assoc :pattern (build-pattern property-shape)))

                                             p-shape-key    (first (first tagged-path))
                                             target-key     (first (peek tagged-path))
                                             p-shapes*     (conj p-shapes property-shape*)
                                             ;; elevate following conditions to top-level custom keys to optimize validations
                                             ;; when processing txs
                                             shape*         (cond-> (update shape :properties
                                                                            (fnil conj #{}) target-key)
                                                              ;; hopefully obsolete
                                                              (:required? property-shape)
                                                              (update :required util/conjs target-key)

                                                              (:datatype property-shape)
                                                              (update-in [:datatype target-key]
                                                                         register-datatype property-shape)

                                                              (:node-kind property-shape)
                                                              (update-in [:datatype target-key]
                                                                         register-nodetype property-shape))]
=======
                                             ;; we key the property shapes map with the property subj id (sh:path)
                                             property-shape* (if (:pattern property-shape)
                                                               (assoc property-shape :pattern (build-pattern property-shape))
                                                               property-shape)
                                             p-shapes*      (update p-shapes path util/conjv property-shape*)
                                             ;; elevate following conditions to top-level custom keys to optimize validations when processing txs
                                             class-iris      (when-let [class-sids (:class property-shape)]
                                                               (loop [[csid & csids] class-sids
                                                                      ciris []]
                                                                 (let [ciri (->> [csid const/iri-id]
                                                                                 (query-range/index-range db :spot =)
                                                                                 <?
                                                                                 first
                                                                                 flake/o)
                                                                       next-ciris (conj ciris ciri)]
                                                                   (if (seq csids)
                                                                     (recur csids next-ciris)
                                                                     next-ciris))))
                                             shape*         (cond-> shape
                                                                    (:required? property-shape)
                                                                    (update :required util/conjs (:path property-shape))

                                                                    (:datatype property-shape)
                                                                    (update-in [:datatype (:path property-shape)]
                                                                               register-datatype property-shape)

                                                                    (:node-kind property-shape)
                                                                    (update-in [:datatype (:path property-shape)]
                                                                               register-nodetype property-shape)

                                                                    (:class property-shape)
                                                                    (update-in [:datatype (:path property-shape)]
                                                                               register-class class-iris))]
>>>>>>> cc2d4bd7

                                         (recur r' shape* p-shapes*))
                                       (let [shape* (condp = p
                                                      const/$xsd:anyURI
                                                      (assoc shape :id o)

                                                      const/$sh:targetClass
                                                      (assoc shape :target-class o)

                                                      const/$sh:closed
                                                      (if (true? o)
                                                        (assoc shape :closed? true)
                                                        shape)

                                                      const/$sh:ignoredProperties
                                                      (update shape :ignored-properties
                                                              (fnil conj #{const/$xsd:anyURI}) o)

                                                      ;; else
                                                      shape)]
                                         (recur r' shape* p-shapes))))
                                   (assoc shape :property p-shapes)))]
              (let [datatype* (merge-with merge-datatype datatype (:datatype shape))]
                (recur r datatype* (conj shapes shape))))
            {:shapes   shapes
             :datatype datatype}))))))

(defn merge-shapes
  "Merges multiple shape maps together when multiple classes have shape
  constraints on the same subject."
  [shape-maps]
  (reduce (fn [{:keys [datatype shapes] :as acc} shape]
            (assoc acc :datatype (merge-with merge-datatype datatype (:datatype shape))
                       :shapes (into shapes (:shapes shape))))
          shape-maps))


(defn class-shapes
  "Takes a list of target classes and returns shapes that must pass validation,
  or nil if none exist."
  [{:keys [schema] :as db} type-sids]
  (go-try
    (let [shapes-cache (:shapes schema)]
      (loop [[type-sid & r] type-sids
             shape-maps nil]
        (if type-sid
          (let [shape-map (if (contains? (:class @shapes-cache) type-sid)
                            (get-in @shapes-cache [:class type-sid])
                            (let [shapes (<? (build-class-shapes db type-sid))]
                              (swap! shapes-cache assoc-in [:class type-sid] shapes)
                              shapes))]
            (recur r (if shape-map
                       (conj shape-maps shape-map)
                       shape-maps)))
          (when shape-maps
            (merge-shapes shape-maps)))))))<|MERGE_RESOLUTION|>--- conflicted
+++ resolved
@@ -180,14 +180,6 @@
                     (coalesce-validation-results flake-results logical-constraint)))]
     (coalesce-validation-results results)))
 
-<<<<<<< HEAD
-(defn validate-property-constraints
-  "Validates a PropertyShape for a single predicate against a set of flakes.
-  Returns a tuple of [valid? error-msg]."
-  [{:keys [min-count max-count min-inclusive min-exclusive max-inclusive
-           max-exclusive min-length max-length pattern] :as p-shape}
-   p-flakes]
-=======
 (defn validate-value-properties
   ;; TODO: Only supports 'in' so far. Add the others.
   [{:keys [in logical-constraint] :as _p-shape} p-flakes]
@@ -199,12 +191,12 @@
                     [false (str "sh:in: value " val " must be one of " in)]))]
     (coalesce-validation-results results logical-constraint)))
 
-(defn validate-property
+(defn validate-property-constraints
   "Validates a PropertyShape for a single predicate against a set of flakes.
   Returns a tuple of [valid? error-msg]."
   [{:keys [min-count max-count min-inclusive min-exclusive max-inclusive
-           max-exclusive min-length max-length pattern in] :as p-shape} p-flakes]
->>>>>>> cc2d4bd7
+           max-exclusive min-length max-length pattern in] :as p-shape}
+   p-flakes]
   ;; TODO: Refactor this to thread a value through via e.g. cond->
   ;;       Should embed results and error messages and short-circuit as appropriate
   (let [validation (if (or min-count max-count)
@@ -319,7 +311,6 @@
         path-flakes))))
 
 (defn validate-shape
-<<<<<<< HEAD
   "Check to see if each property shape is valid, then check node shape constraints."
   [db {:keys [property closed? ignored-properties] :as shape} pid->p-flakes s-flakes]
   (log/debug "validate-shape" shape)
@@ -348,36 +339,6 @@
             (when (and closed? (not-empty unvalidated-properties))
               (throw (ex-info (str "SHACL shape is closed, extra properties not allowed: " unvalidated-properties)
                               {:status 400 :error :db/shacl-validation})))))))))
-=======
-  [{:keys [property closed-props] :as shape}
-   flake-p-partitions all-flakes]
-  (log/trace "validate-shape shape:" shape)
-  (loop [[p-flakes & r] flake-p-partitions
-         required (:required shape)]
-    (if p-flakes
-      (let [pid      (flake/p (first p-flakes))
-            p-shapes (get property pid)
-            results  (map (fn [p-shape]
-                           (if-let [rhs-property (:rhs-property p-shape)]
-                             (let [rhs-flakes (filter #(= rhs-property (flake/p %)) all-flakes)]
-                               (validate-pair-property p-shape p-flakes rhs-flakes))
-                             (validate-property p-shape p-flakes)))
-                          p-shapes)
-            _ (log/debug "validate-shape results:" results)
-            [valid? err-msg] (coalesce-validation-results results)]
-        (when (not valid?)
-          (throw-property-shape-exception! err-msg))
-        (when closed-props
-          (when-not (closed-props pid)
-            (throw (ex-info (str "SHACL shape is closed, property: " pid
-                                 " is not an allowed.")
-                            {:status 400 :error :db/shacl-validation}))))
-        (recur r (disj required pid)))
-      (if (seq required)
-        (throw (ex-info (str "Required properties not present: " required)
-                        {:status 400 :error :db/shacl-validation}))
-        true))))
->>>>>>> cc2d4bd7
 
 (defn validate-target
   "Validate the data graph (s-flakes) with the provided shapes."
@@ -579,18 +540,6 @@
                   validate-latter
                   validate-latter)})
 
-<<<<<<< HEAD
-=======
-(defn add-closed-props
-  "Given a Fluree formatted shape, returns list of predicate/property ids
-  that can only be included in the shape. Any properties outside of this shoudl error."
-  [{:keys [ignored-properties property] :as shape}]
-  (let [closed-props (-> ignored-properties
-                         (conj 0)                           ;; pid 0 holds the IRI and is always allowed
-                         (into (keys property)))]
-    (assoc shape :closed-props closed-props)))
-
->>>>>>> cc2d4bd7
 (defn get-regex-flag
   "Given an `sh:flag` value, returns the corresponding regex flag
   for the current platform. If the provided flag is not found,
@@ -657,8 +606,8 @@
                           (map flake/s))]
       (when (seq shape-sids)
         (loop [[shape-sid & r] shape-sids
-               datatype nil
-               shapes   []]
+               datatype        nil
+               shapes          []]
           (if shape-sid
             (let [shape-flakes (<? (query-range/index-range db :spot = [shape-sid]))
                   shape        (loop [[flake & r'] shape-flakes
@@ -668,73 +617,54 @@
                                    (let [p (flake/p flake)
                                          o (flake/o flake)]
                                      (if (#{const/$sh:property const/$sh:not} p)
-                                       (let [flakes (<? (query-range/index-range db :spot = [o]))
+                                       (let [flakes                            (<? (query-range/index-range db :spot = [o]))
                                              {:keys [path] :as property-shape} (condp = p
                                                                                  const/$sh:property
                                                                                  (build-property-shape flakes)
                                                                                  const/$sh:not
                                                                                  (build-not-shape flakes))
-<<<<<<< HEAD
 
                                              tagged-path (<? (resolve-path-types db path))
 
                                              property-shape* (cond-> (assoc property-shape :path tagged-path)
                                                                (:pattern property-shape) (assoc :pattern (build-pattern property-shape)))
 
-                                             p-shape-key    (first (first tagged-path))
-                                             target-key     (first (peek tagged-path))
-                                             p-shapes*     (conj p-shapes property-shape*)
+                                             p-shape-key (first (first tagged-path))
+                                             target-key  (first (peek tagged-path))
+                                             p-shapes*   (conj p-shapes property-shape*)
                                              ;; elevate following conditions to top-level custom keys to optimize validations
                                              ;; when processing txs
-                                             shape*         (cond-> (update shape :properties
-                                                                            (fnil conj #{}) target-key)
-                                                              ;; hopefully obsolete
-                                                              (:required? property-shape)
-                                                              (update :required util/conjs target-key)
-
-                                                              (:datatype property-shape)
-                                                              (update-in [:datatype target-key]
-                                                                         register-datatype property-shape)
-
-                                                              (:node-kind property-shape)
-                                                              (update-in [:datatype target-key]
-                                                                         register-nodetype property-shape))]
-=======
-                                             ;; we key the property shapes map with the property subj id (sh:path)
-                                             property-shape* (if (:pattern property-shape)
-                                                               (assoc property-shape :pattern (build-pattern property-shape))
-                                                               property-shape)
-                                             p-shapes*      (update p-shapes path util/conjv property-shape*)
-                                             ;; elevate following conditions to top-level custom keys to optimize validations when processing txs
-                                             class-iris      (when-let [class-sids (:class property-shape)]
-                                                               (loop [[csid & csids] class-sids
-                                                                      ciris []]
-                                                                 (let [ciri (->> [csid const/iri-id]
-                                                                                 (query-range/index-range db :spot =)
-                                                                                 <?
-                                                                                 first
-                                                                                 flake/o)
-                                                                       next-ciris (conj ciris ciri)]
-                                                                   (if (seq csids)
-                                                                     (recur csids next-ciris)
-                                                                     next-ciris))))
-                                             shape*         (cond-> shape
-                                                                    (:required? property-shape)
-                                                                    (update :required util/conjs (:path property-shape))
-
-                                                                    (:datatype property-shape)
-                                                                    (update-in [:datatype (:path property-shape)]
-                                                                               register-datatype property-shape)
-
-                                                                    (:node-kind property-shape)
-                                                                    (update-in [:datatype (:path property-shape)]
-                                                                               register-nodetype property-shape)
-
-                                                                    (:class property-shape)
-                                                                    (update-in [:datatype (:path property-shape)]
-                                                                               register-class class-iris))]
->>>>>>> cc2d4bd7
-
+
+                                             class-iris (when-let [class-sids (:class property-shape)]
+                                                          (loop [[csid & csids] class-sids
+                                                                 ciris          []]
+                                                            (let [ciri       (->> [csid const/iri-id]
+                                                                                  (query-range/index-range db :spot =)
+                                                                                  <?
+                                                                                  first
+                                                                                  flake/o)
+                                                                  next-ciris (conj ciris ciri)]
+                                                              (if (seq csids)
+                                                                (recur csids next-ciris)
+                                                                next-ciris))))
+
+                                             shape* (cond-> (update shape :properties
+                                                                    (fnil conj #{}) target-key)
+                                                      ;; hopefully obsolete
+                                                      (:required? property-shape)
+                                                      (update :required util/conjs target-key)
+
+                                                      (:datatype property-shape)
+                                                      (update-in [:datatype target-key]
+                                                                 register-datatype property-shape)
+
+                                                      (:node-kind property-shape)
+                                                      (update-in [:datatype target-key]
+                                                                 register-nodetype property-shape)
+
+                                                      (:class property-shape)
+                                                      (update-in [:datatype (:path property-shape)]
+                                                                 register-class class-iris))]
                                          (recur r' shape* p-shapes*))
                                        (let [shape* (condp = p
                                                       const/$xsd:anyURI
