--- conflicted
+++ resolved
@@ -120,23 +120,17 @@
 
   Options map (opts) can include (keys are strings):
   - did - DiD information to use, if storing blocks as verifiable credentials
-  - @context - Default @context map to use for ledgers formed with this connection"
+  - default-context - Default default-context map to use for ledgers formed with this connection"
   ([conn] (create conn nil nil))
   ([conn ledger-alias] (create conn ledger-alias nil))
   ([conn ledger-alias opts]
-<<<<<<< HEAD
    (let [opts*  (util/assoc-from-str-opts
                   opts
-                  #{{"@context" :context} "did" "branch" "pub-fn" "ipns"
+                  #{"default-context" "did" "branch" "pub-fn" "ipns"
                     "indexer" "include" "reindex-min-bytes" "reindex-max-bytes"
-                    "initial-tx"})
-         _      (log/debug "create opts*:" opts*)
-         res-ch (jld-ledger/create conn ledger-alias opts*)]
-     (promise-wrap res-ch))))
-=======
-   (promise-wrap
-     (jld-ledger/create conn ledger-alias opts))))
->>>>>>> d6d5a7be
+                    "initial-tx"})]
+     (log/debug "create opts*:" opts*)
+     (promise-wrap (jld-ledger/create conn ledger-alias opts*)))))
 
 (defn load-from-address
   "Loads a ledger defined with a Fluree address, e.g.:
