--- conflicted
+++ resolved
@@ -267,19 +267,17 @@
   (let [res-chan (query-api/query db query)]
     (promise-wrap res-chan)))
 
-<<<<<<< HEAD
 (defn commit-details
   [ledger query]
   (let [latest-db (ledger-proto/-db ledger)
         res-chan (query-api/commit-details latest-db query)]
     (promise-wrap res-chan)))
-=======
+
 (defn multi-query
   [db multi-query]
   (-> db
       (query-api/multi-query multi-query)
       promise-wrap))
->>>>>>> 3302572e
 
 (defn history
   "Return the history of the specified subject in the given time range. Optionally return
