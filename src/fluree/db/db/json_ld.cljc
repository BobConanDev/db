--- conflicted
+++ resolved
@@ -532,15 +532,5 @@
                     :schema      schema
                     :comparators index/default-comparators
                     :novelty     novelty
-<<<<<<< HEAD
                     :policy      root-policy-map
-                    :ecount      genesis-ecount})))
-
-
-(defn json-ld-db?
-  [db]
-  (instance? JsonLdDb db))
-=======
-                    :permissions permissions
-                    :ecount      genesis-ecount})))
->>>>>>> d7ed6152
+                    :ecount      genesis-ecount})))