--- conflicted
+++ resolved
@@ -41,21 +41,12 @@
   ([conn ledger-alias] (fluree/load conn ledger-alias)))
 
 (defn ^:export stage
-<<<<<<< HEAD
   ([db-or-ledger json-ld]
    (fluree/stage db-or-ledger (js->clj json-ld) {}))
   ([db-or-ledger json-ld opts]
    (fluree/stage db-or-ledger (js->clj json-ld)
                  (js->clj opts :keywordize-keys false))))
-=======
-  ([db json-ld]
-   (fluree/stage db (js->clj json-ld) {:context-type :string}))
-  ([db json-ld opts]
-   (fluree/stage db (js->clj json-ld)
-                 (-> (js->clj opts :keywordize-keys true)
-                     (assoc :context-type :string)))))
 
->>>>>>> d6d5a7be
 (defn ^:export commit
   ([ledger db] (.then (fluree/commit! ledger db)
                       (fn [result] (clj->js result))))
