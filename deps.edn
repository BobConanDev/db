{:deps  {org.clojure/clojure             {:mvn/version "1.11.1"}
         org.clojure/clojurescript       {:mvn/version "1.11.60"}
         org.clojure/core.async          {:mvn/version "1.6.673"}
         org.clojure/core.cache          {:mvn/version "1.0.225"}
         org.clojars.mmb90/cljs-cache    {:mvn/version "0.1.4"}
         org.clojure/data.avl            {:mvn/version "0.1.0"}
         org.clojure/data.xml            {:mvn/version "0.2.0-alpha8"}
         environ/environ                 {:mvn/version "1.2.0"}
         byte-streams/byte-streams       {:mvn/version "0.2.4"}
         cheshire/cheshire               {:mvn/version "5.11.0"}
         instaparse/instaparse           {:mvn/version "1.4.12"}
         com.fluree/json-ld              {:git/url "https://github.com/fluree/json-ld.git"
<<<<<<< HEAD
                                          :sha     "353e90d7fe3fb4452c70a6c873edb684df662a03"}
=======
                                          :sha "2e69362f611def8cc6793c6ddf24e4671fb6f397"}
>>>>>>> a1642541

         ;; logging
         org.clojure/tools.logging       {:mvn/version "1.2.4"}
         ch.qos.logback/logback-classic  {:mvn/version "1.4.5"}
         org.slf4j/slf4j-api             {:mvn/version "2.0.5"}

         ;; Lucene
         clucie/clucie                   {:mvn/version "0.4.2"}

         ;; http
         http-kit/http-kit               {:mvn/version "2.6.0"}
         com.fluree/http.async.client    {:mvn/version "1.3.1-25-0xae4f"}

         ;; benchmarking
         criterium/criterium             {:mvn/version "0.4.6"}

         ;; serialization / compression
         com.fluree/abracad              {:mvn/version "0.4.19"}
         com.taoensso/nippy              {:mvn/version "3.2.0"}
         org.xerial.snappy/snappy-java   {:mvn/version "1.1.8.4"}
         com.fluree/alphabase            {:mvn/version "3.3.0"}

         ;; cryptography
         com.fluree/crypto               {:mvn/version "0.4.0"}

         org.bouncycastle/bcprov-jdk15on {:mvn/version "1.70"}

         ;; smartfunctions
         org.babashka/sci                {:mvn/version "0.3.31"}}

 :paths ["src" "resources"]

 :aliases
 {:build
  {:deps       {io.github.clojure/tools.build {:git/tag "v0.8.5"
                                               :git/sha "b73ff34"}
                slipset/deps-deploy {:mvn/version "0.2.0"}}
   :ns-default build}

  :dev
  {:extra-paths ["dev" "test" "dev-resources" "src-cljs" "src-nodejs" "src-docs"]
   :extra-deps  {org.clojure/tools.namespace       {:mvn/version "1.3.0"}
                 criterium/criterium               {:mvn/version "0.4.6"}
                 figwheel-sidecar/figwheel-sidecar {:mvn/version "0.5.20"}
                 thheller/shadow-cljs              {:mvn/version "2.20.12"}}}

  :cljtest
  {:extra-paths ["test" "dev-resources"]
   :extra-deps  {lambdaisland/kaocha    {:mvn/version "1.71.1119"}
                 org.clojure/test.check {:mvn/version "1.1.1"}}
   :main-opts   ["-m" "kaocha.runner"]}

  :js-deps
  {:extra-deps {com.timetraveltoaster/target-bundle-libs {:mvn/version "RELEASE"}}
   :main-opts  ["-m" "target-bundle-libs.core"]}

  :docs
  {:extra-deps {codox/codox {:mvn/version "0.10.8"}}
   :exec-fn    codox.main/generate-docs
   :exec-args  {:namespaces  [fluree.db.api]
                :description "Fluree DB Clojure API Documentation"
                :name        com.fluree/db
                :output-path "docs"}}

  :deploy
  {:replace-deps {slipset/deps-deploy {:mvn/version "0.2.0"}}
   :main-opts    ["-m" "deps-deploy.deps-deploy" "deploy"
                  "target/fluree-db.jar"]}

  :meta
  {:main-opts ["-m" "fluree.db.meta"]}

  :coverage
  {:extra-paths ["test"]
   :extra-deps  {cloverage/cloverage {:mvn/version "1.2.4"}}
   :main-opts   ["-m" "cloverage.coverage" "-p" "src" "-s" "test" "--output" "scanning_results/coverage"]}

  :eastwood
  {:extra-deps {jonase/eastwood {:mvn/version "1.3.0"}}
   :main-opts  ["-m" "eastwood.lint"
                {:source-paths ["src" "src-docs"]
                 :test-paths   ["test"]}]}

  :ancient
  {:extra-deps {com.github.liquidz/antq {:mvn/version "RELEASE"}}
   :main-opts  ["-m" "antq.core"]}

  :clj-kondo
  {:extra-deps {clj-kondo/clj-kondo {:mvn/version "2022.11.02"}}
   :main-opts  ["-m" "clj-kondo.main" "--lint" "src" "--config" ".clj-kondo/config.edn"]}}}<|MERGE_RESOLUTION|>--- conflicted
+++ resolved
@@ -10,11 +10,7 @@
          cheshire/cheshire               {:mvn/version "5.11.0"}
          instaparse/instaparse           {:mvn/version "1.4.12"}
          com.fluree/json-ld              {:git/url "https://github.com/fluree/json-ld.git"
-<<<<<<< HEAD
-                                          :sha     "353e90d7fe3fb4452c70a6c873edb684df662a03"}
-=======
-                                          :sha "2e69362f611def8cc6793c6ddf24e4671fb6f397"}
->>>>>>> a1642541
+                                          :sha     "2e69362f611def8cc6793c6ddf24e4671fb6f397"}
 
          ;; logging
          org.clojure/tools.logging       {:mvn/version "1.2.4"}
