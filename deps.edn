--- conflicted
+++ resolved
@@ -43,11 +43,7 @@
  :aliases
  {:mvn/group-id    com.fluree
   :mvn/artifact-id db
-<<<<<<< HEAD
   :mvn/version     "2.0.0-alpha1" ; Change this down in the docs alias too!
-=======
-  :mvn/version     "1.0.2" ; Change this down in the docs alias too!
->>>>>>> 92c45931
 
   :dev
   {:extra-paths ["dev" "test" "src-cljs" "src-nodejs" "src-docs"]
@@ -112,11 +108,7 @@
                 :name        com.fluree/db
                 ;; TODO: Eliminate this copy of the version string
                 ;; I think that tools.build might be the best way to do that
-<<<<<<< HEAD
                 :version     "2.0.0-alpha1"
-=======
-                :version     "1.0.2"
->>>>>>> 92c45931
                 :output-path "docs"}}
 
   :deploy
