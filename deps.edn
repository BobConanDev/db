{:deps  {org.clojure/clojure             {:mvn/version "1.11.1"}
         org.clojure/core.async          {:mvn/version "1.5.648"}
         org.clojure/core.cache          {:mvn/version "1.0.225"}
         org.clojars.mmb90/cljs-cache    {:mvn/version "0.1.4"}
         org.clojure/data.avl            {:mvn/version "0.1.0"}
         org.clojure/data.xml            {:mvn/version "0.2.0-alpha6"}
         environ/environ                 {:mvn/version "1.2.0"}
         byte-streams/byte-streams       {:mvn/version "0.2.4"}
         cheshire/cheshire               {:mvn/version "5.11.0"}
         instaparse/instaparse           {:mvn/version "1.4.12"}
         com.fluree/json-ld              {
                                          :git/url "https://github.com/fluree/json-ld.git"
                                          :sha "28cf4ea8edb9845eb9d9fc8a7c37696622862556"
                                          }

         ;; logging
         org.clojure/tools.logging       {:mvn/version "1.2.4"}
         logback-bundle/core-bundle      {:mvn/version "0.3.0"}
         org.slf4j/slf4j-api             {:mvn/version "1.7.36"}

         ;; Lucene
         clucie/clucie                   {:mvn/version "0.4.2"}

         ;; http
         http-kit/http-kit               {:mvn/version "2.6.0"}
         com.fluree/http.async.client    {:mvn/version "1.3.1-25-0xae4f"}

         ;; benchmarking
         criterium/criterium             {:mvn/version "0.4.6"}

         ;; serialization / compression
         com.fluree/abracad              {:mvn/version "0.4.19"}
         com.taoensso/nippy              {:mvn/version "3.1.3"}
         org.xerial.snappy/snappy-java   {:mvn/version "1.1.8.4"}
         com.fluree/alphabase            {:git/url "https://github.com/fluree/alphabase.git"
                                          :sha "6aa66bb52336eb6a75c4de8c70ef81054b7011c5"}

         ;; cryptography
<<<<<<< HEAD
         com.fluree/crypto               { ;; :mvn/version "0.3.9"
                                          :git/url "https://github.com/fluree/fluree.crypto.git"
                                          :sha "3eaf1bdafa4395f58d2e5105cfd77fb341126fe1"}
=======
         com.fluree/crypto {:git/url "https://github.com/fluree/fluree.crypto.git"
                            :sha "93edd919b203a2881213b28142a569b4648692e3"}
>>>>>>> 5c073433
         org.bouncycastle/bcprov-jdk15on {:mvn/version "1.70"}

         ;; smartfunctions
         org.babashka/sci                {:mvn/version "0.3.31"}}

 :paths ["src" "resources"]

 :aliases
 {:mvn/group-id    com.fluree
  :mvn/artifact-id db
  :mvn/version     "2.0.0-alpha4" ; Change this down in the docs alias too!

  :dev
  {:extra-paths ["dev" "test" "src-cljs" "src-nodejs" "src-docs"]
   :extra-deps  {org.clojure/tools.namespace       {:mvn/version "1.3.0"}
                 figwheel-sidecar/figwheel-sidecar {:mvn/version "0.5.20"}
                 thheller/shadow-cljs {:mvn/version "2.19.6"}}}

  :shadow-cljs
  {:extra-paths ["dev" "test" "src-cljs" "src-nodejs" "src-docs"]
   :extra-deps {thheller/shadow-cljs {:mvn/version "2.19.6"}}
   :main-opts ["-m" "shadow.cljs.devtools.cli"]}

  :cljs-browser-test
  {:extra-paths ["src-cljs" "test"]
   :extra-deps  {olical/cljs-test-runner {:mvn/version "3.8.0"}}
   :main-opts   ["-m" "cljs-test-runner.main"
                 "-D" "doo.edn"
                 "-c" "build-browser-test.edn"
                 "-x" "chrome-headless"]}

  :cljs-node-test
  {:extra-paths ["src-nodejs" "test"]
   :extra-deps  {olical/cljs-test-runner {:mvn/version "3.8.0"}}
   :main-opts   ["-m" "cljs-test-runner.main"
                 "-c" "build-nodejs-test.edn"]}

  :cljtest
  {:extra-paths ["test"]
   :extra-deps  {lambdaisland/kaocha    {:mvn/version "1.68.1059"}
                 org.clojure/test.check {:mvn/version "1.1.1"}}
   :main-opts   ["-m" "kaocha.runner"]}

  :js-deps
  {:extra-deps {com.timetraveltoaster/target-bundle-libs {:mvn/version "RELEASE"}}
   :main-opts  ["-m" "target-bundle-libs.core"]}

  :jar
  {:replace-deps {com.github.seancorfield/depstar {:mvn/version "2.1.303"}}
   :exec-fn      hf.depstar/jar
   :exec-args    {:jar         "target/fluree-db.jar"
                  :group-id    :mvn/group-id
                  :artifact-id :mvn/artifact-id
                  :version     :mvn/version
                  :sync-pom    true}}

  :install
  {:replace-deps {slipset/deps-deploy {:mvn/version "0.2.0"}}
   :main-opts    ["-m" "deps-deploy.deps-deploy" "install"
                  "target/fluree-db.jar"]}

  :docs
  {:extra-deps {codox/codox {:mvn/version "0.10.8"}}
   :exec-fn    codox.main/generate-docs
   :exec-args  {:namespaces  [fluree.db.api]
                :description "Fluree DB Clojure API Documentation"
                :name        com.fluree/db
                ;; TODO: Eliminate this copy of the version string
                ;; I think that tools.build might be the best way to do that
                :version     "2.0.0-alpha4"
                :output-path "docs"}}

  :deploy
  {:replace-deps {slipset/deps-deploy {:mvn/version "0.2.0"}}
   :main-opts    ["-m" "deps-deploy.deps-deploy" "deploy"
                  "target/fluree-db.jar"]}

  :meta
  {:main-opts ["-m" "fluree.db.meta"]}

  :coverage
  {:extra-paths ["test"]
   :extra-deps  {cloverage/cloverage {:mvn/version "1.2.4"}}
   :main-opts   ["-m" "cloverage.coverage" "-p" "src" "-s" "test" "--output" "scanning_results/coverage"]}

  :eastwood
  {:extra-deps {jonase/eastwood {:mvn/version "1.2.4"}}
   ;; Remove the exclude-linter for :def-in-def below
   ;; when the SCI smartfunctions runner lands. It's
   ;; only there for the `defn` inside
   ;; `fluree.db.dbfunctions.core/parse-fn`, which will
   ;; hopefully go away w/ the SCI change.
   ;; - WSM 2021-09-13
   :main-opts  ["-m" "eastwood.lint"
                {:source-paths ["src" "src-docs"]
                 :test-paths   ["test"]}]}

  :ancient
  {:extra-deps {com.github.liquidz/antq {:mvn/version "RELEASE"}}
   :main-opts  ["-m" "antq.core"]}

  :clj-kondo
  {:extra-deps {clj-kondo/clj-kondo {:mvn/version "2022.06.22"}}
   :main-opts  ["-m" "clj-kondo.main" "--lint" "src" "--config" ".clj-kondo/config.edn"]}}}<|MERGE_RESOLUTION|>--- conflicted
+++ resolved
@@ -36,14 +36,9 @@
                                           :sha "6aa66bb52336eb6a75c4de8c70ef81054b7011c5"}
 
          ;; cryptography
-<<<<<<< HEAD
-         com.fluree/crypto               { ;; :mvn/version "0.3.9"
-                                          :git/url "https://github.com/fluree/fluree.crypto.git"
+         com.fluree/crypto               {:git/url "https://github.com/fluree/fluree.crypto.git"
                                           :sha "3eaf1bdafa4395f58d2e5105cfd77fb341126fe1"}
-=======
-         com.fluree/crypto {:git/url "https://github.com/fluree/fluree.crypto.git"
-                            :sha "93edd919b203a2881213b28142a569b4648692e3"}
->>>>>>> 5c073433
+
          org.bouncycastle/bcprov-jdk15on {:mvn/version "1.70"}
 
          ;; smartfunctions
