--- conflicted
+++ resolved
@@ -63,8 +63,5 @@
 clean:
 	rm -rf target
 	rm -rf out
-<<<<<<< HEAD
 	rm -rf doc/clj/*.html
-=======
-	rm -rf node_modules
->>>>>>> 765d557c
+	rm -rf node_modules