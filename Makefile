--- conflicted
+++ resolved
@@ -1,11 +1,7 @@
-<<<<<<< HEAD
-.PHONY: deps test jar install deploy nodejs browser clean
-=======
-.PHONY: deps jar install deploy nodejs browser clean docs
+.PHONY: deps test jar install deploy nodejs browser clean docs
 
 DOCS_MARKDOWN := $(shell find doc -name '*.md')
 DOCS_TARGETS := $(DOCS_MARKDOWN:doc/%.md=doc/clj/%.html)
->>>>>>> 336871eb
 
 SOURCES := $(shell find src)
 RESOURCES := $(shell find resources)
