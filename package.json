--- conflicted
+++ resolved
@@ -1,40 +1,28 @@
 {
   "dependencies": {
-<<<<<<< HEAD
     "@cljs-oss/module-deps": "^1.1.1",
     "@fluree/sjcl": "^1.0.8-3",
-    "axios": "^0.24.0",
+    "axios": "^0.27.2",
     "bufferutil": "^4.0.7",
+    "form-data": "^4.0.0",
     "js-sha3": "^0.8.0",
     "scrypt-js": "^3.0.1",
     "source-map-support": "^0.5.21",
     "utf-8-validate": "^5.0.10",
-    "ws": "^8.9.0"
-=======
-    "@cljs-oss/module-deps": "1.1.1",
-    "@fluree/sjcl": "1.0.8-3",
-    "axios": "0.27.2",
-    "bufferutil": "4.0.6",
-    "form-data": "4.0.0",
-    "js-sha3": "0.8.0",
-    "scrypt-js": "3.0.1",
-    "source-map-support": "0.5.21",
-    "utf-8-validate": "5.0.9",
-    "ws": "8.8.0",
+    "ws": "^8.8.0",
     "seedrandom": "^3.0.5"
->>>>>>> 4fffee2b
   },
   "browser": {
     "ws": false
   },
   "devDependencies": {
-    "colors": "1.4.0",
-    "karma": "6.4.0",
-    "karma-chrome-launcher": "3.1.1",
-    "karma-cljs-test": "0.1.0",
+    "colors": "^1.4.0",
+    "karma": "^6.4.0",
+    "karma-chrome-launcher": "^3.1.1",
+    "karma-cljs-test": "^0.1.0",
     "shadow-cljs": "^2.19.6",
-    "webpack": "5.73.0",
-    "webpack-cli": "4.10.0"
+    "webpack": "^5.73.0",
+    "webpack-cli": "^4.10.0"
   },
   "browserslist": {
     "production": [
