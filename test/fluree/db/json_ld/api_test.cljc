(ns fluree.db.json-ld.api-test
  (:require #?(:clj  [clojure.test :refer [deftest is testing]]
               :cljs [cljs.test :refer-macros [deftest is testing async]])
            #?@(:cljs [[clojure.core.async :refer [go <!]]
                       [clojure.core.async.interop :refer [<p!]]])
            [fluree.db.dbproto :as dbproto]
            [fluree.db.json-ld.api :as fluree]
            [fluree.db.test-utils :as test-utils]
            [fluree.db.util.context :as ctx-util]
            [fluree.db.util.core :as util]
            #?(:clj  [test-with-files.tools :refer [with-tmp-dir]
                      :as twf]
               :cljs [test-with-files.tools :as-alias twf])))

(deftest exists?-test
  (testing "returns false before committing data to a ledger"
    #?(:clj
       (let [conn         (test-utils/create-conn)
             ledger-alias "testledger"
             check1       @(fluree/exists? conn ledger-alias)
             ledger       @(fluree/create conn ledger-alias)
             check2       @(fluree/exists? conn ledger-alias)
             _            @(fluree/stage (fluree/db ledger)
                                         [{"id"           "f:me"
                                           "type"         "schema:Person"
                                           "schema:fname" "Me"}])
             check3       @(fluree/exists? conn ledger-alias)]
         (is (every? false? [check1 check2 check3])))))
  (testing "returns true after committing data to a ledger"
    #?(:clj
       (let [conn         (test-utils/create-conn)
             ledger-alias "testledger"
             ledger       @(fluree/create conn ledger-alias)
             db           @(fluree/stage (fluree/db ledger)
                                         [{"id"           "f:me"
                                           "type"         "schema:Person"
                                           "schema:fname" "Me"}])]
         @(fluree/commit! ledger db)
         (is (test-utils/retry-exists? conn ledger-alias 100))
         (is (not @(fluree/exists? conn "notaledger"))))

       :cljs
       (async done
         (go
<<<<<<< HEAD
           (let [conn         (<! (test-utils/create-conn))
                 ledger-alias "testledger"
                 ledger       (<p! (fluree/create conn ledger-alias))
                 db           (<p! (fluree/stage (fluree/db ledger)
                                                 [{"id"           "f:me"
                                                   "type"         "schema:Person"
                                                   "schema:fname" "Me"}]))]
             (<p! (fluree/commit! ledger db))
             (is (test-utils/retry-exists? conn ledger-alias 100))
             (is (not (<p! (fluree/exists? conn "notaledger"))))
             (done)))))))
=======
          (let [conn         (<! (test-utils/create-conn))
                ledger-alias "testledger"
                ledger       (<p! (fluree/create conn ledger-alias))
                db           (<p! (fluree/stage (fluree/db ledger)
                                                [{:id           :f/me
                                                  :type         :schema/Person
                                                  :schema/fname "Me"}]))]
            (<p! (fluree/commit! ledger db))
            (is (test-utils/retry-exists? conn ledger-alias 100))
            (is (not (<p! (fluree/exists? conn "notaledger"))))
            (done)))))))
>>>>>>> d6d5a7be

(deftest create-test
  (testing "string ledger context gets correctly merged with keyword conn context"
    #?(:clj
       (let [conn           (test-utils/create-conn)
             ledger-alias   "testledger"
             ledger-context {"ex"  "http://example.com/"
                             "foo" "http://foobar.com/"}
             ledger         @(fluree/create conn ledger-alias
<<<<<<< HEAD
                                            {"@context" ledger-context})
             merged-context (merge (util/stringify-keys
                                     test-utils/default-context)
                                   ledger-context)]
         (is (= merged-context (:context ledger)))))))
=======
                                            {:context-type   :string
                                             :defaultContext ["" ledger-context]})
             merged-context (merge (util/stringify-keys test-utils/default-context)
                                   ledger-context)]
         (is (= merged-context (dbproto/-default-context (fluree/db ledger))))))))
>>>>>>> d6d5a7be

#?(:clj
   (deftest load-from-file-test
     (testing "can load a file ledger with single cardinality predicates"
       (with-tmp-dir storage-path
         (let [conn         @(fluree/connect
<<<<<<< HEAD
                               {"method" "file", "storage-path" storage-path
                                "defaults"
                                {"@context" (util/stringify-keys
                                              test-utils/default-context)}})
=======
                              {:method :file :storage-path storage-path
                               :defaults
                               {:context      test-utils/default-context
                                :context-type :keyword}})
>>>>>>> d6d5a7be
               ledger-alias "load-from-file-test-single-card"
               ledger       @(fluree/create conn ledger-alias {:defaultContext ["" {:ex "http://example.org/ns/"}]})
               db           @(fluree/stage
<<<<<<< HEAD
                               (fluree/db ledger)
                               [{"@context"     {"ex" "http://example.org/ns/"}
                                 "id"           "ex:brian"
                                 "type"         "ex:User"
                                 "schema:name"  "Brian"
                                 "schema:email" "brian@example.org"
                                 "schema:age"   50
                                 "ex:favNums"   7}

                                {"@context"     {"ex" "http://example.org/ns/"}
                                 "id"           "ex:cam"
                                 "type"         "ex:User"
                                 "schema:name"  "Cam"
                                 "schema:email" "cam@example.org"
                                 "schema:age"   34
                                 "ex:favNums"   5
                                 "ex:friend"    "ex:brian"}])
               db           @(fluree/commit! ledger db)
               db           @(fluree/stage
                               db
                               ;; test a retraction
                               {"@context"  {"ex" "http://example.org/ns/"}
                                "f:retract" {"id"         "ex:brian"
                                             "ex:favNums" 7}})
=======
                              (fluree/db ledger)
                              [{:id           :ex/brian
                                :type         :ex/User
                                :schema/name  "Brian"
                                :schema/email "brian@example.org"
                                :schema/age   50
                                :ex/favNums   7}

                               {:id           :ex/cam
                                :type         :ex/User
                                :schema/name  "Cam"
                                :schema/email "cam@example.org"
                                :schema/age   34
                                :ex/favNums   5
                                :ex/friend    :ex/brian}])
               db           @(fluree/commit! ledger db)
               db           @(fluree/stage
                              db
                              {:id         :ex/brian
                               :ex/favNums 7})
>>>>>>> d6d5a7be
               _            @(fluree/commit! ledger db)
               ;; TODO: Replace this w/ :syncTo equivalent once we have it
               loaded       (test-utils/retry-load conn ledger-alias 100)
               loaded-db    (fluree/db loaded)]
           (is (= (:t db) (:t loaded-db)))
           (is (= (:context ledger) (:context loaded))))))

     (testing "can load a file ledger with multi-cardinality predicates"
       (with-tmp-dir storage-path
         (let [conn         @(fluree/connect
<<<<<<< HEAD
                               {"method" "file", "storage-path" storage-path
                                "defaults"
                                {"@context" (util/stringify-keys
                                              test-utils/default-context)}})
=======
                              {:method :file :storage-path storage-path
                               :defaults
                               {:context      test-utils/default-context
                                :context-type :keyword}})
>>>>>>> d6d5a7be
               ledger-alias "load-from-file-test-multi-card"
               ledger       @(fluree/create conn ledger-alias {:defaultContext ["" {:ex "http://example.org/ns/"}]})
               db           @(fluree/stage
<<<<<<< HEAD
                               (fluree/db ledger)
                               [{"@context"     {"ex" "http://example.org/ns/"}
                                 "id"           "ex:brian"
                                 "type"         "ex:User"
                                 "schema:name"  "Brian"
                                 "schema:email" "brian@example.org"
                                 "schema:age"   50
                                 "ex:favNums"   7}

                                {"@context"     {"ex" "http://example.org/ns/"}
                                 "id"           "ex:alice"
                                 "type"         "ex:User"
                                 "schema:name"  "Alice"
                                 "schema:email" "alice@example.org"
                                 "schema:age"   50
                                 "ex:favNums"   [42 76 9]}

                                {"@context"     {"ex" "http://example.org/ns/"}
                                 "id"           "ex:cam"
                                 "type"         "ex:User"
                                 "schema:name"  "Cam"
                                 "schema:email" "cam@example.org"
                                 "schema:age"   34
                                 "ex:favNums"   [5 10]
                                 "ex:friend"    ["ex:brian" "ex:alice"]}])
               db           @(fluree/commit! ledger db)
               db           @(fluree/stage
                               db
                               ;; test a multi-cardinality retraction
                               [{"@context"  {"ex" "http://example.org/ns/"}
                                 "f:retract" {"id"         "ex:alice"
                                              "ex:favNums" [42 76 9]}}])
=======
                              (fluree/db ledger)
                              [{:id           :ex/brian
                                :type         :ex/User
                                :schema/name  "Brian"
                                :schema/email "brian@example.org"
                                :schema/age   50
                                :ex/favNums   7}

                               {:id           :ex/alice
                                :type         :ex/User
                                :schema/name  "Alice"
                                :schema/email "alice@example.org"
                                :schema/age   50
                                :ex/favNums   [42 76 9]}

                               {:id           :ex/cam
                                :type         :ex/User
                                :schema/name  "Cam"
                                :schema/email "cam@example.org"
                                :schema/age   34
                                :ex/favNums   [5 10]
                                :ex/friend    [:ex/brian :ex/alice]}])
               db           @(fluree/commit! ledger db)
               db           @(fluree/stage
                              db
                              ;; test a multi-cardinality retraction
                              [{:id         :ex/alice
                                :ex/favNums [42 76 9]}])
>>>>>>> d6d5a7be
               _            @(fluree/commit! ledger db)
               ;; TODO: Replace this w/ :syncTo equivalent once we have it
               loaded       (test-utils/retry-load conn ledger-alias 100)
               loaded-db    (fluree/db loaded)]
           (is (= (:t db) (:t loaded-db)))
           (is (= (dbproto/-default-context db) (dbproto/-default-context loaded-db))))))

     (testing "can load a file ledger with its own context"
       (with-tmp-dir storage-path #_{::twf/delete-dir false}
         #_(println "storage path:" storage-path)
         (let [conn-context   {"id"  "@id", "type" "@type"
                               "xsd" "http://www.w3.org/2001/XMLSchema#"}
               ledger-context {"ex"     "http://example.com/"
                               "schema" "http://schema.org/"}
               conn           @(fluree/connect
<<<<<<< HEAD
                                 {"method"   "file", "storage-path" storage-path
                                  "defaults" {"@context" conn-context}})
               ledger-alias   "load-from-file-with-context"
               ledger         @(fluree/create conn ledger-alias
                                              {"@context" ledger-context})
               db             @(fluree/stage
                                 (fluree/db ledger)
                                 [{"id"             "ex:wes"
                                   "type"           "ex:User"
                                   "schema:name"    "Wes"
                                   "schema:email"   "wes@example.org"
                                   "schema:age"     42
                                   "schema:favNums" [1 2 3]
                                   "ex:friend"      {"id"           "ex:jake"
                                                     "type"         "ex:User"
                                                     "schema:name"  "Jake"
                                                     "schema:email" "jake@example.org"}}])
               db             @(fluree/commit! ledger db)
               loaded         (test-utils/retry-load conn ledger-alias 100)
               loaded-db      (fluree/db loaded)
               merged-ctx     (merge conn-context ledger-context)
               query          {"where"  '[[?p "schema:email" "wes@example.org"]]
                               "select" '{?p [:*]}}
               results        @(fluree/query loaded-db query)
               full-type-url  "http://www.w3.org/1999/02/22-rdf-syntax-ns#type"]
           (is (= (:t db) (:t loaded-db)))
           (is (= merged-ctx (:context loaded)))
           (is (= (get-in db [:schema :context])
                  (get-in loaded-db [:schema :context])))
           (is (= (get-in db [:schema :context-str])
                  (get-in loaded-db [:schema :context-str])))
           (is (= [{full-type-url    ["ex:User"]
                    "id"             "ex:wes"
                    "schema:age"     42
                    "schema:email"   "wes@example.org"
                    "schema:favNums" [1 2 3]
                    "schema:name"    "Wes"
                    "ex:friend"      {"id" "ex:jake"}}]
=======
                                {:method   :file :storage-path storage-path
                                 :defaults {:context      conn-context
                                            :context-type :keyword}})
               ledger-alias   "load-from-file-with-context"
               ledger         @(fluree/create conn ledger-alias
                                              {:defaultContext ["" ledger-context]})
               db             @(fluree/stage
                                (fluree/db ledger)
                                [{:id             :ex/wes
                                  :type           :ex/User
                                  :schema/name    "Wes"
                                  :schema/email   "wes@example.org"
                                  :schema/age     42
                                  :schema/favNums [1 2 3]
                                  :ex/friend      {:id           :ex/jake
                                                   :type         :ex/User
                                                   :schema/name  "Jake"
                                                   :schema/email "jake@example.org"}}])
               db             @(fluree/commit! ledger db)
               loaded         (test-utils/retry-load conn ledger-alias 100)
               loaded-db      (fluree/db loaded)
               merged-ctx     (merge (ctx-util/stringify-context conn-context) (ctx-util/stringify-context ledger-context))
               query          {:where  '[[?p :schema/email "wes@example.org"]]
                               :select '{?p [:*]}}
               results        @(fluree/query loaded-db query)
               full-type-url  "http://www.w3.org/1999/02/22-rdf-syntax-ns#type"]
           (is (= (:t db) (:t loaded-db)))
           (is (= merged-ctx (dbproto/-default-context loaded-db)))
           (is (= [{full-type-url   [:ex/User]
                    :id             :ex/wes
                    :schema/age     42
                    :schema/email   "wes@example.org"
                    :schema/favNums [1 2 3]
                    :schema/name    "Wes"
                    :ex/friend      {:id :ex/jake}}]
>>>>>>> d6d5a7be
                  results)))))

     (testing "query returns the correct results from a loaded ledger"
       (with-tmp-dir storage-path
         (let [conn-context   {"id" "@id", "type" "@type"}
               ledger-context {"ex"     "http://example.com/"
                               "schema" "http://schema.org/"}
               conn           @(fluree/connect
<<<<<<< HEAD
                                 {"method"   "file", "storage-path" storage-path
                                  "defaults" {"@context" conn-context}})
               ledger-alias   "load-from-file-query"
               ledger         @(fluree/create conn ledger-alias
                                              {"@context" ledger-context})
               db             @(fluree/stage
                                 (fluree/db ledger)
                                 [{"id"          "ex:Andrew"
                                   "type"        "schema:Person"
                                   "schema:name" "Andrew"
                                   "ex:friend"   {"id"          "ex:Jonathan"
                                                  "type"        "schema:Person"
                                                  "schema:name" "Jonathan"}}])
               query          {"select" '{?s [:*]}
                               "where"  '[[?s "id" "ex:Andrew"]]}
=======
                                {:method   :file :storage-path storage-path
                                 :defaults {:context      conn-context
                                            :context-type :keyword}})
               ledger-alias   "load-from-file-query"
               ledger         @(fluree/create conn ledger-alias
                                              {:defaultContext ["" ledger-context]})
               db             @(fluree/stage
                                (fluree/db ledger)
                                [{:id          :ex/Andrew
                                  :type        :schema/Person
                                  :schema/name "Andrew"
                                  :ex/friend   {:id          :ex/Jonathan
                                                :type        :schema/Person
                                                :schema/name "Jonathan"}}])
               query          {:select '{?s [:*]}
                               :where  '[[?s :id :ex/Andrew]]}
>>>>>>> d6d5a7be
               res1           @(fluree/query db query)
               _              @(fluree/commit! ledger db)
               loaded         (test-utils/retry-load conn ledger-alias 100)
               loaded-db      (fluree/db loaded)
               res2           @(fluree/query loaded-db query)]
           (is (= res1 res2)))))

     (testing "conn context is not merged into ledger's on load"
       (with-tmp-dir storage-path #_{::twf/delete-dir false}
         #_(println "storage path:" storage-path)
         (let [conn1-context  {:id  "@id", :type "@type"
                               :xsd "http://www.w3.org/2001/XMLSchema#"
                               :foo "http://foo.com/"}
               ledger-context {:ex     "http://example.com/"
                               :schema "http://schema.org/"}
               conn1          @(fluree/connect
                                {:method   :file, :storage-path storage-path
                                 :defaults {:context      conn1-context
                                            :context-type :keyword}})
               ledger-alias   "load-from-file-with-context"
               ledger         @(fluree/create conn1 ledger-alias
                                              {:defaultContext ["" ledger-context]})
               db             @(fluree/stage
                                (fluree/db ledger)
                                [{:id             :ex/wes
                                  :type           :ex/User
                                  :schema/name    "Wes"
                                  :schema/email   "wes@example.org"
                                  :schema/age     42
                                  :schema/favNums [1 2 3]
                                  :ex/friend      {:id           :ex/jake
                                                   :type         :ex/User
                                                   :schema/name  "Jake"
                                                   :schema/email "jake@example.org"}}])
               db             @(fluree/commit! ledger db)
               conn2-context  {:id  "@id", :type "@type"
                               :xsd "http://www.w3.org/2001/XMLSchema#"
                               :foo "http://foobar.com/"
                               :baz "http://baz.org/"}
               conn2          @(fluree/connect
                                {:method   :file, :storage-path storage-path
                                 :defaults {:context      conn2-context
                                            :context-type :keyword}})
               loaded         (test-utils/retry-load conn2 ledger-alias 100)
               loaded-db      (fluree/db loaded)
               merged-ctx     (merge (ctx-util/stringify-context conn1-context) (ctx-util/stringify-context ledger-context))]
           (is (= (:t db) (:t loaded-db)))
           (is (= merged-ctx (dbproto/-default-context loaded-db))))))

     (testing "can load a ledger with `list` values"
       (with-tmp-dir storage-path
         (let [conn         @(fluree/connect
                              {:method       :file
                               :storage-path storage-path
                               :defaults
                               {:context      (merge test-utils/default-context
                                                     {:ex "http://example.org/ns/"})
                                :context-type :keyword}})
               ledger-alias "load-lists-test"
               ledger       @(fluree/create conn ledger-alias)
               db           @(fluree/stage
                              (fluree/db ledger)
                              [{:id         :ex/alice,
                                :type       :ex/User,
                                :ex/friends {:list [:ex/john :ex/cam]}}
                               {:id         :ex/cam,
                                :type       :ex/User
                                :ex/numList {:list [7 8 9 10]}}
                               {:id   :ex/john,
                                :type :ex/User}])
               db           @(fluree/commit! ledger db)
               loaded       (test-utils/retry-load conn ledger-alias 100)
               loaded-db    (fluree/db loaded)]
           (is (= (:t db) (:t loaded-db)))
           (testing "query returns expected `list` values"
             (is (= [{:id         :ex/cam,
                      :rdf/type   [:ex/User],
                      :ex/numList [7 8 9 10]}
                     {:id :ex/john, :rdf/type [:ex/User]}
                     {:id         :ex/alice,
                      :rdf/type   [:ex/User],
                      :ex/friends [{:id :ex/john} {:id :ex/cam}]}]
                    @(fluree/query loaded-db '{:select {?s [:*]}
                                               :where  [[?s :rdf/type :ex/User]]}))))))

       (testing "can load with policies"
         (with-tmp-dir storage-path
           (let [conn         @(fluree/connect
                                {:method       :file
                                 :storage-path storage-path
                                 :defaults
                                 {:context      (merge test-utils/default-context
                                                       {:ex "http://example.org/ns/"})
                                  :context-type :keyword}})
                 ledger-alias "load-policy-test"
                 ledger       @(fluree/create conn ledger-alias)
                 db           @(fluree/stage
                                (fluree/db ledger)
                                [{:id          :ex/alice,
                                  :type        :ex/User,
                                  :schema/name "Alice"
                                  :schema/ssn  "111-11-1111"
                                  :ex/friend   :ex/john}
                                 {:id          :ex/john,
                                  :schema/name "John"
                                  :type        :ex/User,
                                  :schema/ssn  "888-88-8888"}
                                 {:id      "did:fluree:123"
                                  :ex/user :ex/alice
                                  :f/role  :ex/userRole}])
                 db+policy    @(fluree/stage
                                db
                                [{:id            :ex/UserPolicy,
                                  :type          [:f/Policy],
                                  :f/targetClass :ex/User
                                  :f/allow       [{:id           :ex/globalViewAllow
                                                   :f/targetRole :ex/userRole
                                                   :f/action     [:f/view]}]
                                  :f/property    [{:f/path  :schema/ssn
                                                   :f/allow [{:id           :ex/ssnViewRule
                                                              :f/targetRole :ex/userRole
                                                              :f/action     [:f/view]
                                                              :f/equals     {:list [:f/$identity :ex/user]}}]}]}])
                 db+policy    @(fluree/commit! ledger db+policy)
                 loaded       (test-utils/retry-load conn ledger-alias 100)
                 loaded-db    (fluree/db loaded)]
             (is (= (:t db) (:t loaded-db)))
             (testing "query returns expected policy"
               (is (= [{:id            :ex/UserPolicy,
                        :rdf/type      [:f/Policy],
                        :f/allow
                        {:id           :ex/globalViewAllow,
                         :f/action     {:id :f/view},
                         :f/targetRole {:_id 211106232532995}},
                        :f/property
                        {:id     "_:f211106232532999",
                         :f/allow
                         {:id           :ex/ssnViewRule,
                          :f/action     {:id :f/view},
                          :f/targetRole {:_id 211106232532995},
                          :f/equals     [{:id :f/$identity} {:id :ex/user}]},
                         :f/path {:id :schema/ssn}},
                        :f/targetClass {:id :ex/User}}]
                      @(fluree/query loaded-db '{:select {?s [:*
                                                              {:rdf/type [:_id]}
                                                              {:f/allow [:* {:f/targetRole [:_id]}]}
                                                              {:f/property [:* {:f/allow [:* {:f/targetRole [:_id]}]}]}]}
                                                 :where  [[?s :rdf/type :f/Policy]]}))))))))))

#?(:clj
   (deftest load-from-memory-test
     (testing "can load a memory ledger with single cardinality predicates"
       (let [conn         @(fluree/connect
                            {:method :memory
                             :defaults
                             {:context      test-utils/default-context
                              :context-type :keyword}})
             ledger-alias "load-from-memory-test-single-card"
             ledger       @(fluree/create conn ledger-alias {:defaultContext ["" {:ex "http://example.org/ns/"}]})
             db           @(fluree/stage
                            (fluree/db ledger)
                            [{:id           :ex/brian
                              :type         :ex/User
                              :schema/name  "Brian"
                              :schema/email "brian@example.org"
                              :schema/age   50
                              :ex/favNums   7}

                             {:id           :ex/cam
                              :type         :ex/User
                              :schema/name  "Cam"
                              :schema/email "cam@example.org"
                              :schema/age   34
                              :ex/favNums   5
                              :ex/friend    :ex/brian}])
             db           @(fluree/commit! ledger db)
             db           @(fluree/stage
                            db
                            {:id         :ex/brian
                             :ex/favNums 7})
             _            @(fluree/commit! ledger db)
             ;; TODO: Replace this w/ :syncTo equivalent once we have it
             loaded       (test-utils/retry-load conn ledger-alias 100)
             loaded-db    (fluree/db loaded)]
         (is (= (:t db) (:t loaded-db)))
         (is (= (:context ledger) (:context loaded)))))

     (testing "can load a memory ledger with multi-cardinality predicates"
       (let [conn         @(fluree/connect
                            {:method :memory
                             :defaults
                             {:context      test-utils/default-context
                              :context-type :keyword}})
             ledger-alias "load-from-memory-test-multi-card"
             ledger       @(fluree/create conn ledger-alias {:defaultContext ["" {:ex "http://example.org/ns/"}]})
             db           @(fluree/stage
                            (fluree/db ledger)
                            [{:id           :ex/brian
                              :type         :ex/User
                              :schema/name  "Brian"
                              :schema/email "brian@example.org"
                              :schema/age   50
                              :ex/favNums   7}

                             {:id           :ex/alice
                              :type         :ex/User
                              :schema/name  "Alice"
                              :schema/email "alice@example.org"
                              :schema/age   50
                              :ex/favNums   [42 76 9]}

                             {:id           :ex/cam
                              :type         :ex/User
                              :schema/name  "Cam"
                              :schema/email "cam@example.org"
                              :schema/age   34
                              :ex/favNums   [5 10]
                              :ex/friend    [:ex/brian :ex/alice]}])
             db           @(fluree/commit! ledger db)
             db           @(fluree/stage
                            db
                            ;; test a multi-cardinality retraction
                            [{:id         :ex/alice
                              :ex/favNums [42 76 9]}])
             _            @(fluree/commit! ledger db)
             ;; TODO: Replace this w/ :syncTo equivalent once we have it
             loaded       (test-utils/retry-load conn ledger-alias 100)
             loaded-db    (fluree/db loaded)]
         (is (= (:t db) (:t loaded-db)))
         (is (= (dbproto/-default-context db) (dbproto/-default-context loaded-db)))))

     (testing "can load a memory ledger with its own context"
       (let [conn-context   {:id  "@id", :type "@type"
                             :xsd "http://www.w3.org/2001/XMLSchema#"}
             ledger-context {:ex     "http://example.com/"
                             :schema "http://schema.org/"}
             conn           @(fluree/connect
                              {:method   :memory
                               :defaults {:context      conn-context
                                          :context-type :keyword}})
             ledger-alias   "load-from-memory-with-context"
             ledger         @(fluree/create conn ledger-alias
                                            {:defaultContext ["" ledger-context]})
             db             @(fluree/stage
                              (fluree/db ledger)
                              [{:id             :ex/wes
                                :type           :ex/User
                                :schema/name    "Wes"
                                :schema/email   "wes@example.org"
                                :schema/age     42
                                :schema/favNums [1 2 3]
                                :ex/friend      {:id           :ex/jake
                                                 :type         :ex/User
                                                 :schema/name  "Jake"
                                                 :schema/email "jake@example.org"}}])
             db             @(fluree/commit! ledger db)
             loaded         (test-utils/retry-load conn ledger-alias 100)
             loaded-db      (fluree/db loaded)
             merged-ctx     (merge (ctx-util/stringify-context conn-context) (ctx-util/stringify-context ledger-context))
             query          {:where  '[[?p :schema/email "wes@example.org"]]
                             :select '{?p [:*]}}
             results        @(fluree/query loaded-db query)
             full-type-url  "http://www.w3.org/1999/02/22-rdf-syntax-ns#type"]
         (is (= (:t db) (:t loaded-db)))
         (is (= merged-ctx (dbproto/-default-context loaded-db)))
         (is (= [{full-type-url   [:ex/User]
                  :id             :ex/wes
                  :schema/age     42
                  :schema/email   "wes@example.org"
                  :schema/favNums [1 2 3]
                  :schema/name    "Wes"
                  :ex/friend      {:id :ex/jake}}]
                results))))

     (testing "query returns the correct results from a loaded ledger"
       (let [conn-context   {:id "@id", :type "@type"}
             ledger-context {:ex     "http://example.com/"
                             :schema "http://schema.org/"}
             conn           @(fluree/connect
                              {:method   :memory
                               :defaults {:context      conn-context
                                          :context-type :keyword}})
             ledger-alias   "load-from-memory-query"
             ledger         @(fluree/create conn ledger-alias
                                            {:defaultContext ["" ledger-context]})
             db             @(fluree/stage
                              (fluree/db ledger)
                              [{:id          :ex/Andrew
                                :type        :schema/Person
                                :schema/name "Andrew"
                                :ex/friend   {:id          :ex/Jonathan
                                              :type        :schema/Person
                                              :schema/name "Jonathan"}}])
             query          {:select '{?s [:*]}
                             :where  '[[?s :id :ex/Andrew]]}
             res1           @(fluree/query db query)
             _              @(fluree/commit! ledger db)
             loaded         (test-utils/retry-load conn ledger-alias 100)
             loaded-db      (fluree/db loaded)
             res2           @(fluree/query loaded-db query)]
         (is (= res1 res2))))

     (testing "can load a ledger with `list` values"
       (let [conn         @(fluree/connect
                            {:method :memory
                             :defaults
                             {:context      (merge test-utils/default-context
                                                   {:ex "http://example.org/ns/"})
                              :context-type :keyword}})
             ledger-alias "load-lists-test"
             ledger       @(fluree/create conn ledger-alias)
             db           @(fluree/stage
                            (fluree/db ledger)
                            [{:id         :ex/alice,
                              :type       :ex/User,
                              :ex/friends {:list [:ex/john :ex/cam]}}
                             {:id         :ex/cam,
                              :type       :ex/User
                              :ex/numList {:list [7 8 9 10]}}
                             {:id   :ex/john,
                              :type :ex/User}])
             db           @(fluree/commit! ledger db)
             loaded       (test-utils/retry-load conn ledger-alias 100)
             loaded-db    (fluree/db loaded)]
         (is (= (:t db) (:t loaded-db)))
         (testing "query returns expected `list` values"
           (is (= [{:id         :ex/cam,
                    :rdf/type   [:ex/User],
                    :ex/numList [7 8 9 10]}
                   {:id :ex/john, :rdf/type [:ex/User]}
                   {:id         :ex/alice,
                    :rdf/type   [:ex/User],
                    :ex/friends [{:id :ex/john} {:id :ex/cam}]}]
                  @(fluree/query loaded-db '{:select {?s [:*]}
                                             :where  [[?s :rdf/type :ex/User]]})))))

       (testing "can load with policies"
         (let [conn         @(fluree/connect
                              {:method :memory
                               :defaults
                               {:context      (merge test-utils/default-context
                                                     {:ex "http://example.org/ns/"})
                                :context-type :keyword}})
               ledger-alias "load-policy-test"
               ledger       @(fluree/create conn ledger-alias)
               db           @(fluree/stage
                              (fluree/db ledger)
                              [{:id          :ex/alice,
                                :type        :ex/User,
                                :schema/name "Alice"
                                :schema/ssn  "111-11-1111"
                                :ex/friend   :ex/john}
                               {:id          :ex/john,
                                :schema/name "John"
                                :type        :ex/User,
                                :schema/ssn  "888-88-8888"}
                               {:id      "did:fluree:123"
                                :ex/user :ex/alice
                                :f/role  :ex/userRole}])
               db+policy    @(fluree/stage
                              db
                              [{:id            :ex/UserPolicy,
                                :type          [:f/Policy],
                                :f/targetClass :ex/User
                                :f/allow       [{:id           :ex/globalViewAllow
                                                 :f/targetRole :ex/userRole
                                                 :f/action     [:f/view]}]
                                :f/property    [{:f/path  :schema/ssn
                                                 :f/allow [{:id           :ex/ssnViewRule
                                                            :f/targetRole :ex/userRole
                                                            :f/action     [:f/view]
                                                            :f/equals     {:list [:f/$identity :ex/user]}}]}]}])
               db+policy    @(fluree/commit! ledger db+policy)
               loaded       (test-utils/retry-load conn ledger-alias 100)
               loaded-db    (fluree/db loaded)]
           (is (= (:t db) (:t loaded-db)))
           (testing "query returns expected policy"
             (is (= [{:id            :ex/UserPolicy,
                      :rdf/type      [:f/Policy],
                      :f/allow
                      {:id           :ex/globalViewAllow,
                       :f/action     {:id :f/view},
                       :f/targetRole {:_id 211106232532995}},
                      :f/property
                      {:id     "_:f211106232532999",
                       :f/allow
                       {:id           :ex/ssnViewRule,
                        :f/action     {:id :f/view},
                        :f/targetRole {:_id 211106232532995},
                        :f/equals     [{:id :f/$identity} {:id :ex/user}]},
                       :f/path {:id :schema/ssn}},
                      :f/targetClass {:id :ex/User}}]
                    @(fluree/query loaded-db '{:select {?s [:*
                                                            {:rdf/type [:_id]}
                                                            {:f/allow [:* {:f/targetRole [:_id]}]}
                                                            {:f/property [:* {:f/allow [:* {:f/targetRole [:_id]}]}]}]}
                                               :where  [[?s :rdf/type :f/Policy]]})))))))))<|MERGE_RESOLUTION|>--- conflicted
+++ resolved
@@ -6,8 +6,6 @@
             [fluree.db.dbproto :as dbproto]
             [fluree.db.json-ld.api :as fluree]
             [fluree.db.test-utils :as test-utils]
-            [fluree.db.util.context :as ctx-util]
-            [fluree.db.util.core :as util]
             #?(:clj  [test-with-files.tools :refer [with-tmp-dir]
                       :as twf]
                :cljs [test-with-files.tools :as-alias twf])))
@@ -41,121 +39,65 @@
 
        :cljs
        (async done
-         (go
-<<<<<<< HEAD
-           (let [conn         (<! (test-utils/create-conn))
-                 ledger-alias "testledger"
-                 ledger       (<p! (fluree/create conn ledger-alias))
-                 db           (<p! (fluree/stage (fluree/db ledger)
-                                                 [{"id"           "f:me"
-                                                   "type"         "schema:Person"
-                                                   "schema:fname" "Me"}]))]
-             (<p! (fluree/commit! ledger db))
-             (is (test-utils/retry-exists? conn ledger-alias 100))
-             (is (not (<p! (fluree/exists? conn "notaledger"))))
-             (done)))))))
-=======
-          (let [conn         (<! (test-utils/create-conn))
-                ledger-alias "testledger"
-                ledger       (<p! (fluree/create conn ledger-alias))
-                db           (<p! (fluree/stage (fluree/db ledger)
-                                                [{:id           :f/me
-                                                  :type         :schema/Person
-                                                  :schema/fname "Me"}]))]
-            (<p! (fluree/commit! ledger db))
-            (is (test-utils/retry-exists? conn ledger-alias 100))
-            (is (not (<p! (fluree/exists? conn "notaledger"))))
-            (done)))))))
->>>>>>> d6d5a7be
+              (go
+               (let [conn         (<! (test-utils/create-conn))
+                     ledger-alias "testledger"
+                     ledger       (<p! (fluree/create conn ledger-alias))
+                     db           (<p! (fluree/stage (fluree/db ledger)
+                                                     [{"id"           "f:me"
+                                                       "type"         "schema:Person"
+                                                       "schema:fname" "Me"}]))]
+                 (<p! (fluree/commit! ledger db))
+                 (is (test-utils/retry-exists? conn ledger-alias 100))
+                 (is (not (<p! (fluree/exists? conn "notaledger"))))
+                 (done)))))))
 
 (deftest create-test
-  (testing "string ledger context gets correctly merged with keyword conn context"
+  (testing "ledger context gets correctly merged with conn context when requested"
     #?(:clj
        (let [conn           (test-utils/create-conn)
              ledger-alias   "testledger"
              ledger-context {"ex"  "http://example.com/"
                              "foo" "http://foobar.com/"}
              ledger         @(fluree/create conn ledger-alias
-<<<<<<< HEAD
-                                            {"@context" ledger-context})
-             merged-context (merge (util/stringify-keys
-                                     test-utils/default-context)
-                                   ledger-context)]
-         (is (= merged-context (:context ledger)))))))
-=======
-                                            {:context-type   :string
-                                             :defaultContext ["" ledger-context]})
-             merged-context (merge (util/stringify-keys test-utils/default-context)
-                                   ledger-context)]
+                                            {"default-context" ["" ledger-context]})
+             merged-context (merge test-utils/default-context ledger-context)]
          (is (= merged-context (dbproto/-default-context (fluree/db ledger))))))))
->>>>>>> d6d5a7be
 
 #?(:clj
    (deftest load-from-file-test
      (testing "can load a file ledger with single cardinality predicates"
        (with-tmp-dir storage-path
          (let [conn         @(fluree/connect
-<<<<<<< HEAD
-                               {"method" "file", "storage-path" storage-path
-                                "defaults"
-                                {"@context" (util/stringify-keys
-                                              test-utils/default-context)}})
-=======
-                              {:method :file :storage-path storage-path
-                               :defaults
-                               {:context      test-utils/default-context
-                                :context-type :keyword}})
->>>>>>> d6d5a7be
+                              {"method" "file", "storage-path" storage-path
+                               "defaults"
+                               {"@context" test-utils/default-context}})
                ledger-alias "load-from-file-test-single-card"
-               ledger       @(fluree/create conn ledger-alias {:defaultContext ["" {:ex "http://example.org/ns/"}]})
+               ledger       @(fluree/create conn ledger-alias
+                                            {"default-context"
+                                             ["" {"ex" "http://example.org/ns/"}]})
                db           @(fluree/stage
-<<<<<<< HEAD
-                               (fluree/db ledger)
-                               [{"@context"     {"ex" "http://example.org/ns/"}
-                                 "id"           "ex:brian"
-                                 "type"         "ex:User"
-                                 "schema:name"  "Brian"
-                                 "schema:email" "brian@example.org"
-                                 "schema:age"   50
-                                 "ex:favNums"   7}
-
-                                {"@context"     {"ex" "http://example.org/ns/"}
-                                 "id"           "ex:cam"
-                                 "type"         "ex:User"
-                                 "schema:name"  "Cam"
-                                 "schema:email" "cam@example.org"
-                                 "schema:age"   34
-                                 "ex:favNums"   5
-                                 "ex:friend"    "ex:brian"}])
-               db           @(fluree/commit! ledger db)
-               db           @(fluree/stage
-                               db
-                               ;; test a retraction
-                               {"@context"  {"ex" "http://example.org/ns/"}
-                                "f:retract" {"id"         "ex:brian"
-                                             "ex:favNums" 7}})
-=======
                               (fluree/db ledger)
-                              [{:id           :ex/brian
-                                :type         :ex/User
-                                :schema/name  "Brian"
-                                :schema/email "brian@example.org"
-                                :schema/age   50
-                                :ex/favNums   7}
-
-                               {:id           :ex/cam
-                                :type         :ex/User
-                                :schema/name  "Cam"
-                                :schema/email "cam@example.org"
-                                :schema/age   34
-                                :ex/favNums   5
-                                :ex/friend    :ex/brian}])
+                              [{"id"           "ex:brian"
+                                "type"         "ex:User"
+                                "schema:name"  "Brian"
+                                "schema:email" "brian@example.org"
+                                "schema:age"   50
+                                "ex:favNums"   7}
+
+                               {"id"           "ex:cam"
+                                "type"         "ex:User"
+                                "schema:name"  "Cam"
+                                "schema:email" "cam@example.org"
+                                "schema:age"   34
+                                "ex:favNums"   5
+                                "ex:friend"    "ex:brian"}])
                db           @(fluree/commit! ledger db)
                db           @(fluree/stage
                               db
-                              {:id         :ex/brian
-                               :ex/favNums 7})
->>>>>>> d6d5a7be
+                              ;; test a retraction
+                              {"f:retract" {"id"         "ex:brian"
+                                            "ex:favNums" 7}})
                _            @(fluree/commit! ledger db)
                ;; TODO: Replace this w/ :syncTo equivalent once we have it
                loaded       (test-utils/retry-load conn ledger-alias 100)
@@ -166,83 +108,43 @@
      (testing "can load a file ledger with multi-cardinality predicates"
        (with-tmp-dir storage-path
          (let [conn         @(fluree/connect
-<<<<<<< HEAD
-                               {"method" "file", "storage-path" storage-path
-                                "defaults"
-                                {"@context" (util/stringify-keys
-                                              test-utils/default-context)}})
-=======
-                              {:method :file :storage-path storage-path
-                               :defaults
-                               {:context      test-utils/default-context
-                                :context-type :keyword}})
->>>>>>> d6d5a7be
+                              {"method"       "file"
+                               "storage-path" storage-path
+                               "defaults"
+                               {"@context" test-utils/default-context}})
                ledger-alias "load-from-file-test-multi-card"
-               ledger       @(fluree/create conn ledger-alias {:defaultContext ["" {:ex "http://example.org/ns/"}]})
+               ledger       @(fluree/create conn ledger-alias
+                                            {"default-context"
+                                             ["" {"ex" "http://example.org/ns/"}]})
                db           @(fluree/stage
-<<<<<<< HEAD
-                               (fluree/db ledger)
-                               [{"@context"     {"ex" "http://example.org/ns/"}
-                                 "id"           "ex:brian"
-                                 "type"         "ex:User"
-                                 "schema:name"  "Brian"
-                                 "schema:email" "brian@example.org"
-                                 "schema:age"   50
-                                 "ex:favNums"   7}
-
-                                {"@context"     {"ex" "http://example.org/ns/"}
-                                 "id"           "ex:alice"
-                                 "type"         "ex:User"
-                                 "schema:name"  "Alice"
-                                 "schema:email" "alice@example.org"
-                                 "schema:age"   50
-                                 "ex:favNums"   [42 76 9]}
-
-                                {"@context"     {"ex" "http://example.org/ns/"}
-                                 "id"           "ex:cam"
-                                 "type"         "ex:User"
-                                 "schema:name"  "Cam"
-                                 "schema:email" "cam@example.org"
-                                 "schema:age"   34
-                                 "ex:favNums"   [5 10]
-                                 "ex:friend"    ["ex:brian" "ex:alice"]}])
-               db           @(fluree/commit! ledger db)
-               db           @(fluree/stage
-                               db
-                               ;; test a multi-cardinality retraction
-                               [{"@context"  {"ex" "http://example.org/ns/"}
-                                 "f:retract" {"id"         "ex:alice"
-                                              "ex:favNums" [42 76 9]}}])
-=======
                               (fluree/db ledger)
-                              [{:id           :ex/brian
-                                :type         :ex/User
-                                :schema/name  "Brian"
-                                :schema/email "brian@example.org"
-                                :schema/age   50
-                                :ex/favNums   7}
-
-                               {:id           :ex/alice
-                                :type         :ex/User
-                                :schema/name  "Alice"
-                                :schema/email "alice@example.org"
-                                :schema/age   50
-                                :ex/favNums   [42 76 9]}
-
-                               {:id           :ex/cam
-                                :type         :ex/User
-                                :schema/name  "Cam"
-                                :schema/email "cam@example.org"
-                                :schema/age   34
-                                :ex/favNums   [5 10]
-                                :ex/friend    [:ex/brian :ex/alice]}])
+                              [{"id"           "ex:brian"
+                                "type"         "ex:User"
+                                "schema:name"  "Brian"
+                                "schema:email" "brian@example.org"
+                                "schema:age"   50
+                                "ex:favNums"   7}
+
+                               {"id"           "ex:alice"
+                                "type"         "ex:User"
+                                "schema:name"  "Alice"
+                                "schema:email" "alice@example.org"
+                                "schema:age"   50
+                                "ex:favNums"   [42 76 9]}
+
+                               {"id"           "ex:cam"
+                                "type"         "ex:User"
+                                "schema:name"  "Cam"
+                                "schema:email" "cam@example.org"
+                                "schema:age"   34
+                                "ex:favNums"   [5 10]
+                                "ex:friend"    ["ex:brian" "ex:alice"]}])
                db           @(fluree/commit! ledger db)
                db           @(fluree/stage
                               db
                               ;; test a multi-cardinality retraction
-                              [{:id         :ex/alice
-                                :ex/favNums [42 76 9]}])
->>>>>>> d6d5a7be
+                              [{"f:retract" {"id"         "ex:alice"
+                                             "ex:favNums" [42 76 9]}}])
                _            @(fluree/commit! ledger db)
                ;; TODO: Replace this w/ :syncTo equivalent once we have it
                loaded       (test-utils/retry-load conn ledger-alias 100)
@@ -258,38 +160,36 @@
                ledger-context {"ex"     "http://example.com/"
                                "schema" "http://schema.org/"}
                conn           @(fluree/connect
-<<<<<<< HEAD
-                                 {"method"   "file", "storage-path" storage-path
-                                  "defaults" {"@context" conn-context}})
+                                {"method"       "file"
+                                 "storage-path" storage-path
+                                 "defaults"     {"@context" conn-context}})
                ledger-alias   "load-from-file-with-context"
                ledger         @(fluree/create conn ledger-alias
-                                              {"@context" ledger-context})
+                                              {"default-context"
+                                               ["" ledger-context]})
                db             @(fluree/stage
-                                 (fluree/db ledger)
-                                 [{"id"             "ex:wes"
-                                   "type"           "ex:User"
-                                   "schema:name"    "Wes"
-                                   "schema:email"   "wes@example.org"
-                                   "schema:age"     42
-                                   "schema:favNums" [1 2 3]
-                                   "ex:friend"      {"id"           "ex:jake"
-                                                     "type"         "ex:User"
-                                                     "schema:name"  "Jake"
-                                                     "schema:email" "jake@example.org"}}])
+                                (fluree/db ledger)
+                                [{"id"             "ex:wes"
+                                  "type"           "ex:User"
+                                  "schema:name"    "Wes"
+                                  "schema:email"   "wes@example.org"
+                                  "schema:age"     42
+                                  "schema:favNums" [1 2 3]
+                                  "ex:friend"      {"id"           "ex:jake"
+                                                    "type"         "ex:User"
+                                                    "schema:name"  "Jake"
+                                                    "schema:email" "jake@example.org"}}])
                db             @(fluree/commit! ledger db)
                loaded         (test-utils/retry-load conn ledger-alias 100)
                loaded-db      (fluree/db loaded)
                merged-ctx     (merge conn-context ledger-context)
                query          {"where"  '[[?p "schema:email" "wes@example.org"]]
                                "select" '{?p [:*]}}
-               results        @(fluree/query loaded-db query)
+               #_#_results        @(fluree/query loaded-db query)
+               results        @(fluree/query db query)
                full-type-url  "http://www.w3.org/1999/02/22-rdf-syntax-ns#type"]
            (is (= (:t db) (:t loaded-db)))
-           (is (= merged-ctx (:context loaded)))
-           (is (= (get-in db [:schema :context])
-                  (get-in loaded-db [:schema :context])))
-           (is (= (get-in db [:schema :context-str])
-                  (get-in loaded-db [:schema :context-str])))
+           (is (= merged-ctx (dbproto/-default-context loaded-db)))
            (is (= [{full-type-url    ["ex:User"]
                     "id"             "ex:wes"
                     "schema:age"     42
@@ -297,43 +197,6 @@
                     "schema:favNums" [1 2 3]
                     "schema:name"    "Wes"
                     "ex:friend"      {"id" "ex:jake"}}]
-=======
-                                {:method   :file :storage-path storage-path
-                                 :defaults {:context      conn-context
-                                            :context-type :keyword}})
-               ledger-alias   "load-from-file-with-context"
-               ledger         @(fluree/create conn ledger-alias
-                                              {:defaultContext ["" ledger-context]})
-               db             @(fluree/stage
-                                (fluree/db ledger)
-                                [{:id             :ex/wes
-                                  :type           :ex/User
-                                  :schema/name    "Wes"
-                                  :schema/email   "wes@example.org"
-                                  :schema/age     42
-                                  :schema/favNums [1 2 3]
-                                  :ex/friend      {:id           :ex/jake
-                                                   :type         :ex/User
-                                                   :schema/name  "Jake"
-                                                   :schema/email "jake@example.org"}}])
-               db             @(fluree/commit! ledger db)
-               loaded         (test-utils/retry-load conn ledger-alias 100)
-               loaded-db      (fluree/db loaded)
-               merged-ctx     (merge (ctx-util/stringify-context conn-context) (ctx-util/stringify-context ledger-context))
-               query          {:where  '[[?p :schema/email "wes@example.org"]]
-                               :select '{?p [:*]}}
-               results        @(fluree/query loaded-db query)
-               full-type-url  "http://www.w3.org/1999/02/22-rdf-syntax-ns#type"]
-           (is (= (:t db) (:t loaded-db)))
-           (is (= merged-ctx (dbproto/-default-context loaded-db)))
-           (is (= [{full-type-url   [:ex/User]
-                    :id             :ex/wes
-                    :schema/age     42
-                    :schema/email   "wes@example.org"
-                    :schema/favNums [1 2 3]
-                    :schema/name    "Wes"
-                    :ex/friend      {:id :ex/jake}}]
->>>>>>> d6d5a7be
                   results)))))
 
      (testing "query returns the correct results from a loaded ledger"
@@ -342,40 +205,22 @@
                ledger-context {"ex"     "http://example.com/"
                                "schema" "http://schema.org/"}
                conn           @(fluree/connect
-<<<<<<< HEAD
-                                 {"method"   "file", "storage-path" storage-path
-                                  "defaults" {"@context" conn-context}})
+                                {"method" "file", "storage-path" storage-path
+                                 "defaults" {"@context" conn-context}})
                ledger-alias   "load-from-file-query"
                ledger         @(fluree/create conn ledger-alias
-                                              {"@context" ledger-context})
+                                              {"default-context"
+                                               ["" ledger-context]})
                db             @(fluree/stage
-                                 (fluree/db ledger)
-                                 [{"id"          "ex:Andrew"
-                                   "type"        "schema:Person"
-                                   "schema:name" "Andrew"
-                                   "ex:friend"   {"id"          "ex:Jonathan"
-                                                  "type"        "schema:Person"
-                                                  "schema:name" "Jonathan"}}])
+                                (fluree/db ledger)
+                                [{"id"          "ex:Andrew"
+                                  "type"        "schema:Person"
+                                  "schema:name" "Andrew"
+                                  "ex:friend"   {"id"          "ex:Jonathan"
+                                                 "type"        "schema:Person"
+                                                 "schema:name" "Jonathan"}}])
                query          {"select" '{?s [:*]}
                                "where"  '[[?s "id" "ex:Andrew"]]}
-=======
-                                {:method   :file :storage-path storage-path
-                                 :defaults {:context      conn-context
-                                            :context-type :keyword}})
-               ledger-alias   "load-from-file-query"
-               ledger         @(fluree/create conn ledger-alias
-                                              {:defaultContext ["" ledger-context]})
-               db             @(fluree/stage
-                                (fluree/db ledger)
-                                [{:id          :ex/Andrew
-                                  :type        :schema/Person
-                                  :schema/name "Andrew"
-                                  :ex/friend   {:id          :ex/Jonathan
-                                                :type        :schema/Person
-                                                :schema/name "Jonathan"}}])
-               query          {:select '{?s [:*]}
-                               :where  '[[?s :id :ex/Andrew]]}
->>>>>>> d6d5a7be
                res1           @(fluree/query db query)
                _              @(fluree/commit! ledger db)
                loaded         (test-utils/retry-load conn ledger-alias 100)
@@ -383,179 +228,137 @@
                res2           @(fluree/query loaded-db query)]
            (is (= res1 res2)))))
 
-     (testing "conn context is not merged into ledger's on load"
-       (with-tmp-dir storage-path #_{::twf/delete-dir false}
-         #_(println "storage path:" storage-path)
-         (let [conn1-context  {:id  "@id", :type "@type"
-                               :xsd "http://www.w3.org/2001/XMLSchema#"
-                               :foo "http://foo.com/"}
-               ledger-context {:ex     "http://example.com/"
-                               :schema "http://schema.org/"}
-               conn1          @(fluree/connect
-                                {:method   :file, :storage-path storage-path
-                                 :defaults {:context      conn1-context
-                                            :context-type :keyword}})
-               ledger-alias   "load-from-file-with-context"
-               ledger         @(fluree/create conn1 ledger-alias
-                                              {:defaultContext ["" ledger-context]})
-               db             @(fluree/stage
-                                (fluree/db ledger)
-                                [{:id             :ex/wes
-                                  :type           :ex/User
-                                  :schema/name    "Wes"
-                                  :schema/email   "wes@example.org"
-                                  :schema/age     42
-                                  :schema/favNums [1 2 3]
-                                  :ex/friend      {:id           :ex/jake
-                                                   :type         :ex/User
-                                                   :schema/name  "Jake"
-                                                   :schema/email "jake@example.org"}}])
-               db             @(fluree/commit! ledger db)
-               conn2-context  {:id  "@id", :type "@type"
-                               :xsd "http://www.w3.org/2001/XMLSchema#"
-                               :foo "http://foobar.com/"
-                               :baz "http://baz.org/"}
-               conn2          @(fluree/connect
-                                {:method   :file, :storage-path storage-path
-                                 :defaults {:context      conn2-context
-                                            :context-type :keyword}})
-               loaded         (test-utils/retry-load conn2 ledger-alias 100)
-               loaded-db      (fluree/db loaded)
-               merged-ctx     (merge (ctx-util/stringify-context conn1-context) (ctx-util/stringify-context ledger-context))]
-           (is (= (:t db) (:t loaded-db)))
-           (is (= merged-ctx (dbproto/-default-context loaded-db))))))
-
      (testing "can load a ledger with `list` values"
        (with-tmp-dir storage-path
          (let [conn         @(fluree/connect
-                              {:method       :file
-                               :storage-path storage-path
-                               :defaults
-                               {:context      (merge test-utils/default-context
-                                                     {:ex "http://example.org/ns/"})
-                                :context-type :keyword}})
+                              {"method"       "file"
+                               "storage-path" storage-path
+                               "defaults"
+                               {"@context" (merge test-utils/default-context
+                                                  {"ex" "http://example.org/ns/"})}})
                ledger-alias "load-lists-test"
                ledger       @(fluree/create conn ledger-alias)
                db           @(fluree/stage
                               (fluree/db ledger)
-                              [{:id         :ex/alice,
-                                :type       :ex/User,
-                                :ex/friends {:list [:ex/john :ex/cam]}}
-                               {:id         :ex/cam,
-                                :type       :ex/User
-                                :ex/numList {:list [7 8 9 10]}}
-                               {:id   :ex/john,
-                                :type :ex/User}])
+                              [{"id"         "ex:alice",
+                                "type"       "ex:User",
+                                "ex:friends" {"list" ["ex:john" "ex:cam"]}}
+                               {"id"         "ex:cam",
+                                "type"       "ex:User"
+                                "ex:numList" {"list" [7 8 9 10]}}
+                               {"id"   "ex:john",
+                                "type" "ex:User"}])
                db           @(fluree/commit! ledger db)
                loaded       (test-utils/retry-load conn ledger-alias 100)
                loaded-db    (fluree/db loaded)]
            (is (= (:t db) (:t loaded-db)))
            (testing "query returns expected `list` values"
-             (is (= [{:id         :ex/cam,
-                      :rdf/type   [:ex/User],
-                      :ex/numList [7 8 9 10]}
-                     {:id :ex/john, :rdf/type [:ex/User]}
-                     {:id         :ex/alice,
-                      :rdf/type   [:ex/User],
-                      :ex/friends [{:id :ex/john} {:id :ex/cam}]}]
-                    @(fluree/query loaded-db '{:select {?s [:*]}
-                                               :where  [[?s :rdf/type :ex/User]]}))))))
+             (is (= [{"id"         "ex:cam",
+                      "rdf:type"   ["ex:User"],
+                      "ex:numList" [7 8 9 10]}
+                     {"id" "ex:john", "rdf:type" ["ex:User"]}
+                     {"id"         "ex:alice",
+                      "rdf:type"   ["ex:User"],
+                      "ex:friends" [{"id" "ex:john"} {"id" "ex:cam"}]}]
+                    @(fluree/query loaded-db '{"select" {?s ["*"]}
+                                               "where"  [[?s "rdf:type" "ex:User"]]}))))))
 
        (testing "can load with policies"
          (with-tmp-dir storage-path
            (let [conn         @(fluree/connect
-                                {:method       :file
-                                 :storage-path storage-path
-                                 :defaults
-                                 {:context      (merge test-utils/default-context
-                                                       {:ex "http://example.org/ns/"})
-                                  :context-type :keyword}})
+                                {"method"       "file"
+                                 "storage-path" storage-path
+                                 "defaults"
+                                 {"@context" (merge test-utils/default-context
+                                                    {"ex" "http://example.org/ns/"})}})
                  ledger-alias "load-policy-test"
                  ledger       @(fluree/create conn ledger-alias)
                  db           @(fluree/stage
                                 (fluree/db ledger)
-                                [{:id          :ex/alice,
-                                  :type        :ex/User,
-                                  :schema/name "Alice"
-                                  :schema/ssn  "111-11-1111"
-                                  :ex/friend   :ex/john}
-                                 {:id          :ex/john,
-                                  :schema/name "John"
-                                  :type        :ex/User,
-                                  :schema/ssn  "888-88-8888"}
-                                 {:id      "did:fluree:123"
-                                  :ex/user :ex/alice
-                                  :f/role  :ex/userRole}])
+                                [{"id"          "ex:alice",
+                                  "type"        "ex:User",
+                                  "schema:name" "Alice"
+                                  "schema:ssn"  "111-11-1111"
+                                  "ex:friend"   "ex:john"}
+                                 {"id"          "ex:john",
+                                  "schema:name" "John"
+                                  "type"        "ex:User",
+                                  "schema:ssn"  "888-88-8888"}
+                                 {"id"      "did:fluree:123"
+                                  "ex:user" "ex:alice"
+                                  "f:role"  "ex:userRole"}])
                  db+policy    @(fluree/stage
                                 db
-                                [{:id            :ex/UserPolicy,
-                                  :type          [:f/Policy],
-                                  :f/targetClass :ex/User
-                                  :f/allow       [{:id           :ex/globalViewAllow
-                                                   :f/targetRole :ex/userRole
-                                                   :f/action     [:f/view]}]
-                                  :f/property    [{:f/path  :schema/ssn
-                                                   :f/allow [{:id           :ex/ssnViewRule
-                                                              :f/targetRole :ex/userRole
-                                                              :f/action     [:f/view]
-                                                              :f/equals     {:list [:f/$identity :ex/user]}}]}]}])
+                                [{"id"            "ex:UserPolicy",
+                                  "type"          ["f:Policy"],
+                                  "f:targetClass" "ex:User"
+                                  "f:allow"       [{"id"           "ex:globalViewAllow"
+                                                    "f:targetRole" "ex:userRole"
+                                                    "f:action"     ["f:view"]}]
+                                  "f:property"    [{"f:path"  "schema:ssn"
+                                                    "f:allow" [{"id"           "ex:ssnViewRule"
+                                                                "f:targetRole" "ex:userRole"
+                                                                "f:action"     ["f:view"]
+                                                                "f:equals"     {"list" ["f:$identity" "ex:user"]}}]}]}])
                  db+policy    @(fluree/commit! ledger db+policy)
                  loaded       (test-utils/retry-load conn ledger-alias 100)
                  loaded-db    (fluree/db loaded)]
              (is (= (:t db) (:t loaded-db)))
              (testing "query returns expected policy"
-               (is (= [{:id            :ex/UserPolicy,
-                        :rdf/type      [:f/Policy],
-                        :f/allow
-                        {:id           :ex/globalViewAllow,
-                         :f/action     {:id :f/view},
-                         :f/targetRole {:_id 211106232532995}},
-                        :f/property
-                        {:id     "_:f211106232532999",
-                         :f/allow
-                         {:id           :ex/ssnViewRule,
-                          :f/action     {:id :f/view},
-                          :f/targetRole {:_id 211106232532995},
-                          :f/equals     [{:id :f/$identity} {:id :ex/user}]},
-                         :f/path {:id :schema/ssn}},
-                        :f/targetClass {:id :ex/User}}]
-                      @(fluree/query loaded-db '{:select {?s [:*
-                                                              {:rdf/type [:_id]}
-                                                              {:f/allow [:* {:f/targetRole [:_id]}]}
-                                                              {:f/property [:* {:f/allow [:* {:f/targetRole [:_id]}]}]}]}
-                                                 :where  [[?s :rdf/type :f/Policy]]}))))))))))
+               (is (= [{"id"            "ex:UserPolicy",
+                        "rdf:type"      ["f:Policy"],
+                        "f:allow"
+                        {"id"           "ex:globalViewAllow",
+                         "f:action"     {"id" "f:view"},
+                         "f:targetRole" {"_id" 211106232532995}},
+                        "f:property"
+                        {"id"     "_:f211106232532999",
+                         "f:allow"
+                         {"id"           "ex:ssnViewRule",
+                          "f:action"     {"id" "f:view"},
+                          "f:targetRole" {"_id" 211106232532995},
+                          "f:equals"     [{"id" "f:$identity"} {"id" "ex:user"}]},
+                         "f:path" {"id" "schema:ssn"}},
+                        "f:targetClass" {"id" "ex:User"}}]
+                      @(fluree/query loaded-db
+                                     '{"select" {?s ["*"
+                                                     {"rdf:type" ["_id"]}
+                                                     {"f:allow" ["*" {"f:targetRole" ["_id"]}]}
+                                                     {"f:property" ["*" {"f:allow" ["*" {"f:targetRole" ["_id"]}]}]}]}
+                                       "where"  [[?s "rdf:type" "f:Policy"]]}))))))))))
 
 #?(:clj
    (deftest load-from-memory-test
      (testing "can load a memory ledger with single cardinality predicates"
        (let [conn         @(fluree/connect
-                            {:method :memory
-                             :defaults
-                             {:context      test-utils/default-context
-                              :context-type :keyword}})
+                            {"method" "memory"
+                             "defaults"
+                             {"@context" test-utils/default-context}})
              ledger-alias "load-from-memory-test-single-card"
-             ledger       @(fluree/create conn ledger-alias {:defaultContext ["" {:ex "http://example.org/ns/"}]})
+             ledger       @(fluree/create conn ledger-alias
+                                          {"default-context"
+                                           ["" {"ex" "http://example.org/ns/"}]})
              db           @(fluree/stage
                             (fluree/db ledger)
-                            [{:id           :ex/brian
-                              :type         :ex/User
-                              :schema/name  "Brian"
-                              :schema/email "brian@example.org"
-                              :schema/age   50
-                              :ex/favNums   7}
-
-                             {:id           :ex/cam
-                              :type         :ex/User
-                              :schema/name  "Cam"
-                              :schema/email "cam@example.org"
-                              :schema/age   34
-                              :ex/favNums   5
-                              :ex/friend    :ex/brian}])
+                            [{"id"           "ex:brian"
+                              "type"         "ex:User"
+                              "schema:name"  "Brian"
+                              "schema:email" "brian@example.org"
+                              "schema:age"   50
+                              "ex:favNums"   7}
+
+                             {"id"           "ex:cam"
+                              "type"         "ex:User"
+                              "schema:name"  "Cam"
+                              "schema:email" "cam@example.org"
+                              "schema:age"   34
+                              "ex:favNums"   5
+                              "ex:friend"    "ex:brian"}])
              db           @(fluree/commit! ledger db)
              db           @(fluree/stage
                             db
-                            {:id         :ex/brian
-                             :ex/favNums 7})
+                            {"id"         "ex:brian"
+                             "ex:favNums" 7})
              _            @(fluree/commit! ledger db)
              ;; TODO: Replace this w/ :syncTo equivalent once we have it
              loaded       (test-utils/retry-load conn ledger-alias 100)
@@ -565,41 +368,42 @@
 
      (testing "can load a memory ledger with multi-cardinality predicates"
        (let [conn         @(fluree/connect
-                            {:method :memory
-                             :defaults
-                             {:context      test-utils/default-context
-                              :context-type :keyword}})
+                            {"method" "memory"
+                             "defaults"
+                             {"@context" test-utils/default-context}})
              ledger-alias "load-from-memory-test-multi-card"
-             ledger       @(fluree/create conn ledger-alias {:defaultContext ["" {:ex "http://example.org/ns/"}]})
+             ledger       @(fluree/create conn ledger-alias
+                                          {"default-context"
+                                           ["" {"ex" "http://example.org/ns/"}]})
              db           @(fluree/stage
                             (fluree/db ledger)
-                            [{:id           :ex/brian
-                              :type         :ex/User
-                              :schema/name  "Brian"
-                              :schema/email "brian@example.org"
-                              :schema/age   50
-                              :ex/favNums   7}
-
-                             {:id           :ex/alice
-                              :type         :ex/User
-                              :schema/name  "Alice"
-                              :schema/email "alice@example.org"
-                              :schema/age   50
-                              :ex/favNums   [42 76 9]}
-
-                             {:id           :ex/cam
-                              :type         :ex/User
-                              :schema/name  "Cam"
-                              :schema/email "cam@example.org"
-                              :schema/age   34
-                              :ex/favNums   [5 10]
-                              :ex/friend    [:ex/brian :ex/alice]}])
+                            [{"id"           "ex:brian"
+                              "type"         "ex:User"
+                              "schema:name"  "Brian"
+                              "schema:email" "brian@example.org"
+                              "schema:age"   50
+                              "ex:favNums"   7}
+
+                             {"id"           "ex:alice"
+                              "type"         "ex:User"
+                              "schema:name"  "Alice"
+                              "schema:email" "alice@example.org"
+                              "schema:age"   50
+                              "ex:favNums"   [42 76 9]}
+
+                             {"id"           "ex:cam"
+                              "type"         "ex:User"
+                              "schema:name"  "Cam"
+                              "schema:email" "cam@example.org"
+                              "schema:age"   34
+                              "ex:favNums"   [5 10]
+                              "ex:friend"    ["ex:brian" "ex:alice"]}])
              db           @(fluree/commit! ledger db)
              db           @(fluree/stage
                             db
                             ;; test a multi-cardinality retraction
-                            [{:id         :ex/alice
-                              :ex/favNums [42 76 9]}])
+                            [{"id"         "ex:alice"
+                              "ex:favNums" [42 76 9]}])
              _            @(fluree/commit! ledger db)
              ;; TODO: Replace this w/ :syncTo equivalent once we have it
              loaded       (test-utils/retry-load conn ledger-alias 100)
@@ -608,69 +412,69 @@
          (is (= (dbproto/-default-context db) (dbproto/-default-context loaded-db)))))
 
      (testing "can load a memory ledger with its own context"
-       (let [conn-context   {:id  "@id", :type "@type"
-                             :xsd "http://www.w3.org/2001/XMLSchema#"}
-             ledger-context {:ex     "http://example.com/"
-                             :schema "http://schema.org/"}
+       (let [conn-context   {"id"  "@id", "type" "@type"
+                             "xsd" "http://www.w3.org/2001/XMLSchema#"}
+             ledger-context {"ex"     "http://example.com/"
+                             "schema" "http://schema.org/"}
              conn           @(fluree/connect
-                              {:method   :memory
-                               :defaults {:context      conn-context
-                                          :context-type :keyword}})
+                              {"method"   "memory"
+                               "defaults" {"@context" conn-context}})
              ledger-alias   "load-from-memory-with-context"
              ledger         @(fluree/create conn ledger-alias
-                                            {:defaultContext ["" ledger-context]})
+                                            {"default-context"
+                                             ["" ledger-context]})
              db             @(fluree/stage
                               (fluree/db ledger)
-                              [{:id             :ex/wes
-                                :type           :ex/User
-                                :schema/name    "Wes"
-                                :schema/email   "wes@example.org"
-                                :schema/age     42
-                                :schema/favNums [1 2 3]
-                                :ex/friend      {:id           :ex/jake
-                                                 :type         :ex/User
-                                                 :schema/name  "Jake"
-                                                 :schema/email "jake@example.org"}}])
+                              [{"id"             "ex:wes"
+                                "type"           "ex:User"
+                                "schema:name"    "Wes"
+                                "schema:email"   "wes@example.org"
+                                "schema:age"     42
+                                "schema:favNums" [1 2 3]
+                                "ex:friend"      {"id"           "ex:jake"
+                                                  "type"         "ex:User"
+                                                  "schema:name"  "Jake"
+                                                  "schema:email" "jake@example.org"}}])
              db             @(fluree/commit! ledger db)
              loaded         (test-utils/retry-load conn ledger-alias 100)
              loaded-db      (fluree/db loaded)
-             merged-ctx     (merge (ctx-util/stringify-context conn-context) (ctx-util/stringify-context ledger-context))
-             query          {:where  '[[?p :schema/email "wes@example.org"]]
-                             :select '{?p [:*]}}
+             merged-ctx     (merge conn-context ledger-context)
+             query          {"where"  '[[?p "schema:email" "wes@example.org"]]
+                             "select" '{?p ["*"]}}
              results        @(fluree/query loaded-db query)
              full-type-url  "http://www.w3.org/1999/02/22-rdf-syntax-ns#type"]
          (is (= (:t db) (:t loaded-db)))
          (is (= merged-ctx (dbproto/-default-context loaded-db)))
-         (is (= [{full-type-url   [:ex/User]
-                  :id             :ex/wes
-                  :schema/age     42
-                  :schema/email   "wes@example.org"
-                  :schema/favNums [1 2 3]
-                  :schema/name    "Wes"
-                  :ex/friend      {:id :ex/jake}}]
+         (is (= [{full-type-url    ["ex:User"]
+                  "id"             "ex:wes"
+                  "schema:age"     42
+                  "schema:email"   "wes@example.org"
+                  "schema:favNums" [1 2 3]
+                  "schema:name"    "Wes"
+                  "ex:friend"      {"id" "ex:jake"}}]
                 results))))
 
      (testing "query returns the correct results from a loaded ledger"
-       (let [conn-context   {:id "@id", :type "@type"}
-             ledger-context {:ex     "http://example.com/"
-                             :schema "http://schema.org/"}
+       (let [conn-context   {"id" "@id", "type" "@type"}
+             ledger-context {"ex"     "http://example.com/"
+                             "schema" "http://schema.org/"}
              conn           @(fluree/connect
-                              {:method   :memory
-                               :defaults {:context      conn-context
-                                          :context-type :keyword}})
+                              {"method"   "memory"
+                               "defaults" {"@context" conn-context}})
              ledger-alias   "load-from-memory-query"
              ledger         @(fluree/create conn ledger-alias
-                                            {:defaultContext ["" ledger-context]})
+                                            {"default-context"
+                                             ["" ledger-context]})
              db             @(fluree/stage
                               (fluree/db ledger)
-                              [{:id          :ex/Andrew
-                                :type        :schema/Person
-                                :schema/name "Andrew"
-                                :ex/friend   {:id          :ex/Jonathan
-                                              :type        :schema/Person
-                                              :schema/name "Jonathan"}}])
-             query          {:select '{?s [:*]}
-                             :where  '[[?s :id :ex/Andrew]]}
+                              [{"id"          "ex:Andrew"
+                                "type"        "schema:Person"
+                                "schema:name" "Andrew"
+                                "ex:friend"   {"id"          "ex:Jonathan"
+                                               "type"        "schema:Person"
+                                               "schema:name" "Jonathan"}}])
+             query          {"select" '{?s ["*"]}
+                             "where"  '[[?s "id" "ex:Andrew"]]}
              res1           @(fluree/query db query)
              _              @(fluree/commit! ledger db)
              loaded         (test-utils/retry-load conn ledger-alias 100)
@@ -680,96 +484,95 @@
 
      (testing "can load a ledger with `list` values"
        (let [conn         @(fluree/connect
-                            {:method :memory
-                             :defaults
-                             {:context      (merge test-utils/default-context
-                                                   {:ex "http://example.org/ns/"})
-                              :context-type :keyword}})
+                            {"method" "memory"
+                             "defaults"
+                             {"@context" (merge test-utils/default-context
+                                                {"ex" "http://example.org/ns/"})}})
              ledger-alias "load-lists-test"
              ledger       @(fluree/create conn ledger-alias)
              db           @(fluree/stage
                             (fluree/db ledger)
-                            [{:id         :ex/alice,
-                              :type       :ex/User,
-                              :ex/friends {:list [:ex/john :ex/cam]}}
-                             {:id         :ex/cam,
-                              :type       :ex/User
-                              :ex/numList {:list [7 8 9 10]}}
-                             {:id   :ex/john,
-                              :type :ex/User}])
+                            [{"id"         "ex:alice",
+                              "type"       "ex:User",
+                              "ex:friends" {"list" ["ex:john" "ex:cam"]}}
+                             {"id"         "ex:cam",
+                              "type"       "ex:User"
+                              "ex:numList" {"list" [7 8 9 10]}}
+                             {"id"   "ex:john",
+                              "type" "ex:User"}])
              db           @(fluree/commit! ledger db)
              loaded       (test-utils/retry-load conn ledger-alias 100)
              loaded-db    (fluree/db loaded)]
          (is (= (:t db) (:t loaded-db)))
          (testing "query returns expected `list` values"
-           (is (= [{:id         :ex/cam,
-                    :rdf/type   [:ex/User],
-                    :ex/numList [7 8 9 10]}
-                   {:id :ex/john, :rdf/type [:ex/User]}
-                   {:id         :ex/alice,
-                    :rdf/type   [:ex/User],
-                    :ex/friends [{:id :ex/john} {:id :ex/cam}]}]
-                  @(fluree/query loaded-db '{:select {?s [:*]}
-                                             :where  [[?s :rdf/type :ex/User]]})))))
+           (is (= [{"id"         "ex:cam",
+                    "rdf:type"   ["ex:User"],
+                    "ex:numList" [7 8 9 10]}
+                   {"id" "ex:john", "rdf:type" ["ex:User"]}
+                   {"id"         "ex:alice",
+                    "rdf:type"   ["ex:User"],
+                    "ex:friends" [{"id" "ex:john"} {"id" "ex:cam"}]}]
+                  @(fluree/query loaded-db '{"select" {?s ["*"]}
+                                             "where"  [[?s "rdf:type" "ex:User"]]})))))
 
        (testing "can load with policies"
          (let [conn         @(fluree/connect
-                              {:method :memory
-                               :defaults
-                               {:context      (merge test-utils/default-context
-                                                     {:ex "http://example.org/ns/"})
-                                :context-type :keyword}})
+                              {"method" "memory"
+                               "defaults"
+                               {"@context" (merge test-utils/default-context
+                                                  {"ex" "http://example.org/ns/"})}})
                ledger-alias "load-policy-test"
                ledger       @(fluree/create conn ledger-alias)
                db           @(fluree/stage
                               (fluree/db ledger)
-                              [{:id          :ex/alice,
-                                :type        :ex/User,
-                                :schema/name "Alice"
-                                :schema/ssn  "111-11-1111"
-                                :ex/friend   :ex/john}
-                               {:id          :ex/john,
-                                :schema/name "John"
-                                :type        :ex/User,
-                                :schema/ssn  "888-88-8888"}
-                               {:id      "did:fluree:123"
-                                :ex/user :ex/alice
-                                :f/role  :ex/userRole}])
+                              [{"id"          "ex:alice",
+                                "type"        "ex:User",
+                                "schema:name" "Alice"
+                                "schema:ssn"  "111-11-1111"
+                                "ex:friend"   "ex:john"}
+                               {"id"          "ex:john",
+                                "schema:name" "John"
+                                "type"        "ex:User",
+                                "schema:ssn"  "888-88-8888"}
+                               {"id"      "did:fluree:123"
+                                "ex:user" "ex:alice"
+                                "f:role"  "ex:userRole"}])
                db+policy    @(fluree/stage
                               db
-                              [{:id            :ex/UserPolicy,
-                                :type          [:f/Policy],
-                                :f/targetClass :ex/User
-                                :f/allow       [{:id           :ex/globalViewAllow
-                                                 :f/targetRole :ex/userRole
-                                                 :f/action     [:f/view]}]
-                                :f/property    [{:f/path  :schema/ssn
-                                                 :f/allow [{:id           :ex/ssnViewRule
-                                                            :f/targetRole :ex/userRole
-                                                            :f/action     [:f/view]
-                                                            :f/equals     {:list [:f/$identity :ex/user]}}]}]}])
+                              [{"id"            "ex:UserPolicy",
+                                "type"          ["f:Policy"],
+                                "f:targetClass" "ex:User"
+                                "f:allow"       [{"id"           "ex:globalViewAllow"
+                                                  "f:targetRole" "ex:userRole"
+                                                  "f:action"     ["f:view"]}]
+                                "f:property"    [{"f:path"  "schema:ssn"
+                                                  "f:allow" [{"id"           "ex:ssnViewRule"
+                                                              "f:targetRole" "ex:userRole"
+                                                              "f:action"     ["f:view"]
+                                                              "f:equals"     {"list" ["f:$identity" "ex:user"]}}]}]}])
                db+policy    @(fluree/commit! ledger db+policy)
                loaded       (test-utils/retry-load conn ledger-alias 100)
                loaded-db    (fluree/db loaded)]
            (is (= (:t db) (:t loaded-db)))
            (testing "query returns expected policy"
-             (is (= [{:id            :ex/UserPolicy,
-                      :rdf/type      [:f/Policy],
-                      :f/allow
-                      {:id           :ex/globalViewAllow,
-                       :f/action     {:id :f/view},
-                       :f/targetRole {:_id 211106232532995}},
-                      :f/property
-                      {:id     "_:f211106232532999",
-                       :f/allow
-                       {:id           :ex/ssnViewRule,
-                        :f/action     {:id :f/view},
-                        :f/targetRole {:_id 211106232532995},
-                        :f/equals     [{:id :f/$identity} {:id :ex/user}]},
-                       :f/path {:id :schema/ssn}},
-                      :f/targetClass {:id :ex/User}}]
-                    @(fluree/query loaded-db '{:select {?s [:*
-                                                            {:rdf/type [:_id]}
-                                                            {:f/allow [:* {:f/targetRole [:_id]}]}
-                                                            {:f/property [:* {:f/allow [:* {:f/targetRole [:_id]}]}]}]}
-                                               :where  [[?s :rdf/type :f/Policy]]})))))))))+             (is (= [{"id"            "ex:UserPolicy",
+                      "rdf:type"      ["f:Policy"],
+                      "f:allow"
+                      {"id"           "ex:globalViewAllow",
+                       "f:action"     {"id" "f:view"},
+                       "f:targetRole" {"_id" 211106232532995}},
+                      "f:property"
+                      {"id"     "_:f211106232532999",
+                       "f:allow"
+                       {"id"           "ex:ssnViewRule",
+                        "f:action"     {"id" "f:view"},
+                        "f:targetRole" {"_id" 211106232532995},
+                        "f:equals"     [{"id" "f:$identity"} {"id" "ex:user"}]},
+                       "f:path" {"id" "schema:ssn"}},
+                      "f:targetClass" {"id" "ex:User"}}]
+                    @(fluree/query loaded-db
+                                   '{"select" {?s ["*"
+                                                   {"rdf:type" ["_id"]}
+                                                   {"f:allow" ["*" {"f:targetRole" ["_id"]}]}
+                                                   {"f:property" ["*" {"f:allow" ["*" {"f:targetRole" ["_id"]}]}]}]}
+                                     "where"  [[?s "rdf:type" "f:Policy"]]})))))))))