(ns fluree.db.shacl.shacl-basic-test
  (:require [clojure.test :refer :all]
            [fluree.db.test-utils :as test-utils]
            [fluree.db.json-ld.api :as fluree]
            [fluree.db.util.log :as log]
            [fluree.db.util.core :as util]
            [clojure.string :as str]))

(deftest ^:integration using-pre-defined-types-as-classes
  (testing "Class not used as class initially can still be used as one."
    (let [conn      (test-utils/create-conn)
          ledger    @(fluree/create conn "class/testing" {:defaultContext ["" {:ex "http://example.org/ns/"}]})
          db1       @(fluree/stage2
                       (fluree/db ledger)
                       {"@context" "https://ns.flur.ee"
                        "insert" {:id :ex/MyClass
                                  :schema/description "Just a basic object not used as a class"}})
          db2       @(fluree/stage2
                       db1
                       {:context "https://ns.flur.ee"
                        "insert" {:id :ex/myClassInstance
                                  :type :ex/MyClass
                                  :schema/description "Now a new subject uses MyClass as a Class"}})
          query-res @(fluree/query db2 '{:select {:ex/myClassInstance [:*]}})]
      (is (= query-res
             [{:id                 :ex/myClassInstance
               :type           :ex/MyClass
               :schema/description "Now a new subject uses MyClass as a Class"}])))))


(deftest ^:integration shacl-cardinality-constraints
  (testing "shacl minimum and maximum cardinality"
    (let [conn         (test-utils/create-conn)
          ledger       @(fluree/create conn "shacl/a" {:defaultContext ["" {:ex "http://example.org/ns/"}]})
          user-query   {:select {'?s [:*]}
                        :where  {:id '?s, :type :ex/User}}
          db           @(fluree/stage2
                          (fluree/db ledger)
                          {"@context" "https://ns.flur.ee"
                           "insert"
                           {:id             :ex/UserShape
                            :type           [:sh/NodeShape]
                            :sh/targetClass :ex/User
                            :sh/property    [{:sh/path     :schema/name
                                              :sh/minCount 1
                                              :sh/maxCount 1
                                              :sh/datatype :xsd/string}]}})
          db-ok        @(fluree/stage2
                          db
                         {"@context" "https://ns.flur.ee"
                          "insert"
                          {:id              :ex/john
                           :type            :ex/User
                           :schema/name     "John"
                           :schema/callSign "j-rock"}})
          ; no :schema/name
          db-no-names  (try
                         @(fluree/stage2
                            db
                           {"@context" "https://ns.flur.ee"
                            "insert"
                            {:id              :ex/john
                             :type            :ex/User
                             :schema/callSign "j-rock"}})
                         (catch Exception e e))
          db-two-names (try
                         @(fluree/stage2
                            db
                           {"@context" "https://ns.flur.ee"
                            "insert"
                            {:id              :ex/john
                             :type            :ex/User
                             :schema/name     ["John", "Johnny"]
                             :schema/callSign "j-rock"}})
                         (catch Exception e e))]
      (is (util/exception? db-no-names)
          "Exception, because :schema/name requires at least 1 value.")
      (is (= "SHACL PropertyShape exception - sh:minCount of 1 higher than actual count of 0."
             (ex-message db-no-names)))
      (is (util/exception? db-two-names)
          "Exception, because :schema/name can have at most 1 value.")
      (is (= "SHACL PropertyShape exception - sh:maxCount of 1 lower than actual count of 2."
             (ex-message db-two-names)))
      (is (= [{:id              :ex/john,
               :type        :ex/User,
               :schema/name     "John",
               :schema/callSign "j-rock"}]
             @(fluree/query db-ok user-query))
          "basic rdf:type query response not correct"))))


(deftest ^:integration shacl-datatype-constraints
  (testing "shacl datatype errors"
    (let [conn         (test-utils/create-conn)
          ledger       @(fluree/create conn "shacl/b" {:defaultContext ["" {:ex "http://example.org/ns/"}]})
          user-query   {:select {'?s [:*]}
                        :where  {:id '?s, :type :ex/User}}
          db           @(fluree/stage2
                          (fluree/db ledger)
                          {"@context" "https://ns.flur.ee"
                           "insert"
                           {:id             :ex/UserShape
                            :type           :sh/NodeShape
                            :sh/targetClass :ex/User
                            :sh/property    [{:sh/path     :schema/name
                                              :sh/datatype :xsd/string}]}})
          db-ok        @(fluree/stage2
                          db
                          {"@context" "https://ns.flur.ee"
                           "insert"
                           {:id          :ex/john
                            :type        :ex/User
                            :schema/name "John"}})
          ;; no :schema/name
          db-int-name  @(fluree/stage2
                          db
                          {"@context" "https://ns.flur.ee"
                           "insert"
                           {:id          :ex/john
                            :type        :ex/User
                            :schema/name 42}})
          db-bool-name @(fluree/stage2
                          db
                          {"@context" "https://ns.flur.ee"
                           "insert"
                           {:id          :ex/john
                            :type        :ex/User
                            :schema/name true}})]
      (is (util/exception? db-int-name)
          "Exception, because :schema/name is an integer and not a string.")
      (is (= "SHACL PropertyShape exception - sh:datatype: every datatype must be 1."
             (ex-message db-int-name)))
      (is (util/exception? db-bool-name)
          "Exception, because :schema/name is a boolean and not a string.")
      (is (= "SHACL PropertyShape exception - sh:datatype: every datatype must be 1."
             (ex-message db-bool-name)))
      (is (= @(fluree/query db-ok user-query)
             [{:id          :ex/john
               :type    :ex/User
               :schema/name "John"}])
          "basic rdf:type query response not correct"))))

(deftest ^:integration shacl-closed-shape
  (testing "shacl closed shape"
    (let [conn          (test-utils/create-conn)
          ledger        @(fluree/create conn "shacl/c" {:defaultContext ["" {:ex "http://example.org/ns/"}]})
          user-query    {:select {'?s [:*]}
                         :where  {:id '?s, :type :ex/User}}
          db            @(fluree/stage2
                           (fluree/db ledger)
                          {"@context" "https://ns.flur.ee"
                           "insert"
                           {:id                   :ex/UserShape
                            :type                 :sh/NodeShape
                            :sh/targetClass       :ex/User
                            :sh/property          [{:sh/path     :schema/name
                                                    :sh/datatype :xsd/string}]
                            :sh/closed            true
                            :sh/ignoredProperties [:type]}})

          db-ok         @(fluree/stage2
                           db
                          {"@context" "https://ns.flur.ee"
                           "insert"
                           {:id          :ex/john
                            :type        :ex/User
                            :schema/name "John"}})
          ; no :schema/name
          db-extra-prop (try
                          @(fluree/stage
                            db
                            {:id           :ex/john
                             :type         :ex/User
                             :schema/name  "John"
                             :schema/email "john@flur.ee"})
                          (catch Exception e e))]
      (is (util/exception? db-extra-prop))
      (is (str/starts-with? (ex-message db-extra-prop)
                            "SHACL shape is closed, extra properties not allowed: [10"))

      (is (= [{:id          :ex/john
               :type    :ex/User
               :schema/name "John"}]
             @(fluree/query db-ok user-query))
          "basic type query response not correct"))))

(deftest ^:integration shacl-property-pairs
  (testing "shacl property pairs"
    (let [conn       (test-utils/create-conn)
          ledger     @(fluree/create conn "shacl/pairs" {:defaultContext ["" {:ex "http://example.org/ns/"}]})
          user-query {:select {'?s [:*]}
                      :where  {:id '?s, :type :ex/User}}]
      (testing "single-cardinality equals"
        (let [db           @(fluree/stage2
                              (fluree/db ledger)
                              {"@context" "https://ns.flur.ee"
                               "insert"
                               {:id             :ex/EqualNamesShape
                                :type           :sh/NodeShape
                                :sh/targetClass :ex/User
                                :sh/property    [{:sh/path   :schema/name
                                                  :sh/equals :ex/firstName}]}})
              db-ok        @(fluree/stage2
                              db
                              {"@context" "https://ns.flur.ee"
                               "insert"
                               {:id           :ex/alice
                                :type         :ex/User
                                :schema/name  "Alice"
                                :ex/firstName "Alice"}})

              db-not-equal (try
                             @(fluree/stage2
                                db
                                {"@context" "https://ns.flur.ee"
                                 "insert"
                                 {:id           :ex/john
                                  :type         :ex/User
                                  :schema/name  "John"
                                  :ex/firstName "Jack"}})
                             (catch Exception e e))]
          (is (util/exception? db-not-equal)
              "Exception, because :schema/name does not equal :ex/firstName")
          (is (= "SHACL PropertyShape exception - sh:equals: [\"John\"] not equal to [\"Jack\"]."
                 (ex-message db-not-equal)))

          (is (= [{:id           :ex/alice
                   :type     :ex/User
                   :schema/name  "Alice"
                   :ex/firstName "Alice"}]
                 @(fluree/query db-ok user-query)))))
      (testing "multi-cardinality equals"
        (let [db            @(fluree/stage2
                               (fluree/db ledger)
                               {"@context" "https://ns.flur.ee"
                                "insert"
                                {:id             :ex/EqualNamesShape
                                 :type           :sh/NodeShape
                                 :sh/targetClass :ex/User
                                 :sh/property    [{:sh/path   :ex/favNums
                                                   :sh/equals :ex/luckyNums}]}})
              db-ok         @(fluree/stage2
                               db
                              {"@context" "https://ns.flur.ee"
                               "insert"
                               {:id           :ex/alice
                                :type         :ex/User
                                :schema/name  "Alice"
                                :ex/favNums   [11 17]
                                :ex/luckyNums [11 17]}})

              db-ok2        @(fluree/stage2
                               db
                              {"@context" "https://ns.flur.ee"
                               "insert"
                               {:id           :ex/alice
                                :type         :ex/User
                                :schema/name  "Alice"
                                :ex/favNums   [11 17]
                                :ex/luckyNums [17 11]}})

              db-not-equal1 (try
                              @(fluree/stage2
                                 db
                                {"@context" "https://ns.flur.ee"
                                 "insert"
                                 {:id           :ex/brian
                                  :type         :ex/User
                                  :schema/name  "Brian"
                                  :ex/favNums   [11 17]
                                  :ex/luckyNums [13 18]}})
                              (catch Exception e e))
              db-not-equal2 (try
                              @(fluree/stage2
                                 db
                                 {"@context" "https://ns.flur.ee"
                                  "insert"
                                  {:id           :ex/brian
                                   :type         :ex/User
                                   :schema/name  "Brian"
                                   :ex/favNums   [11 17]
                                   :ex/luckyNums [11]}})
                              (catch Exception e e))
              db-not-equal3 (try
                              @(fluree/stage2
                                 db
                                {"@context" "https://ns.flur.ee"
                                 "insert"
                                 {:id           :ex/brian
                                  :type         :ex/User
                                  :schema/name  "Brian"
                                  :ex/favNums   [11 17]
                                  :ex/luckyNums [11 17 18]}})
                              (catch Exception e e))
              db-not-equal4 (try
                              @(fluree/stage2
                                 db
                                 {"@context" "https://ns.flur.ee"
                                  "insert"
                                  {:id           :ex/brian
                                   :type         :ex/User
                                   :schema/name  "Brian"
                                   :ex/favNums   [11 17]
                                   :ex/luckyNums ["11" "17"]}})
                              (catch Exception e e))]
          (is (util/exception? db-not-equal1)
              "Exception, because :ex/favNums does not equal :ex/luckyNums")
          (is (= (ex-message db-not-equal1)
                 "SHACL PropertyShape exception - sh:equals: [11 17] not equal to [13 18]."))
          (is (util/exception? db-not-equal2)
              "Exception, because :ex/favNums does not equal :ex/luckyNums")
          (is (= "SHACL PropertyShape exception - sh:equals: [11 17] not equal to [11]."
                 (ex-message db-not-equal2)))
          (is (util/exception? db-not-equal3)
              "Exception, because :ex/favNums does not equal :ex/luckyNums")
          (is (= "SHACL PropertyShape exception - sh:equals: [11 17] not equal to [11 17 18]."
                 (ex-message db-not-equal3)))
          (is (util/exception? db-not-equal4)
              "Exception, because :ex/favNums does not equal :ex/luckyNums")
          (is (= "SHACL PropertyShape exception - sh:equals: [11 17] not equal to [\"11\" \"17\"]."
                 (ex-message db-not-equal4)))
          (is (= [{:id           :ex/alice
                   :type     :ex/User
                   :schema/name  "Alice"
                   :ex/favNums   [11 17]
                   :ex/luckyNums [11 17]}]
                 @(fluree/query db-ok user-query)))
          (is (= [{:id           :ex/alice
                   :type     :ex/User
                   :schema/name  "Alice"
                   :ex/favNums   [11 17]
                   :ex/luckyNums [11 17]}]
                 @(fluree/query db-ok2 user-query)))))
      (testing "disjoint"
        (let [db               @(fluree/stage2
                                  (fluree/db ledger)
                                  {"@context" "https://ns.flur.ee"
                                   "insert"
                                   {:id             :ex/DisjointShape
                                    :type           :sh/NodeShape
                                    :sh/targetClass :ex/User
                                    :sh/property    [{:sh/path     :ex/favNums
                                                      :sh/disjoint :ex/luckyNums}]}})
              db-ok            @(fluree/stage2
                                  db
                                  {"@context" "https://ns.flur.ee"
                                   "insert"
                                   {:id           :ex/alice
                                    :type         :ex/User
                                    :schema/name  "Alice"
                                    :ex/favNums   [11 17]
                                    :ex/luckyNums 1}})

              db-not-disjoint1 (try
                                 @(fluree/stage2
                                    db
                                    {"@context" "https://ns.flur.ee"
                                     "insert"
                                     {:id           :ex/brian
                                      :type         :ex/User
                                      :schema/name  "Brian"
                                      :ex/favNums   11
                                      :ex/luckyNums 11}})
                                 (catch Exception e e))
              db-not-disjoint2 (try
                                 @(fluree/stage2
                                    db
                                    {"@context" "https://ns.flur.ee"
                                     "insert"
                                     {:id           :ex/brian
                                      :type         :ex/User
                                      :schema/name  "Brian"
                                      :ex/favNums   [11 17 31]
                                      :ex/luckyNums 11}})
                                 (catch Exception e e))

              db-not-disjoint3 (try
                                 @(fluree/stage2
                                    db
                                    {"@context" "https://ns.flur.ee"
                                     "insert"
                                     {:id           :ex/brian
                                      :type         :ex/User
                                      :schema/name  "Brian"
                                      :ex/favNums   [11 17 31]
                                      :ex/luckyNums [13 18 11]}})
                                 (catch Exception e e))]
          (is (util/exception? db-not-disjoint1)
              "Exception, because :ex/favNums is not disjoint from :ex/luckyNums")
          (is (= "SHACL PropertyShape exception - sh:disjoint: [11] not disjoint from [11]."
                 (ex-message db-not-disjoint1)))

          (is (util/exception? db-not-disjoint2)
              "Exception, because :ex/favNums is not disjoint from :ex/luckyNums")
          (is (= "SHACL PropertyShape exception - sh:disjoint: [11 17 31] not disjoint from [11]."
                 (ex-message db-not-disjoint2)))


          (is (util/exception? db-not-disjoint3)
              "Exception, because :ex/favNums is not disjoint from :ex/luckyNums")
          (is (= "SHACL PropertyShape exception - sh:disjoint: [11 17 31] not disjoint from [11 13 18]."
                 (ex-message db-not-disjoint3)))

          (is (= [{:id           :ex/alice
                   :type     :ex/User
                   :schema/name  "Alice"
                   :ex/favNums   [11 17]
                   :ex/luckyNums 1}]
                 @(fluree/query db-ok user-query)))))
      (testing "lessThan"
        (let [db       @(fluree/stage2
                          (fluree/db ledger)
                          {"@context" "https://ns.flur.ee"
                           "insert"
                           {:id             :ex/LessThanShape
                            :type           :sh/NodeShape
                            :sh/targetClass :ex/User
                            :sh/property    [{:sh/path     :ex/p1
                                              :sh/lessThan :ex/p2}]}})
              db-ok1   @(fluree/stage2
                          db
                          {"@context" "https://ns.flur.ee"
                           "insert"
                           {:id          :ex/alice
                            :type        :ex/User
                            :schema/name "Alice"
                            :ex/p1       [11 17]
                            :ex/p2       [18 19]}})


              db-ok2   @(fluree/stage2
                          db
                          {"@context" "https://ns.flur.ee"
                           "insert"
                           {:id          :ex/alice
                            :type        :ex/User
                            :schema/name "Alice"
                            :ex/p1       [11 17]
                            :ex/p2       [18]}})

              db-fail1 (try
                         @(fluree/stage2
                            db
                            {"@context" "https://ns.flur.ee"
                             "insert"
                             {:id          :ex/alice
                              :type        :ex/User
                              :schema/name "Alice"
                              :ex/p1       [11 17]
                              :ex/p2       17}})
                         (catch Exception e e))

              db-fail2 (try
                         @(fluree/stage2
                            db
                            {"@context" "https://ns.flur.ee"
                             "insert"
                             {:id          :ex/alice
                              :type        :ex/User
                              :schema/name "Alice"
                              :ex/p1       [11 17]
                              :ex/p2       ["18" "19"]}})
                         (catch Exception e e))


              db-fail3 (try
                         @(fluree/stage2
                            db
                            {"@context" "https://ns.flur.ee"
                             "insert"
                             {:id          :ex/alice
                              :type        :ex/User
                              :schema/name "Alice"
                              :ex/p1       [12 17]
                              :ex/p2       [10 18]}})
                         (catch Exception e e))

              db-fail4 (try
                         @(fluree/stage2
                            db
                            {"@context" "https://ns.flur.ee"
                             "insert"
                             {:id          :ex/alice
                              :type        :ex/User
                              :schema/name "Alice"
                              :ex/p1       [11 17]
                              :ex/p2       [12 16]}})
                         (catch Exception e e))
              db-iris  (try @(fluree/stage2
                               db
                               {"@context" "https://ns.flur.ee"
                                "insert"
                                {:id          :ex/alice
                                 :type        :ex/User
                                 :schema/name "Alice"
                                 :ex/p1       :ex/brian
                                 :ex/p2       :ex/john}})
                            (catch Exception e e))]
          (is (util/exception? db-fail1)
              "Exception, because :ex/p1 is not less than :ex/p2")
          (is (= "SHACL PropertyShape exception - sh:lessThan: 17 not less than 17, or values are not valid for comparison."
                 (ex-message db-fail1)))


          (is (util/exception? db-fail2)
              "Exception, because :ex/p1 is not less than :ex/p2")
          (is (= "SHACL PropertyShape exception - sh:lessThan: 17 not less than 19, or values are not valid for comparison; sh:lessThan: 17 not less than 18, or values are not valid for comparison; sh:lessThan: 11 not less than 19, or values are not valid for comparison; sh:lessThan: 11 not less than 18, or values are not valid for comparison."
                 (ex-message db-fail2)))

          (is (util/exception? db-fail3)
              "Exception, because :ex/p1 is not less than :ex/p2")
          (is (= "SHACL PropertyShape exception - sh:lessThan: 17 not less than 10, or values are not valid for comparison; sh:lessThan: 12 not less than 10, or values are not valid for comparison."
                 (ex-message db-fail3)))

          (is (util/exception? db-fail4)
              "Exception, because :ex/p1 is not less than :ex/p2")
          (is (= "SHACL PropertyShape exception - sh:lessThan: 17 not less than 16, or values are not valid for comparison; sh:lessThan: 17 not less than 12, or values are not valid for comparison."
                 (ex-message db-fail4)))

          (is (util/exception? db-iris)
              "Exception, because :ex/p1 and :ex/p2 are iris, and not valid for comparison")
          (is (str/starts-with? (ex-message db-iris)
                                "SHACL PropertyShape exception - sh:lessThan:"))

          (is (= [{:id          :ex/alice
                   :type    :ex/User
                   :schema/name "Alice"
                   :ex/p1       [11 17]
                   :ex/p2       [18 19]}]
                 @(fluree/query db-ok1 user-query)))
          (is (= [{:id          :ex/alice
                   :type    :ex/User
                   :schema/name "Alice"
                   :ex/p1       [11 17]
                   :ex/p2       18}]
                 @(fluree/query db-ok2 user-query)))))
      (testing "lessThanOrEquals"
        (let [db       @(fluree/stage2
                          (fluree/db ledger)
                          {"@context" "https://ns.flur.ee"
                           "insert"
                           {:id             :ex/LessThanOrEqualsShape
                            :type           :sh/NodeShape
                            :sh/targetClass :ex/User
                            :sh/property    [{:sh/path             :ex/p1
                                              :sh/lessThanOrEquals :ex/p2}]}})
              db-ok1   @(fluree/stage2
                          db
                          {"@context" "https://ns.flur.ee"
                           "insert"
                           {:id          :ex/alice
                            :type        :ex/User
                            :schema/name "Alice"
                            :ex/p1       [11 17]
                            :ex/p2       [17 19]}})


              db-ok2   @(fluree/stage2
                          db
                          {"@context" "https://ns.flur.ee"
                           "insert"
                           {:id          :ex/alice
                            :type        :ex/User
                            :schema/name "Alice"
                            :ex/p1       [11 17]
                            :ex/p2       17}})

              db-fail1 (try
                         @(fluree/stage2
                            db
                            {"@context" "https://ns.flur.ee"
                             "insert"
                             {:id          :ex/alice
                              :type        :ex/User
                              :schema/name "Alice"
                              :ex/p1       [11 17]
                              :ex/p2       10}})
                         (catch Exception e e))

              db-fail2 (try
                         @(fluree/stage2
                            db
                            {"@context" "https://ns.flur.ee"
                             "insert"
                             {:id          :ex/alice
                              :type        :ex/User
                              :schema/name "Alice"
                              :ex/p1       [11 17]
                              :ex/p2       ["17" "19"]}})
                         (catch Exception e e))

              db-fail3 (try
                         @(fluree/stage2
                            db
                            {"@context" "https://ns.flur.ee"
                             "insert"
                             {:id          :ex/alice
                              :type        :ex/User
                              :schema/name "Alice"
                              :ex/p1       [12 17]
                              :ex/p2       [10 17]}})
                         (catch Exception e e))

              db-fail4 (try
                         @(fluree/stage2
                            db
                            {"@context" "https://ns.flur.ee"
                             "insert"
                             {:id          :ex/alice
                              :type        :ex/User
                              :schema/name "Alice"
                              :ex/p1       [11 17]
                              :ex/p2       [12 16]}})
                         (catch Exception e e))]

          (is (util/exception? db-fail1)
              "Exception, because :ex/p1 is not less than or equal to :ex/p2")
          (is (= "SHACL PropertyShape exception - sh:lessThanOrEquals: 17 not less than or equal to 10, or values are not valid for comparison; sh:lessThanOrEquals: 11 not less than or equal to 10, or values are not valid for comparison."
                 (ex-message db-fail1)))


          (is (util/exception? db-fail2)
              "Exception, because :ex/p1 is not less than or equal to :ex/p2")
          (is (= "SHACL PropertyShape exception - sh:lessThanOrEquals: 17 not less than or equal to 19, or values are not valid for comparison; sh:lessThanOrEquals: 17 not less than or equal to 17, or values are not valid for comparison; sh:lessThanOrEquals: 11 not less than or equal to 19, or values are not valid for comparison; sh:lessThanOrEquals: 11 not less than or equal to 17, or values are not valid for comparison."
                 (ex-message db-fail2)))

          (is (util/exception? db-fail3)
              "Exception, because :ex/p1 is not less than or equal to :ex/p2")
          (is (= "SHACL PropertyShape exception - sh:lessThanOrEquals: 17 not less than or equal to 10, or values are not valid for comparison; sh:lessThanOrEquals: 12 not less than or equal to 10, or values are not valid for comparison."
                 (ex-message db-fail3)))

          (is (util/exception? db-fail4)
              "Exception, because :ex/p1 is not less than or equal to :ex/p2")
          (is (= "SHACL PropertyShape exception - sh:lessThanOrEquals: 17 not less than or equal to 16, or values are not valid for comparison; sh:lessThanOrEquals: 17 not less than or equal to 12, or values are not valid for comparison."
                 (ex-message db-fail4)))
          (is (= [{:id          :ex/alice
                   :type    :ex/User
                   :schema/name "Alice"
                   :ex/p1       [11 17]
                   :ex/p2       [17 19]}]
                 @(fluree/query db-ok1 user-query)))
          (is (= [{:id          :ex/alice
                   :type    :ex/User
                   :schema/name "Alice"
                   :ex/p1       [11 17]
                   :ex/p2       17}]
                 @(fluree/query db-ok2 user-query))))))))

(deftest ^:integration shacl-value-range
  (testing "shacl value range constraints"
    (let [conn       (test-utils/create-conn)
          ledger     @(fluree/create conn "shacl/value-range" {:defaultContext ["" {:ex "http://example.org/ns/"}]})
          user-query {:select {'?s [:*]}
                      :where  {:id '?s, :type :ex/User}}]
      (testing "exclusive constraints"
        (let [db          @(fluree/stage2
                             (fluree/db ledger)
                            {"@context" "https://ns.flur.ee"
                             "insert"
                             {:id             :ex/ExclusiveNumRangeShape
                              :type           :sh/NodeShape
                              :sh/targetClass :ex/User
                              :sh/property    [{:sh/path         :schema/age
                                                :sh/minExclusive 1
                                                :sh/maxExclusive 100}]}})
              db-ok       @(fluree/stage2
                             db
                            {"@context" "https://ns.flur.ee"
                             "insert"
                             {:id         :ex/john
                              :type       :ex/User
                              :schema/age 2}})
              db-too-low  (try @(fluree/stage2
                                  db
                                  {"@context" "https://ns.flur.ee"
                                   "insert"
                                   {:id         :ex/john
                                    :type       :ex/User
                                    :schema/age 1}})
                               (catch Exception e e))
              db-too-high (try @(fluree/stage2
                                  db
                                  {"@context" "https://ns.flur.ee"
                                   "insert"
                                   {:id         :ex/john
                                    :type       :ex/User
                                    :schema/age 100}})
                               (catch Exception e e))]
          (is (util/exception? db-too-low)
              "Exception, because :schema/age is below the minimum")
          (is (= "SHACL PropertyShape exception - sh:minExclusive: value 1 is either non-numeric or lower than exclusive minimum of 1."
                 (ex-message db-too-low)))

          (is (util/exception? db-too-high)
              "Exception, because :schema/age is above the maximum")
          (is (= "SHACL PropertyShape exception - sh:maxExclusive: value 100 is either non-numeric or higher than exclusive maximum of 100."
                 (ex-message db-too-high)))

          (is (= @(fluree/query db-ok user-query)
                 [{:id         :ex/john
                   :type   :ex/User
                   :schema/age 2}]))))
      (testing "inclusive constraints"
        (let [db          @(fluree/stage2
                             (fluree/db ledger)
                             {"@context" "https://ns.flur.ee"
                              "insert"
                              {:id             :ex/InclusiveNumRangeShape
                               :type           :sh/NodeShape
                               :sh/targetClass :ex/User
                               :sh/property    [{:sh/path         :schema/age
                                                 :sh/minInclusive 1
                                                 :sh/maxInclusive 100}]}})
              db-ok       @(fluree/stage2
                             db
                             {"@context" "https://ns.flur.ee"
                              "insert"
                              {:id         :ex/brian
                               :type       :ex/User
                               :schema/age 1}})
              db-ok2      @(fluree/stage2
                             db-ok
                             {"@context" "https://ns.flur.ee"
                              "insert"
                              {:id         :ex/alice
                               :type       :ex/User
                               :schema/age 100}})
              db-too-low  @(fluree/stage2
                             db
                             {"@context" "https://ns.flur.ee"
                              "insert"
                              {:id         :ex/alice
                               :type       :ex/User
                               :schema/age 0}})
              db-too-high @(fluree/stage2
                             db
                             {"@context" "https://ns.flur.ee"
                              "insert"
                              {:id         :ex/alice
                               :type       :ex/User
                               :schema/age 101}})]
          (is (util/exception? db-too-low)
              "Exception, because :schema/age is below the minimum")
          (is (= "SHACL PropertyShape exception - sh:minInclusive: value 0 is either non-numeric or lower than minimum of 1."
                 (ex-message db-too-low)))

          (is (util/exception? db-too-high)
              "Exception, because :schema/age is above the maximum")
          (is (= "SHACL PropertyShape exception - sh:maxInclusive: value 101 is either non-numeric or higher than maximum of 100."
                 (ex-message db-too-high)))
          (is (= @(fluree/query db-ok2 user-query)
                 [{:id         :ex/alice
                   :type   :ex/User
                   :schema/age 100}
                  {:id         :ex/brian
                   :type   :ex/User
                   :schema/age 1}]))))
      (testing "non-numeric values"
        (let [db         @(fluree/stage2
                            (fluree/db ledger)
                            {"@context" "https://ns.flur.ee"
                             "insert"
                             {:id             :ex/NumRangeShape
                              :type           :sh/NodeShape
                              :sh/targetClass :ex/User
                              :sh/property    [{:sh/path         :schema/age
                                                :sh/minExclusive 0}]}})
              db-subj-id (try @(fluree/stage2
                                 db
                                 {"@context" "https://ns.flur.ee"
                                  "insert"
                                  {:id         :ex/alice
                                   :type       :ex/User
                                   :schema/age :ex/brian}})
                              (catch Exception e e))
              db-string  (try @(fluree/stage2
                                 db
                                 {"@context" "https://ns.flur.ee"
                                  "insert"
                                  {:id         :ex/alice
                                   :type       :ex/User
                                   :schema/age "10"}})
                              (catch Exception e e))]
          (is (util/exception? db-subj-id)
              "Exception, because :schema/age is not a number")
          (is (= "SHACL PropertyShape exception - sh:minExclusive: value 10 is either non-numeric or lower than exclusive minimum of 0."
                 (ex-message db-string)))

          (is (util/exception? db-string)
              "Exception, because :schema/age is not a number")
          (is (= "SHACL PropertyShape exception - sh:minExclusive: value 10 is either non-numeric or lower than exclusive minimum of 0."
                 (ex-message db-string))))))))

(deftest ^:integration shacl-string-length-constraints
  (testing "shacl string length constraint errors"
    (let [conn                (test-utils/create-conn)
          ledger              @(fluree/create conn "shacl/str"
                                              {:defaultContext
                                               ["" {:ex "http://example.org/ns/"}]})
          user-query          {:select {'?s [:*]}
                               :where  {:id '?s, :type :ex/User}}
          db                  @(fluree/stage2
                                 (fluree/db ledger)
                                 {"@context" "https://ns.flur.ee"
                                  "insert"
                                  {:id             :ex/UserShape
                                   :type           :sh/NodeShape
                                   :sh/targetClass :ex/User
                                   :sh/property    [{:sh/path      :schema/name
                                                     :sh/minLength 4
                                                     :sh/maxLength 10}]}})
          db-ok-str           @(fluree/stage2
                                 db
                                 {"@context" "https://ns.flur.ee"
                                  "insert"
                                  {:id          :ex/john
                                   :type        :ex/User
                                   :schema/name "John"}})

          db-ok-non-str       @(fluree/stage2
                                 db
                                 {"@context" "https://ns.flur.ee"
                                  "insert"
                                  {:id          :ex/john
                                   :type        :ex/User
                                   :schema/name 12345}})

          db-too-short-str    (try
                                @(fluree/stage2
                                   db
                                   {"@context" "https://ns.flur.ee"
                                    "insert"
                                    {:id          :ex/al
                                     :type        :ex/User
                                     :schema/name "Al"}})
                                (catch Exception e e))
          db-too-long-str     (try
                                @(fluree/stage2
                                   db
                                   {"@context" "https://ns.flur.ee"
                                    "insert"
                                    {:id          :ex/jean-claude
                                     :type        :ex/User
                                     :schema/name "Jean-Claude"}})
                                (catch Exception e e))
          db-too-long-non-str (try
                                @(fluree/stage2
                                   db
                                   {"@context" "https://ns.flur.ee"
                                    "insert"
                                    {:id          :ex/john
                                     :type        :ex/User
                                     :schema/name 12345678910}})
                                (catch Exception e e))
          db-ref-value        (try
                                @(fluree/stage2
                                   db
                                   {"@context" "https://ns.flur.ee"
                                    "insert"
                                    {:id          :ex/john
                                     :type        :ex/User
                                     :schema/name :ex/ref}})
                                (catch Exception e e))]
      (is (util/exception? db-too-short-str)
          "Exception, because :schema/name is shorter than minimum string length")
      (is (= "SHACL PropertyShape exception - sh:minLength: value Al has string length smaller than minimum: 4 or it is not a literal value."
             (ex-message db-too-short-str)))
      (is (util/exception? db-too-long-str)
          "Exception, because :schema/name is longer than maximum string length")
      (is (= "SHACL PropertyShape exception - sh:maxLength: value Jean-Claude has string length larger than 10 or it is not a literal value."
             (ex-message db-too-long-str)))
      (is (util/exception? db-too-long-non-str)
          "Exception, because :schema/name is longer than maximum string length")
      (is (= "SHACL PropertyShape exception - sh:maxLength: value 12345678910 has string length larger than 10 or it is not a literal value."
             (ex-message db-too-long-non-str)))
      (is (util/exception? db-ref-value)
          "Exception, because :schema/name is not a literal value")
      (is (str/starts-with? (ex-message db-ref-value)
                            "SHACL PropertyShape exception - sh:maxLength: value "))
      (is (= [{:id          :ex/john
               :type    :ex/User
               :schema/name "John"}]
             @(fluree/query db-ok-str user-query)))
      (is (= [{:id          :ex/john
               :type        :ex/User
               :schema/name 12345}]
             @(fluree/query db-ok-non-str user-query))))))

(deftest ^:integration shacl-string-pattern-constraints
  (testing "shacl string regex constraint errors"
    (let [conn                   (test-utils/create-conn)
          ledger                 @(fluree/create conn "shacl/str"
                                                 {:defaultContext
                                                  ["" {:ex "http://example.org/ns/"}]})
          user-query             {:select {'?s [:*]}
                                  :where  {:id '?s, :type :ex/User}}
          db                     @(fluree/stage2
                                    (fluree/db ledger)
                                    {"@context" "https://ns.flur.ee"
                                     "insert"
                                     {:id             :ex/UserShape
                                      :type           [:sh/NodeShape]
                                      :sh/targetClass :ex/User
                                      :sh/property    [{:sh/path    :ex/greeting
                                                        :sh/pattern "hello   (.*?)world"
                                                        :sh/flags   ["x" "s"]}
                                                       {:sh/path    :ex/birthYear
                                                        :sh/pattern "(19|20)[0-9][0-9]"}]}})
          db-ok-greeting         @(fluree/stage2
                                    db
                                    {"@context" "https://ns.flur.ee"
                                     "insert"
                                     {:id          :ex/brian
                                      :type        :ex/User
                                      :ex/greeting "hello\nworld!"}})

          db-ok-birthyear        @(fluree/stage2
                                    db
                                    {"@context" "https://ns.flur.ee"
                                     "insert"
                                     {:id           :ex/john
                                      :type         :ex/User
                                      :ex/birthYear 1984}})
          db-wrong-case-greeting (try
                                   @(fluree/stage2
                                      db
                                      {"@context" "https://ns.flur.ee"
                                       "insert"
                                       {:id          :ex/alice
                                        :type        :ex/User
                                        :ex/greeting "HELLO\nWORLD!"}})
                                   (catch Exception e e))
          db-wrong-birth-year    (try
                                   @(fluree/stage2
                                      db
                                      {"@context" "https://ns.flur.ee"
                                       "insert"
                                       {:id           :ex/alice
                                        :type         :ex/User
                                        :ex/birthYear 1776}})
                                   (catch Exception e e))
          db-ref-value           (try
                                   @(fluree/stage2
                                      db
                                      {"@context" "https://ns.flur.ee"
                                       "insert"
                                       {:id           :ex/john
                                        :type         :ex/User
                                        :ex/birthYear :ex/ref}})
                                   (catch Exception e e))]
      (is (util/exception? db-wrong-case-greeting)
          "Exception, because :ex/greeting does not match pattern")
      (is (= "SHACL PropertyShape exception - sh:pattern: value HELLO
WORLD! does not match pattern \"hello   (.*?)world\" with provided sh:flags: [\"s\" \"x\"] or it is not a literal value."
             (ex-message db-wrong-case-greeting)))
      (is (= "SHACL PropertyShape exception - sh:pattern: value HELLO
WORLD! does not match pattern \"hello   (.*?)world\" with provided sh:flags: [\"s\" \"x\"] or it is not a literal value."
             (ex-message db-wrong-case-greeting)))
      (is (util/exception? db-wrong-birth-year)
          "Exception, because :ex/birthYear does not match pattern")
      (is (= "SHACL PropertyShape exception - sh:pattern: value 1776 does not match pattern \"(19|20)[0-9][0-9]\" or it is not a literal value."
             (ex-message db-wrong-birth-year)))
      (is (util/exception? db-ref-value)
          "Exception, because :schema/name is not a literal value")
      (is (str/starts-with? (ex-message db-ref-value)
                            "SHACL PropertyShape exception - sh:pattern: value "))
      (is (= [{:id          :ex/brian
               :type    :ex/User
               :ex/greeting "hello\nworld!"}]
             @(fluree/query db-ok-greeting user-query)))
      (is (= [{:id           :ex/john
               :type     :ex/User
               :ex/birthYear 1984}]
             @(fluree/query db-ok-birthyear user-query))))))

(deftest ^:integration shacl-multiple-properties-test
  (testing "multiple properties works"
    (let [conn         (test-utils/create-conn)
          ledger       @(fluree/create conn "shacl/b" {:defaultContext ["" {:ex "http://example.org/ns/"}]})
          user-query   {:select {'?s [:*]}
                        :where  {:id '?s, :type :ex/User}}
          db           @(fluree/stage2
                          (fluree/db ledger)
                          {"@context" "https://ns.flur.ee"
                           "insert"
                           {:id             :ex/UserShape
                            :type           :sh/NodeShape
                            :sh/targetClass :ex/User
                            :sh/property    [{:sh/path     :schema/name
                                              :sh/datatype :xsd/string
                                              :sh/minCount 1
                                              :sh/maxCount 1}
                                             {:sh/path         :schema/age
                                              :sh/minCount     1
                                              :sh/maxCount     1
                                              :sh/minInclusive 0
                                              :sh/maxInclusive 130}
                                             {:sh/path     :schema/email
                                              :sh/datatype :xsd/string}]}})
          db-ok        @(fluree/stage2
                          db
                          {"@context" "https://ns.flur.ee"
                           "insert"
                           {:id           :ex/john
                            :type         :ex/User
                            :schema/name  "John"
                            :schema/age   40
                            :schema/email "john@example.org"}})
          db-no-name   @(fluree/stage2
                          db
                          {"@context" "https://ns.flur.ee"
                           "insert"
                           {:id           :ex/john
                            :type         :ex/User
                            :schema/age   40
                            :schema/email "john@example.org"}})
          db-two-names @(fluree/stage2
                          db
                          {"@context" "https://ns.flur.ee"
                           "insert"
                           {:id           :ex/john
                            :type         :ex/User
                            :schema/name  ["John" "Billy"]
                            :schema/age   40
                            :schema/email "john@example.org"}})
          db-too-old   @(fluree/stage2
                          db
                          {"@context" "https://ns.flur.ee"
                           "insert"
                           {:id           :ex/john
                            :type         :ex/User
                            :schema/name  "John"
                            :schema/age   140
                            :schema/email "john@example.org"}})
          db-two-ages  @(fluree/stage2
                          db
                          {"@context" "https://ns.flur.ee"
                           "insert"
                           {:id           :ex/john
                            :type         :ex/User
                            :schema/name  "John"
                            :schema/age   [40 21]
                            :schema/email "john@example.org"}})
          db-num-email @(fluree/stage2
                          db
                          {"@context" "https://ns.flur.ee"
                           "insert"
                           {:id           :ex/john
                            :type         :ex/User
                            :schema/name  "John"
                            :schema/age   40
                            :schema/email 42}})]
      (is (util/exception? db-no-name))
      (is (= "SHACL PropertyShape exception - sh:minCount of 1 higher than actual count of 0."
             (ex-message db-no-name)))
      (is (util/exception? db-two-names))
      (is (= "SHACL PropertyShape exception - sh:maxCount of 1 lower than actual count of 2."
             (ex-message db-two-names)))
      (is (util/exception? db-too-old))
      (is (= "SHACL PropertyShape exception - sh:maxInclusive: value 140 is either non-numeric or higher than maximum of 130."
             (ex-message db-too-old)))
      (is (util/exception? db-two-ages))
      (is (= "SHACL PropertyShape exception - sh:maxCount of 1 lower than actual count of 2."
             (ex-message db-two-ages)))
      (is (util/exception? db-num-email))
      (is (= "SHACL PropertyShape exception - sh:datatype: every datatype must be 1."
             (ex-message db-num-email)))
      (is (= [{:id           :ex/john
               :type     :ex/User
               :schema/age   40
               :schema/email "john@example.org"
               :schema/name  "John"}]
             @(fluree/query db-ok user-query))))))

(deftest ^:integration property-paths
  (let [conn   @(fluree/connect {:method :memory})
        ledger @(fluree/create conn "propertypathstest" {:defaultContext [test-utils/default-str-context {"ex" "http://example.com/"}]})
        db0    (fluree/db ledger)]
    (testing "inverse path"
      (let [;; a valid Parent is anybody who is the object of a parent predicate
            db1          @(fluree/stage2 db0 {"@context" "https://ns.flur.ee"
                                              "insert" {"@type"          "sh:NodeShape"
                                                        "id"             "ex:ParentShape"
                                                        "sh:targetClass" {"@id" "ex:Parent"}
                                                        "sh:property"    [{"sh:path"     {"sh:inversePath" {"id" "ex:parent"}}
                                                                           "sh:minCount" 1}]}})
            valid-parent @(fluree/stage2 db1 {"@context" "https://ns.flur.ee"
                                              "insert" {"id"          "ex:Luke"
                                                        "schema:name" "Luke"
                                                        "ex:parent"   {"id"          "ex:Anakin"
                                                                       "type"        "ex:Parent"
                                                                       "schema:name" "Anakin"}}})
            invalid-pal  @(fluree/stage2 db1 {"@context" "https://ns.flur.ee"
                                              "insert" {"id"          "ex:bad-parent"
                                                        "type"        "ex:Parent"
                                                        "schema:name" "Darth Vader"}})]
        (is (= [{"id"          "ex:Luke",
                 "schema:name" "Luke",
                 "ex:parent"   {"id"          "ex:Anakin"
                                "type" "ex:Parent"
                                "schema:name" "Anakin"}}]
               @(fluree/query valid-parent {"select" {"ex:Luke" ["*" {"ex:parent" ["*"]}]}})))

        (is (util/exception? invalid-pal))

        (is (= "SHACL PropertyShape exception - sh:minCount of 1 higher than actual count of 0."
               (ex-message invalid-pal)))))
    (testing "sequence paths"
      (let [;; a valid Pal is anybody who has a pal with a name
            db1         @(fluree/stage2 db0 {"@context" "https://ns.flur.ee"
                                             "insert" {"@type"          "sh:NodeShape"
                                                       ;; "sh:targetNode" {"@id" "ex:good-pal"}
                                                       "sh:targetClass" {"@id" "ex:Pal"}
                                                       "sh:property"    [{"sh:path"     {"@list" [{"id" "ex:pal"} {"id" "schema:name"}]}
                                                                          "sh:minCount" 1}]}})
            valid-pal   @(fluree/stage2 db1 {"@context" "https://ns.flur.ee"
                                             "insert" {"id"          "ex:good-pal"
                                                       "type"        "ex:Pal"
                                                       "schema:name" "J.D."
                                                       "ex:pal"      [{"schema:name" "Turk"}
                                                                      {"schema:name" "Rowdy"}]}})
            invalid-pal @(fluree/stage2 db1 {"@context" "https://ns.flur.ee"
                                             "insert" {"id"          "ex:bad-pal"
                                                       "type"        "ex:Pal"
                                                       "schema:name" "Darth Vader"
                                                       "ex:pal"      {"ex:evil" "has no name"}}})]
        (is (= [{"id"          "ex:good-pal",
                 "type" "ex:Pal"
                 "schema:name" "J.D.",
                 "ex:pal"      [{"schema:name" "Turk"}
                                {"schema:name" "Rowdy"}]}]
               @(fluree/query valid-pal {"select" {"ex:good-pal" ["*" {"ex:pal" ["schema:name"]}]}})))
        (is (util/exception? invalid-pal))
        (is (= "SHACL PropertyShape exception - sh:minCount of 1 higher than actual count of 0."
               (ex-message invalid-pal)))))
    (testing "inverse sequence path"
      (let [;; a valid Princess is anybody who is the child of someone's queen
            db1              @(fluree/stage2 db0 {"@context" "https://ns.flur.ee"
                                                  "insert" {"@type"          "sh:NodeShape"
                                                            "id"             "ex:PrincessShape"
                                                            "sh:targetClass" {"@id" "ex:Princess"}
                                                            "sh:property"    [{"sh:path"     {"@list" [{"sh:inversePath" {"id" "ex:child"}}
                                                                                                       {"sh:inversePath" {"id" "ex:queen"}}]}
                                                                               "sh:minCount" 1}]}})
            valid-princess   @(fluree/stage2 db1 {"@context" "https://ns.flur.ee"
                                                  "insert" {"id"          "ex:Pleb"
                                                            "schema:name" "Pleb"
                                                            "ex:queen"    {"id"          "ex:Buttercup"
                                                                           "schema:name" "Buttercup"
                                                                           "ex:child"    {"id"          "ex:Mork"
                                                                                          "type"        "ex:Princess"
                                                                                          "schema:name" "Mork"}}}})
            invalid-princess @(fluree/stage2 db1 {"@context" "https://ns.flur.ee"
                                                  "insert" {"id"          "ex:Pleb"
                                                            "schema:name" "Pleb"
                                                            "ex:child"    {"id"          "ex:Gerb"
                                                                           "type"        "ex:Princess"
                                                                           "schema:name" "Gerb"}}})]
        (is (= [{"id" "ex:Mork", "type" "ex:Princess", "schema:name" "Mork"}]
               @(fluree/query valid-princess {"select" {"ex:Mork" ["*"]}})))

        (is (util/exception? invalid-princess))
        (is (= "SHACL PropertyShape exception - sh:minCount of 1 higher than actual count of 0."
               (ex-message invalid-princess)))))))

(deftest ^:integration shacl-class-test
  (let [conn   @(fluree/connect {:method :memory})
        ledger @(fluree/create conn "classtest" {:defaultContext test-utils/default-str-context})
        db0    (fluree/db ledger)
        db1    @(fluree/stage2 db0 {"@context" "https://ns.flur.ee"
                                    "insert" [{"@type" "sh:NodeShape"
                                               "sh:targetClass" {"@id" "https://example.com/Country"}
                                               "sh:property"
                                               [{"sh:path"     {"@id" "https://example.com/name"}
                                                 "sh:datatype" {"@id" "xsd:string"}
                                                 "sh:minCount" 1
                                                 "sh:maxCount" 1}]}
                                              {"@type" "sh:NodeShape"
                                               "sh:targetClass" {"@id" "https://example.com/Actor"}
                                               "sh:property"
                                               [{"sh:path"        {"@id" "https://example.com/country"}
                                                 "sh:class"       {"@id" "https://example.com/Country"}
                                                 "sh:maxCount"    1
                                                 "sh:description" "Birth country"}
                                                {"sh:path"     {"@id" "https://example.com/name"}
                                                 "sh:minCount" 1
                                                 "sh:maxCount" 1
                                                 "sh:datatype" {"@id" "xsd:string"}}]}]})
        ;; valid inline type
        db2    @(fluree/stage2 db1 {"@context" "https://ns.flur.ee"
                                    "insert" {"@id"                           "https://example.com/Actor/65731"
                                              "https://example.com/country"   {"@id"                      "https://example.com/Country/AU"
                                                                               "@type"                    "https://example.com/Country"
                                                                               "https://example.com/name" "Oz"}
                                              "https://example.com/gender"    "Male"
                                              "https://example.com/character" ["Jake Sully" "Marcus Wright"]
                                              "https://example.com/movie"     [{"@id" "https://example.com/Movie/19995"}
                                                                               {"@id" "https://example.com/Movie/534"}]
                                              "@type"                         "https://example.com/Actor"
                                              "https://example.com/name"      "Sam Worthington"}})
        ;; valid node ref
        db3    @(fluree/stage2 db1 {"@context" "https://ns.flur.ee"
                                    "insert" [{"@id"                      "https://example.com/Country/US"
                                               "@type"                    "https://example.com/Country"
                                               "https://example.com/name" "United States of America"}
                                              {"@id"                         "https://example.com/Actor/4242"
                                               "https://example.com/country" {"@id" "https://example.com/Country/US"}
                                               "https://example.com/gender"  "Female"
                                               "@type"                       "https://example.com/Actor"
                                               "https://example.com/name"    "Rindsey Rohan"}]})
        ;; invalid inline type
        db4    @(fluree/stage2 db1 {"@context" "https://ns.flur.ee"
                                    "insert" {"@id"                         "https://example.com/Actor/1001"
                                              "https://example.com/country" {"@id"                      "https://example.com/Country/Absurdistan"
                                                                             "@type"                    "https://example.com/FakeCountry"
                                                                             "https://example.com/name" "Absurdistan"}
                                              "https://example.com/gender"  "Male"
                                              "@type"                       "https://example.com/Actor"
                                              "https://example.com/name"    "Not Real"}})
        ;; invalid node ref type
        db5    @(fluree/stage2 db1 {"@context" "https://ns.flur.ee"
                                    "insert" [{"@id"                      "https://example.com/Country/Absurdistan"
                                               "@type"                    "https://example.com/FakeCountry"
                                               "https://example.com/name" "Absurdistan"}
                                              {"@id"                         "https://example.com/Actor/8675309"
                                               "https://example.com/country" {"@id" "https://example.com/Country/Absurdistan"}
                                               "https://example.com/gender"  "Female"
                                               "@type"                       "https://example.com/Actor"
                                               "https://example.com/name"    "Jenny Tutone"}]})]
    (is (not (util/exception? db2)))
    (is (not (util/exception? db3)))
    (is (util/exception? db4))
    (is (str/starts-with? (ex-message db4)
                          "SHACL PropertyShape exception - sh:class: class(es) "))
    (is (util/exception? db5))
    (is (str/starts-with? (ex-message db5)
                          "SHACL PropertyShape exception - sh:class: class(es) "))))

(deftest ^:integration shacl-in-test
  (testing "value nodes"
    (let [conn   @(fluree/connect {:method :memory
                                   :defaults
                                   {:context test-utils/default-str-context}})
          ledger @(fluree/create conn "shacl-in-test"
                                 {:defaultContext ["" {"ex" "http://example.com/ns/"}]})
          db0    (fluree/db ledger)
          db1    @(fluree/stage2 db0 {"@context" "https://ns.flur.ee"
                                      "insert" [{"type"           ["sh:NodeShape"]
                                                 "sh:targetClass" {"id" "ex:Pony"}
                                                 "sh:property"    [{"sh:path" {"id" "ex:color"}
                                                                    "sh:in"   '("cyan" "magenta")}]}]})
          db2    @(fluree/stage2 db1 {"@context" "https://ns.flur.ee"
                                      "insert" {"id"       "ex:YellowPony"
                                                "type"     "ex:Pony"
                                                "ex:color" "yellow"}})]
      (is (util/exception? db2))
      (is (= "SHACL PropertyShape exception - sh:in: value must be one of [\"cyan\" \"magenta\"]."
             (ex-message db2)))))
  (testing "node refs"
    (let [conn   @(fluree/connect {:method :memory
                                   :defaults
                                   {:context test-utils/default-str-context}})
          ledger @(fluree/create conn "shacl-in-test")
          db0    (fluree/db ledger)
          db1    @(fluree/stage2 db0 {"@context" "https://ns.flur.ee"
                                      "insert" [{"type"           ["sh:NodeShape"]
                                                 "sh:targetClass" {"id" "ex:Pony"}
                                                 "sh:property"    [{"sh:path" {"id" "ex:color"}
                                                                    "sh:in"   '({"id" "ex:Pink"}
                                                                                {"id" "ex:Purple"})}]}]})
          db2    @(fluree/stage2 db1 {"@context" "https://ns.flur.ee"
                                      "insert" [{"id"   "ex:Pink"
                                                 "type" "ex:color"}
                                                {"id"   "ex:Purple"
                                                 "type" "ex:color"}
                                                {"id"   "ex:Green"
                                                 "type" "ex:color"}
                                                {"id"       "ex:RainbowPony"
                                                 "type"     "ex:Pony"
                                                 "ex:color" [{"id" "ex:Pink"}
                                                             {"id" "ex:Green"}]}]})
          db3    @(fluree/stage2 db1 {"@context" "https://ns.flur.ee"
                                      "insert" [{"id"       "ex:PastelPony"
                                                 "type"     "ex:Pony"
                                                 "ex:color" [{"id" "ex:Pink"}
                                                             {"id" "ex:Purple"}]}]})]
      (is (util/exception? db2))
      (is (str/starts-with? (ex-message db2)
                            "SHACL PropertyShape exception - sh:in: value must be one of "))

      (is (not (util/exception? db3)))
      (is (= [{"id"       "ex:PastelPony"
               "type" "ex:Pony"
               "ex:color" [{"id" "ex:Pink"} {"id" "ex:Purple"}]}]
             @(fluree/query db3 '{"select" {"?p" ["*"]}
                                  "where"  {"id" "?p"
                                            "type" "ex:Pony"}})))))
  (testing "mixed values and refs"
    (let [conn   @(fluree/connect {:method :memory
                                   :defaults
                                   {:context test-utils/default-str-context}})
          ledger @(fluree/create conn "shacl-in-test")
          db0    (fluree/db ledger)
          db1    @(fluree/stage2 db0 {"@context" "https://ns.flur.ee"
                                      "insert" [{"type"           ["sh:NodeShape"]
                                                 "sh:targetClass" {"id" "ex:Pony"}
                                                 "sh:property"    [{"sh:path" {"id" "ex:color"}
                                                                    "sh:in"   '({"id" "ex:Pink"}
                                                                                {"id" "ex:Purple"}
                                                                                "green")}]}]})
          db2    @(fluree/stage2 db1 {"@context" "https://ns.flur.ee"
                                      "insert" {"id"       "ex:RainbowPony"
                                                "type"     "ex:Pony"
                                                "ex:color" [{"id" "ex:Pink"}
                                                            {"id" "ex:Green"}]}})]
      (is (util/exception? db2))
      (is (str/starts-with? (ex-message db2)
                            "SHACL PropertyShape exception - sh:in: value must be one of ")))))

(deftest ^:integration shacl-targetobjectsof-test
  (testing "subject and object of constrained predicate in the same txn"
    (testing "datatype constraint"
      (let [conn               @(fluree/connect {:method :memory
                                                 :defaults
                                                 {:context test-utils/default-str-context}})
            ledger             @(fluree/create conn "shacl-target-objects-of-test"
                                               {:defaultContext ["" {"ex" "http://example.com/ns/"}]})
            db1                @(fluree/stage2 (fluree/db ledger)
                                               {"@context" "https://ns.flur.ee"
                                                "insert"
                                                {"@id"                "ex:friendShape"
                                                 "type"               ["sh:NodeShape"]
                                                 "sh:targetObjectsOf" {"@id" "ex:friend"}
                                                 "sh:property"        [{"sh:path"     {"@id" "ex:name"}
                                                                        "sh:datatype" {"@id" "xsd:string"}}]}})
            db-bad-friend-name @(fluree/stage2 db1
                                               {"@context" "https://ns.flur.ee"
                                                "insert"
                                                [{"id"        "ex:Alice"
                                                  "ex:name"   "Alice"
                                                  "type"      "ex:User"
                                                  "ex:friend" {"@id" "ex:Bob"}}
                                                 {"id"      "ex:Bob"
                                                  "ex:name" 123
                                                  "type"    "ex:User"}]})]
        (is (= "SHACL PropertyShape exception - sh:datatype: every datatype must be 1."
               (ex-message db-bad-friend-name)))))
    (testing "maxCount"
      (let [conn          @(fluree/connect {:method :memory
                                            :defaults
                                            {:context test-utils/default-str-context}})
            ledger        @(fluree/create conn "shacl-target-objects-of-test"
                                          {:defaultContext ["" {"ex" "http://example.com/ns/"}]})
            db1           @(fluree/stage2 (fluree/db ledger)
                                          {"@context" "https://ns.flur.ee"
                                           "insert"
                                           {"@id"                "ex:friendShape"
                                            "type"               ["sh:NodeShape"]
                                            "sh:targetObjectsOf" {"@id" "ex:friend"}
                                            "sh:property"        [{"sh:path"     {"@id" "ex:ssn"}
                                                                   "sh:maxCount" 1}]}})
            db-excess-ssn @(fluree/stage2 db1
                                          {"@context" "https://ns.flur.ee"
                                           "insert"
                                           [{"id"        "ex:Alice"
                                             "ex:name"   "Alice"
                                             "type"      "ex:User"
                                             "ex:friend" {"@id" "ex:Bob"}}
                                            {"id"     "ex:Bob"
                                             "ex:ssn" ["111-11-1111"
                                                       "222-22-2222"]
                                             "type"   "ex:User"}]})]
        (is (= "SHACL PropertyShape exception - sh:maxCount of 1 lower than actual count of 2."
               (ex-message db-excess-ssn)))))
    (testing "required properties"
      (let [conn          @(fluree/connect {:method :memory
                                            :defaults
                                            {:context test-utils/default-str-context}})
            ledger        @(fluree/create conn "shacl-target-objects-of-test"
                                          {:defaultContext ["" {"ex" "http://example.com/ns/"}]})
            db1           @(fluree/stage2 (fluree/db ledger)
                                          {"@context" "https://ns.flur.ee"
                                           "insert"
                                           [{"@id"                "ex:friendShape"
                                             "type"               ["sh:NodeShape"]
                                             "sh:targetObjectsOf" {"@id" "ex:friend"}
                                             "sh:property"        [{"sh:path"     {"@id" "ex:ssn"}
                                                                    "sh:minCount" 1}]}]})
            db-just-alice @(fluree/stage2 db1
                                          {"@context" "https://ns.flur.ee"
                                           "insert"
                                           [{"id"        "ex:Alice"
                                             "ex:name"   "Alice"
                                             "type"      "ex:User"
                                             "ex:friend" {"@id" "ex:Bob"}}]})]
        (is (= "SHACL PropertyShape exception - sh:minCount of 1 higher than actual count of 0."
               (ex-message db-just-alice)))))
    (testing "combined with `sh:targetClass`"
      (let [conn          @(fluree/connect {:method :memory
                                            :defaults
                                            {:context test-utils/default-str-context}})
            ledger        @(fluree/create conn "shacl-target-objects-of-test"
                                          {:defaultContext ["" {"ex" "http://example.com/ns/"}]})
            db1           @(fluree/stage2 (fluree/db ledger)
                                          {"@context" "https://ns.flur.ee"
                                           "insert"
                                           [{"@id"            "ex:UserShape"
                                             "type"           ["sh:NodeShape"]
                                             "sh:targetClass" {"@id" "ex:User"}
                                             "sh:property"    [{"sh:path"     {"@id" "ex:ssn"}
                                                                "sh:maxCount" 1}]}
                                            {"@id"                "ex:friendShape"
                                             "type"               ["sh:NodeShape"]
                                             "sh:targetObjectsOf" {"@id" "ex:friend"}
                                             "sh:property"        [{"sh:path"     {"@id" "ex:name"}
                                                                    "sh:maxCount" 1}]}]})
            db-bad-friend @(fluree/stage2 db1 {"@context" "https://ns.flur.ee"
                                               "insert" [{"id"        "ex:Alice"
                                                          "ex:name"   "Alice"
                                                          "type"      "ex:User"
                                                          "ex:friend" {"@id" "ex:Bob"}}
                                                         {"id"      "ex:Bob"
                                                          "ex:name" ["Bob" "Robert"]
                                                          "ex:ssn"  "111-11-1111"
                                                          "type"    "ex:User"}]})]
        (is (= "SHACL PropertyShape exception - sh:maxCount of 1 lower than actual count of 2."
               (ex-message db-bad-friend))))))
  (testing "separate txns"
    (testing "maxCount"
      (let [conn                   @(fluree/connect {:method :memory
                                                     :defaults
                                                     {:context test-utils/default-str-context}})
            ledger                 @(fluree/create conn "shacl-target-objects-of-test"
                                                   {:defaultContext ["" {"ex" "http://example.com/ns/"}]})

            db1                    @(fluree/stage2 (fluree/db ledger)
                                                   {"@context" "https://ns.flur.ee"
                                                    "insert"
                                                    [{"@id"                "ex:friendShape"
                                                      "type"               ["sh:NodeShape"]
                                                      "sh:targetObjectsOf" {"@id" "ex:friend"}
                                                      "sh:property"        [{"sh:path"     {"@id" "ex:ssn"}
                                                                             "sh:maxCount" 1}]}]})
            db2                    @(fluree/stage2 db1 {"@context" "https://ns.flur.ee"
                                                        "insert" [{"id"     "ex:Bob"
                                                                   "ex:ssn" ["111-11-1111" "222-22-2222"]
                                                                   "type"   "ex:User"}]})
            db-db-forbidden-friend @(fluree/stage2 db2
                                                   {"@context" "https://ns.flur.ee"
                                                    "insert"
                                                    {"id"        "ex:Alice"
                                                     "type"      "ex:User"
                                                     "ex:friend" {"@id" "ex:Bob"}}})]
        (is (= "SHACL PropertyShape exception - sh:maxCount of 1 lower than actual count of 2."
               (ex-message db-db-forbidden-friend))))
      (let [conn          @(fluree/connect {:method :memory
                                            :defaults
                                            {:context test-utils/default-str-context}})
            ledger        @(fluree/create conn "shacl-target-objects-of-test"
                                          {:defaultContext ["" {"ex" "http://example.com/ns/"}]})
            db1           @(fluree/stage2 (fluree/db ledger)
                                          {"@context" "https://ns.flur.ee"
                                           "insert"
                                           [{"@id"                "ex:friendShape"
                                             "type"               ["sh:NodeShape"]
                                             "sh:targetObjectsOf" {"@id" "ex:friend"}
                                             "sh:property"        [{"sh:path"     {"@id" "ex:ssn"}
                                                                    "sh:maxCount" 1}]}]})
            db2           @(fluree/stage2 db1
                                          {"@context" "https://ns.flur.ee"
                                           "insert"
                                           [{"id"        "ex:Alice"
                                             "ex:name"   "Alice"
                                             "type"      "ex:User"
                                             "ex:friend" {"@id" "ex:Bob"}}
                                            {"id"      "ex:Bob"
                                             "ex:name" "Bob"
                                             "type"    "ex:User"}]})
            db-excess-ssn @(fluree/stage2 db2
                                          {"@context" "https://ns.flur.ee"
                                           "insert"
                                           {"id"     "ex:Bob"
                                            "ex:ssn" ["111-11-1111"
                                                      "222-22-2222"]}})]
        (is (= "SHACL PropertyShape exception - sh:maxCount of 1 lower than actual count of 2."
               (ex-message db-excess-ssn)))))
    (testing "datatype"
      (let [conn @(fluree/connect {:method :memory
                                   :defaults
                                   {:context test-utils/default-str-context}})
            ledger @(fluree/create conn "shacl-target-objects-of-test"
                                   {:defaultContext ["" {"ex" "http://example.com/ns/"}]})
            db1 @(fluree/stage2 (fluree/db ledger)
                                {"@context" "https://ns.flur.ee"
                                 "insert" {"@id" "ex:friendShape"
                                           "type" ["sh:NodeShape"]
                                           "sh:targetObjectsOf" {"@id" "ex:friend"}
                                           "sh:property" [{"sh:path" {"@id" "ex:name"}
                                                           "sh:datatype" {"@id" "xsd:string"}}]}})
            db2 @(fluree/stage2 db1 {"@context" "https://ns.flur.ee"
                                     "insert" {"id" "ex:Bob"
                                               "ex:name" 123
                                               "type" "ex:User"}})
            db-forbidden-friend @(fluree/stage2 db2
                                                {"@context" "https://ns.flur.ee"
                                                 "insert"
                                                 {"id" "ex:Alice"
                                                  "type" "ex:User"
                                                  "ex:friend" {"@id" "ex:Bob"}}})]
        (is (= "SHACL PropertyShape exception - sh:datatype: every datatype must be 1."
               (ex-message db-forbidden-friend)))))))

(deftest ^:integration shape-based-constraints
  (testing "sh:node"
    (let [conn   @(fluree/connect {:method :memory})
          ledger @(fluree/create conn "shape-constaints" {:defaultContext [test-utils/default-str-context
                                                                           {"ex" "http://example.com/"}]})
          db0    (fluree/db ledger)

          db1            @(fluree/stage2 db0 {"@context" "https://ns.flur.ee"
                                              "insert"   [{"id"          "ex:AddressShape"
                                                           "type"        "sh:NodeShape"
                                                           "sh:property" [{"sh:path"     {"id" "ex:postalCode"}
                                                                           "sh:maxCount" 1}]}
                                                          {"id"             "ex:PersonShape"
                                                           "type"           "sh:NodeShape"
                                                           "sh:targetClass" {"id" "ex:Person"}
                                                           "sh:property"    [{"sh:path"     {"id" "ex:address"}
                                                                              "sh:node"     {"id" "ex:AddressShape"}
                                                                              "sh:minCount" 1}]}]})
          valid-person   @(fluree/stage2 db1 {"@context" "https://ns.flur.ee"
                                              "insert"   {"id"         "ex:Bob"
                                                          "type"       "ex:Person"
                                                          "ex:address" {"ex:postalCode" "12345"}}})
          invalid-person @(fluree/stage2 db1 {"@context" "https://ns.flur.ee"
                                              "insert"   {"id"         "ex:Reto"
                                                          "type"       "ex:Person"
                                                          "ex:address" {"ex:postalCode" ["12345" "45678"]}}})]
      (is (= [{"id"         "ex:Bob",
               "type"       "ex:Person",
               "ex:address" {"ex:postalCode" "12345"}}]
             @(fluree/query valid-person {"select" {"ex:Bob" ["*" {"ex:address" ["ex:postalCode"]}]}})))
      (is (= "SHACL PropertyShape exception - sh:maxCount of 1 lower than actual count of 2."
             (ex-message invalid-person)))))

  (testing "sh:qualifiedValueShape property shape"
    (let [conn        @(fluree/connect {:method :memory})
          ledger      @(fluree/create conn "shape-constaints" {:defaultContext [test-utils/default-str-context
                                                                                {"ex" "http://example.com/"}]})
          db0         (fluree/db ledger)
          db1         @(fluree/stage2 db0 {"@context" "https://ns.flur.ee"
                                           "insert"   [{"id"             "ex:KidShape"
                                                        "type"           "sh:NodeShape"
                                                        "sh:targetClass" {"id" "ex:Kid"}
                                                        "sh:property"
                                                        [{"sh:path"                {"id" "ex:parent"}
                                                          "sh:minCount"            2
                                                          "sh:maxCount"            2
                                                          "sh:qualifiedValueShape" {"sh:path"    {"id" "ex:gender"}
                                                                                    "sh:pattern" "female"}
                                                          "sh:qualifiedMinCount"   1}]}
                                                       {"id"        "ex:Bob"
                                                        "ex:gender" "male"}
                                                       {"id"        "ex:Jane"
                                                        "ex:gender" "female"}]})
          valid-kid   @(fluree/stage2 db1 {"@context" "https://ns.flur.ee"
                                           "insert"   {"id"        "ex:ValidKid"
                                                       "type"      "ex:Kid"
                                                       "ex:parent" [{"id" "ex:Bob"} {"id" "ex:Jane"}]}})
          invalid-kid @(fluree/stage2 db1 {"@context" "https://ns.flur.ee"
<<<<<<< HEAD
                                           "insert" {"id"        "ex:InvalidKid"
                                                     "type"      "ex:Kid"
                                                     "ex:parent" [{"id" "ex:Bob"}
                                                                  {"id"        "ex:Zorba"
                                                                   "ex:gender" "alien"}]}})]
      (is (= [{"id"        "ex:ValidKid"
               "type" "ex:Kid"
               "ex:parent" [{"id" "ex:Bob"}
                            {"id" "ex:Jane"}]}]
             @(fluree/query valid-kid {"select" {"ex:ValidKid" ["*"]}})))
=======
                                           "insert"   {"id"        "ex:InvalidKid"
                                                       "type"      "ex:Kid"
                                                       "ex:parent" [{"id" "ex:Bob"}
                                                                    {"id"        "ex:Zorba"
                                                                     "ex:gender" "alien"}]}})]
      (is (= {"id"        "ex:ValidKid"
              "type"      "ex:Kid"
              "ex:parent" [{"id" "ex:Bob"}
                           {"id" "ex:Jane"}]}
             (-> @(fluree/query valid-kid {"select" {"?s" ["*"]}
                                           "where"  [["?s" "id" "ex:ValidKid"]]})
                 first
                 (update "ex:parent" (partial sort-by #(get % "id"))))))
>>>>>>> b937d84b
      (is (str/starts-with? (ex-message invalid-kid)
                            "SHACL PropertyShape exception - path "))))
  (testing "sh:qualifiedValueShape node shape"
    (let [conn   @(fluree/connect {:method :memory})
          ledger @(fluree/create conn "shape-constaints" {:defaultContext [test-utils/default-str-context
                                                                           {"ex" "http://example.com/"}]})
          db0    (fluree/db ledger)

          db1         @(fluree/stage2 db0 {"@context" "https://ns.flur.ee"
                                           "insert"   [{"id"             "ex:KidShape"
                                                        "type"           "sh:NodeShape"
                                                        "sh:targetClass" {"id" "ex:Kid"}
                                                        "sh:property"
                                                        [{"sh:path"              {"id" "ex:parent"}
                                                          "sh:minCount"          2
                                                          "sh:maxCount"          2
                                                          "sh:qualifiedValueShape"
                                                          {"id"             "ex:ParentShape"
                                                           "type"           "sh:NodeShape"
                                                           "sh:targetClass" {"id" "ex:Parent"}
                                                           "sh:property"    {"sh:path"    {"id" "ex:gender"}
                                                                             "sh:pattern" "female"}}
                                                          "sh:qualifiedMinCount" 1}]}
                                                       {"id"        "ex:Mom"
                                                        "type"      "ex:Parent"
                                                        "ex:gender" "female"}
                                                       {"id"        "ex:Dad"
                                                        "type"      "ex:Parent"
                                                        "ex:gender" "male"}]})
          valid-kid   @(fluree/stage2 db1 {"@context" "https://ns.flur.ee"
                                           "insert"   {"id"        "ex:ValidKid"
                                                       "type"      "ex:Kid"
                                                       "ex:parent" [{"id" "ex:Mom"} {"id" "ex:Dad"}]}})
          invalid-kid @(fluree/stage2 db1 {"@context" "https://ns.flur.ee"
<<<<<<< HEAD
                                           "insert" {"id" "ex:InvalidKid"
                                                     "type" "ex:Kid"
                                                     "ex:parent" [{"id" "ex:Bob"}
                                                                  {"id" "ex:Zorba"
                                                                   "type" "ex:Parent"
                                                                   "ex:gender" "alien"}]}})]
      (is (= [{"id" "ex:ValidKid"
               "type" "ex:Kid"
               "ex:parent" [{"id" "ex:Mom"}
                            {"id" "ex:Dad"}]}]
             @(fluree/query valid-kid {"select" {"ex:ValidKid" ["*"]}})))
=======
                                           "insert"   {"id"        "ex:InvalidKid"
                                                       "type"      "ex:Kid"
                                                       "ex:parent" [{"id" "ex:Bob"}
                                                                    {"id"        "ex:Zorba"
                                                                     "type"      "ex:Parent"
                                                                     "ex:gender" "alien"}]}})]
      (is (= {"id"        "ex:ValidKid"
              "type"      "ex:Kid"
              "ex:parent" [{"id" "ex:Dad"}
                           {"id" "ex:Mom"}]}
             (-> @(fluree/query valid-kid {"select" {"?s" ["*"]}
                                           "where"  [["?s" "id" "ex:ValidKid"]]})
                 first
                 (update "ex:parent" (partial sort-by #(get % "id"))))))
>>>>>>> b937d84b
      (is (= "SHACL PropertyShape exception - sh:pattern: value alien does not match pattern \"female\" or it is not a literal value."
             (ex-message invalid-kid)))))
  (testing "sh:qualifiedValueShapesDisjoint"
    (let [conn   @(fluree/connect {:method :memory})
          ledger @(fluree/create conn "shape-constaints" {:defaultContext [test-utils/default-str-context
                                                                           {"ex" "http://example.com/"}]})
          db0    (fluree/db ledger)

          db1 @(fluree/stage2 db0 {"@context" "https://ns.flur.ee"
                                   "insert"   [{"id"      "ex:Digit"
                                                "ex:name" "Toe"}
                                               {"id"             "ex:HandShape"
                                                "type"           "sh:NodeShape"
                                                "sh:targetClass" {"id" "ex:Hand"}
                                                "sh:property"
                                                [{"sh:path"     {"id" "ex:digit"}
                                                  "sh:maxCount" 5}
                                                 {"sh:path"                         {"id" "ex:digit"}
                                                  "sh:qualifiedValueShape"          {"sh:path"    {"id" "ex:name"}
                                                                                     "sh:pattern" "Thumb"}
                                                  "sh:qualifiedMinCount"            1
                                                  "sh:qualifiedMaxCount"            1
                                                  "sh:qualifiedValueShapesDisjoint" true}
                                                 {"sh:path"                         {"id" "ex:digit"}
                                                  "sh:qualifiedValueShape"          {"sh:path"    {"id" "ex:name"}
                                                                                     "sh:pattern" "Finger"}
                                                  "sh:qualifiedMinCount"            4
                                                  "sh:qualifiedMaxCount"            4
                                                  "sh:qualifiedValueShapesDisjoint" true}]}]})

          valid-hand   @(fluree/stage2 db1 {"@context" "https://ns.flur.ee"
                                            "insert"   {"id"       "ex:ValidHand"
                                                        "type"     "ex:Hand"
                                                        "ex:digit" [{"ex:name" "Thumb"}
                                                                    {"ex:name" "Finger"}
                                                                    {"ex:name" "Finger"}
                                                                    {"ex:name" "Finger"}
                                                                    {"ex:name" "Finger"}]}})
          invalid-hand @(fluree/stage2 db1 {"@context" "https://ns.flur.ee"
<<<<<<< HEAD
                                            "insert" {"id"       "ex:InvalidHand"
                                                      "type"     "ex:Hand"
                                                      "ex:digit" [{"ex:name" "Thumb"}
                                                                  {"ex:name" "Finger"}
                                                                  {"ex:name" "Finger"}
                                                                  {"ex:name" "Finger"}
                                                                  {"ex:name" ["Finger" "Thumb"]}]}})]
      (is (= [{"id"       "ex:ValidHand",
               "type" "ex:Hand",
               "ex:digit"
               [{"ex:name" "Thumb"}
                {"ex:name" "Finger"}
                {"ex:name" "Finger"}
                {"ex:name" "Finger"}
                {"ex:name" "Finger"}]}]
             @(fluree/query valid-hand {"select" {"ex:ValidHand" ["*" {"ex:digit" ["ex:name"]}]}})))
=======
                                            "insert"   {"id"       "ex:InvalidHand"
                                                        "type"     "ex:Hand"
                                                        "ex:digit" [{"ex:name" "Thumb"}
                                                                    {"ex:name" "Finger"}
                                                                    {"ex:name" "Finger"}
                                                                    {"ex:name" "Finger"}
                                                                    {"ex:name" ["Finger" "Thumb"]}]}})]
      (is (= {"id"   "ex:ValidHand",
              "type" "ex:Hand",
              "ex:digit"
              [{"ex:name" "Finger"}
               {"ex:name" "Finger"}
               {"ex:name" "Finger"}
               {"ex:name" "Finger"}
               {"ex:name" "Thumb"}]}
             (-> @(fluree/query valid-hand {"select" {"?s" ["*" {"ex:digit" ["ex:name"]}]}
                                            "where"  [["?s" "id" "ex:ValidHand"]]})
                 first
                 (update "ex:digit" (partial sort-by #(get % "ex:name"))))))
>>>>>>> b937d84b
      (is (str/starts-with? (ex-message invalid-hand)
                            "SHACL PropertyShape exception - path ")))))

(deftest ^:integration post-processing-validation
  (let [conn @(fluree/connect {:method :memory})
        ledger @(fluree/create conn "post-processing" {:defaultContext [test-utils/default-str-context
                                                                        {"ex" "http://example.com/"}]})
        db0 (fluree/db ledger)]
    (testing "shacl-objects-of-test"
      (let [db1 @(fluree/stage2 db0
                                {"@context" "https://ns.flur.ee"
                                 "insert"
                                 {"@id" "ex:friendShape"
                                  "type" ["sh:NodeShape"]
                                  "sh:targetObjectsOf" {"@id" "ex:friend"}
                                  "sh:property" [{"sh:path" {"@id" "ex:name"}
                                                  "sh:datatype" {"@id" "xsd:string"}}]}})
            db2 @(fluree/stage2 db1 {"@context" "https://ns.flur.ee"
                                     "insert" {"id" "ex:Bob"
                                               "ex:name" 123
                                               "type" "ex:User"}})
            db-forbidden-friend @(fluree/stage2 db2
                                                {"@context" "https://ns.flur.ee"
                                                 "insert"
                                                 {"id" "ex:Alice"
                                                  "type" "ex:User"
                                                  "ex:friend" {"@id" "ex:Bob"}}})]
        (is (= "SHACL PropertyShape exception - sh:datatype: every datatype must be 1."
               (ex-message db-forbidden-friend)))))
    (testing "shape constraints"
      (let [db1 @(fluree/stage2 db0 {"@context" "https://ns.flur.ee"
                                     "insert"
                                     [{"id" "ex:CoolShape"
                                       "type" "sh:NodeShape"
                                       "sh:property" [{"sh:path" {"id" "ex:isCool"}
                                                       "sh:hasValue" true
                                                       "sh:minCount" 1}]}
                                      {"id" "ex:PersonShape"
                                       "type" "sh:NodeShape"
                                       "sh:targetClass" {"id" "ex:Person"}
                                       "sh:property" [{"sh:path" {"id" "ex:cool"}
                                                       "sh:node" {"id" "ex:CoolShape"}
                                                       "sh:minCount" 1}]}]})
            valid-person @(fluree/stage2 db1 {"@context" "https://ns.flur.ee"
                                              "insert" {"id" "ex:Bob"
                                                        "type" "ex:Person"
                                                        "ex:cool" {"ex:isCool" true}}})
            invalid-person @(fluree/stage2 db1 {"@context" "https://ns.flur.ee"
                                                "insert" {"id" "ex:Reto"
                                                          "type" "ex:Person"
                                                          "ex:cool" {"ex:isCool" false}}})]
        (is (= [{"id" "ex:Bob",
                 "type" "ex:Person",
                 "ex:cool" {"ex:isCool" true}}]
               @(fluree/query valid-person {"select" {"ex:Bob" ["*" {"ex:cool" ["ex:isCool"]}]}})))
        (is (= "SHACL PropertyShape exception - sh:hasValue: at least one value must be true."
               (ex-message invalid-person)))))
    (testing "extended path constraints"
      (let [db1 @(fluree/stage2 db0 {"@context" "https://ns.flur.ee"
                                     "insert" {"id" "ex:PersonShape"
                                               "type" "sh:NodeShape"
                                               "sh:targetClass" {"id" "ex:Person"}
                                               "sh:property" [{"sh:path" {"@list" [{"id" "ex:cool"} {"id" "ex:dude"}]}
                                                               "sh:nodeKind" {"id" "sh:BlankNode"}
                                                               "sh:minCount" 1}]}})
            valid-person @(fluree/stage2 db1 {"@context" "https://ns.flur.ee"
                                              "insert" {"id" "ex:Bob"
                                                        "type" "ex:Person"
                                                        "ex:cool" {"ex:dude" {"ex:isBlank" true}}}})
            invalid-person @(fluree/stage2 db1 {"@context" "https://ns.flur.ee"
                                                "insert" {"id" "ex:Reto"
                                                          "type" "ex:Person"
                                                          "ex:cool" {"ex:dude" {"id" "ex:Dude"
                                                                                "ex:isBlank" false}}}})]
        (is (= [{"id" "ex:Bob",
                 "type" "ex:Person",
                 "ex:cool" {"ex:dude" {"ex:isBlank" true}}}]
               @(fluree/query valid-person {"select" {"ex:Bob" ["*" {"ex:cool" [{"ex:dude" ["ex:isBlank"]}]}]}})))
        (is (= "SHACL PropertyShape exception - sh:nodekind: every value must be a blank node identifier."
               (ex-message invalid-person)))))))<|MERGE_RESOLUTION|>--- conflicted
+++ resolved
@@ -1568,18 +1568,6 @@
                                                        "type"      "ex:Kid"
                                                        "ex:parent" [{"id" "ex:Bob"} {"id" "ex:Jane"}]}})
           invalid-kid @(fluree/stage2 db1 {"@context" "https://ns.flur.ee"
-<<<<<<< HEAD
-                                           "insert" {"id"        "ex:InvalidKid"
-                                                     "type"      "ex:Kid"
-                                                     "ex:parent" [{"id" "ex:Bob"}
-                                                                  {"id"        "ex:Zorba"
-                                                                   "ex:gender" "alien"}]}})]
-      (is (= [{"id"        "ex:ValidKid"
-               "type" "ex:Kid"
-               "ex:parent" [{"id" "ex:Bob"}
-                            {"id" "ex:Jane"}]}]
-             @(fluree/query valid-kid {"select" {"ex:ValidKid" ["*"]}})))
-=======
                                            "insert"   {"id"        "ex:InvalidKid"
                                                        "type"      "ex:Kid"
                                                        "ex:parent" [{"id" "ex:Bob"}
@@ -1589,11 +1577,9 @@
               "type"      "ex:Kid"
               "ex:parent" [{"id" "ex:Bob"}
                            {"id" "ex:Jane"}]}
-             (-> @(fluree/query valid-kid {"select" {"?s" ["*"]}
-                                           "where"  [["?s" "id" "ex:ValidKid"]]})
+             (-> @(fluree/query valid-kid {"select" {"ex:ValidKid" ["*"]}})
                  first
                  (update "ex:parent" (partial sort-by #(get % "id"))))))
->>>>>>> b937d84b
       (is (str/starts-with? (ex-message invalid-kid)
                             "SHACL PropertyShape exception - path "))))
   (testing "sh:qualifiedValueShape node shape"
@@ -1628,19 +1614,6 @@
                                                        "type"      "ex:Kid"
                                                        "ex:parent" [{"id" "ex:Mom"} {"id" "ex:Dad"}]}})
           invalid-kid @(fluree/stage2 db1 {"@context" "https://ns.flur.ee"
-<<<<<<< HEAD
-                                           "insert" {"id" "ex:InvalidKid"
-                                                     "type" "ex:Kid"
-                                                     "ex:parent" [{"id" "ex:Bob"}
-                                                                  {"id" "ex:Zorba"
-                                                                   "type" "ex:Parent"
-                                                                   "ex:gender" "alien"}]}})]
-      (is (= [{"id" "ex:ValidKid"
-               "type" "ex:Kid"
-               "ex:parent" [{"id" "ex:Mom"}
-                            {"id" "ex:Dad"}]}]
-             @(fluree/query valid-kid {"select" {"ex:ValidKid" ["*"]}})))
-=======
                                            "insert"   {"id"        "ex:InvalidKid"
                                                        "type"      "ex:Kid"
                                                        "ex:parent" [{"id" "ex:Bob"}
@@ -1651,11 +1624,9 @@
               "type"      "ex:Kid"
               "ex:parent" [{"id" "ex:Dad"}
                            {"id" "ex:Mom"}]}
-             (-> @(fluree/query valid-kid {"select" {"?s" ["*"]}
-                                           "where"  [["?s" "id" "ex:ValidKid"]]})
+             (-> @(fluree/query valid-kid {"select" {"ex:ValidKid" ["*"]}})
                  first
                  (update "ex:parent" (partial sort-by #(get % "id"))))))
->>>>>>> b937d84b
       (is (= "SHACL PropertyShape exception - sh:pattern: value alien does not match pattern \"female\" or it is not a literal value."
              (ex-message invalid-kid)))))
   (testing "sh:qualifiedValueShapesDisjoint"
@@ -1695,24 +1666,6 @@
                                                                     {"ex:name" "Finger"}
                                                                     {"ex:name" "Finger"}]}})
           invalid-hand @(fluree/stage2 db1 {"@context" "https://ns.flur.ee"
-<<<<<<< HEAD
-                                            "insert" {"id"       "ex:InvalidHand"
-                                                      "type"     "ex:Hand"
-                                                      "ex:digit" [{"ex:name" "Thumb"}
-                                                                  {"ex:name" "Finger"}
-                                                                  {"ex:name" "Finger"}
-                                                                  {"ex:name" "Finger"}
-                                                                  {"ex:name" ["Finger" "Thumb"]}]}})]
-      (is (= [{"id"       "ex:ValidHand",
-               "type" "ex:Hand",
-               "ex:digit"
-               [{"ex:name" "Thumb"}
-                {"ex:name" "Finger"}
-                {"ex:name" "Finger"}
-                {"ex:name" "Finger"}
-                {"ex:name" "Finger"}]}]
-             @(fluree/query valid-hand {"select" {"ex:ValidHand" ["*" {"ex:digit" ["ex:name"]}]}})))
-=======
                                             "insert"   {"id"       "ex:InvalidHand"
                                                         "type"     "ex:Hand"
                                                         "ex:digit" [{"ex:name" "Thumb"}
@@ -1728,11 +1681,9 @@
                {"ex:name" "Finger"}
                {"ex:name" "Finger"}
                {"ex:name" "Thumb"}]}
-             (-> @(fluree/query valid-hand {"select" {"?s" ["*" {"ex:digit" ["ex:name"]}]}
-                                            "where"  [["?s" "id" "ex:ValidHand"]]})
+             (-> @(fluree/query valid-hand {"select" {"ex:ValidHand" ["*" {"ex:digit" ["ex:name"]}]}})
                  first
                  (update "ex:digit" (partial sort-by #(get % "ex:name"))))))
->>>>>>> b937d84b
       (is (str/starts-with? (ex-message invalid-hand)
                             "SHACL PropertyShape exception - path ")))))
 
