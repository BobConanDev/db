--- conflicted
+++ resolved
@@ -79,15 +79,9 @@
           movies (test-utils/load-movies conn)
           db     (fluree/db movies)]
       (testing "basic analytical RFD type query"
-<<<<<<< HEAD
         (let [query-res @(fluree/query db '{:select {?s [:* {:schema/isBasedOn [:*]}]}
                                             :where  [[?s :rdf/type :schema/Movie]]})]
           (is (= query-res                                  ;; :id is a DID and will be unique per DB so exclude from comparison
-=======
-        (let [query-res @(fluree/query db {:select {'?s [:* {:schema/isBasedOn [:*]}]}
-                                           :where  [['?s :rdf/type :schema/Movie]]})]
-          (is (= query-res ;; :id is a DID and will be unique per DB so exclude from comparison
->>>>>>> c75d17bc
                  [{:id                               :wiki/Q230552,
                    :rdf/type                         [:schema/Movie],
                    :schema/name                      "Back to the Future Part III",
@@ -120,45 +114,26 @@
     (let [conn   (test-utils/create-conn)
           movies (test-utils/load-movies conn)]
       (testing "define @list container in context"
-<<<<<<< HEAD
-        (let [db        @(fluree/stage movies {:context {:ex      "http://example.org/ns#"
-                                                         :ex/list {"@container" "@list"}}
-                                               :id      "list-test"
-                                               :ex/list [42 2 88 1]})
-              query-res @(fluree/query db '{:context {:ex "http://example.org/ns#"},
-                                            :selectOne {?s [:*]},
-                                            :where [[?s :id "list-test"]]})]
-=======
         (let [db        @(fluree/stage (fluree/db movies)
                                        {:context {:ex      "http://example.org/ns#"
                                                   :ex/list {"@container" "@list"}}
                                         :id      "list-test"
                                         :ex/list [42 2 88 1]})
-              query-res @(fluree/query db {:context   {:ex "http://example.org/ns#"}
-                                           :selectOne [:*]
-                                           :from      "list-test"})]
->>>>>>> c75d17bc
+              query-res @(fluree/query db '{:context {:ex "http://example.org/ns#"},
+                                            :selectOne {?s [:*]},
+                                            :where [[?s :id "list-test"]]})]
           (is (= query-res
                  {:id      "list-test"
                   :ex/list [42 2 88 1]})
               "Order of query result is different from transaction.")))
       (testing "define @list directly on subject"
-<<<<<<< HEAD
-        (let [db        @(fluree/stage movies {:context {:ex "http://example.org/ns#"}
-                                               :id      "list-test2"
-                                               :ex/list {"@list" [42 2 88 1]}})
-              query-res @(fluree/query db '{:context {:ex "http://example.org/ns#"},
-                                            :selectOne {?s [:*]},
-                                            :where [[?s :id "list-test2"]]})]
-=======
         (let [db        @(fluree/stage (fluree/db movies)
                                        {:context {:ex "http://example.org/ns#"}
                                         :id      "list-test2"
                                         :ex/list {"@list" [42 2 88 1]}})
-              query-res @(fluree/query db {:context   {:ex "http://example.org/ns#"}
-                                           :selectOne [:*]
-                                           :from      "list-test2"})]
->>>>>>> c75d17bc
+              query-res @(fluree/query db '{:context {:ex "http://example.org/ns#"},
+                                            :selectOne {?s [:*]},
+                                            :where [[?s :id "list-test2"]]})]
           (is (= query-res
                  {:id      "list-test2"
                   :ex/list [42 2 88 1]})
@@ -202,21 +177,6 @@
                     :schema/age   46
                     :ex/favNums   [15 70]
                     :ex/friend    [:ex/cam]}])]
-<<<<<<< HEAD
-
-=======
-    (testing "using `from`"
-      (is (= [{:id           :ex/brian,
-               :rdf/type     [:ex/User]
-               :schema/name  "Brian"
-               :ex/last      "Smith"
-               :schema/email "brian@example.org"
-               :schema/age   50
-               :ex/favColor  "Green"
-               :ex/favNums   7}]
-             @(fluree/query db {:select [:*]
-                                :from   :ex/brian}))))
->>>>>>> c75d17bc
     (testing "using `where`"
       (testing "id"
         ;;TODO not getting reparsed as ssc
