--- conflicted
+++ resolved
@@ -1,20 +1,9 @@
 (ns fluree.db.query.subject-crawl-reparse-test
-<<<<<<< HEAD
-  (:require
-   [clojure.test :refer :all]
-   [fluree.db.test-utils :as test-utils]
-   [fluree.db.json-ld.api :as fluree]
-   [fluree.db.query.fql.parse :as parse]
-   [fluree.db.query.subject-crawl.reparse :as reparse]
-   [fluree.db.dbproto :as dbproto]
-   [fluree.db.json-ld.iri :as iri]))
-=======
   (:require [clojure.test :refer [deftest is testing]]
             [fluree.db.test-utils :as test-utils]
             [fluree.db.json-ld.api :as fluree]
             [fluree.db.query.fql.parse :as parse]
             [fluree.db.query.subject-crawl.reparse :as reparse]))
->>>>>>> c8ce1fdd
 
 (deftest test-reparse-as-ssc
   (let [conn   (test-utils/create-conn)
@@ -119,7 +108,7 @@
         (is (not (nil? context)))
         (is (= {:variable '?s}
                s))
-        (is (iri/sid? (:value p)))
+        (is (number? (:value p)))
         (let [{:keys [value datatype]} o]
           (is (= "Alice"
                  value))
@@ -131,7 +120,7 @@
         (is (not (nil? context)))
         (is (= {:variable '?s}
                s))
-        (is (iri/sid? (:value p)))
+        (is (number? (:value p)))
         (let [{:keys [value datatype]} o]
           (is (= 50
                  value))
