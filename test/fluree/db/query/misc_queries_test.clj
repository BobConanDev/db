--- conflicted
+++ resolved
@@ -175,73 +175,35 @@
                                          :where   {:id '?s, '?p '?o}})]
           (is (= [["fluree:db:sha256:bvktsmao5ivreittrb4scd3hkc4qkefhqg42va3npk64dbmss4qt"
                    :f/address
-<<<<<<< HEAD
-                   "fluree:memory://29f8788bdf21c7b8f19b15819f5f24bc71f2b2c045c1cb5f6e1233c21ccd798d"]
-                  ["fluree:db:sha256:bb2uy627whhmg66jhzqbncmwoc6wnjt6kboqzhmo6uomab53auug3" :f/flakes 11]
-                  ["fluree:db:sha256:bb2uy627whhmg66jhzqbncmwoc6wnjt6kboqzhmo6uomab53auug3"
-                   :f/previous
-                   "fluree:db:sha256:beuoec4c6zqxfjglld3evwjdtavsdktncoh6bbxiz677cc4zz3qr"]
-                  ["fluree:db:sha256:bb2uy627whhmg66jhzqbncmwoc6wnjt6kboqzhmo6uomab53auug3" :f/size 1058]
-                  ["fluree:db:sha256:bb2uy627whhmg66jhzqbncmwoc6wnjt6kboqzhmo6uomab53auug3" :f/t 1]
-                  ["fluree:commit:sha256:bbh3gbgrnfozcozryv4z3l55tfceif5htatcqtwp6zt7kd222prmg"
-                   "https://www.w3.org/2018/credentials#issuer"
-                   "did:fluree:TfCzWTrXqF16hvKGjcYiLxRoYJ1B8a6UMH6"]
-                  ["fluree:commit:sha256:bbh3gbgrnfozcozryv4z3l55tfceif5htatcqtwp6zt7kd222prmg"
-                   :f/address
-                   "fluree:memory://cff6533453e86637179aa051a2a6fc388b35a30b04481f78c1a4cef0619e2bef"]
-                  ["fluree:commit:sha256:bbh3gbgrnfozcozryv4z3l55tfceif5htatcqtwp6zt7kd222prmg"
-                   :f/alias
-                   "query/everything"]
-                  ["fluree:commit:sha256:bbh3gbgrnfozcozryv4z3l55tfceif5htatcqtwp6zt7kd222prmg"
-                   :f/branch
-                   "main"]
-                  ["fluree:commit:sha256:bbh3gbgrnfozcozryv4z3l55tfceif5htatcqtwp6zt7kd222prmg"
-                   :f/data
-                   "fluree:db:sha256:bb2uy627whhmg66jhzqbncmwoc6wnjt6kboqzhmo6uomab53auug3"]
-                  ["fluree:commit:sha256:bbh3gbgrnfozcozryv4z3l55tfceif5htatcqtwp6zt7kd222prmg"
-                   :f/previous
-                   "fluree:commit:sha256:bbyuz7tgv5akbruljy4czxu47izkeanawa5fqyt7kwezhckp3g5ew"]
-                  ["fluree:commit:sha256:bbh3gbgrnfozcozryv4z3l55tfceif5htatcqtwp6zt7kd222prmg"
-                   :f/time
-                   720000]
-                  ["fluree:commit:sha256:bbh3gbgrnfozcozryv4z3l55tfceif5htatcqtwp6zt7kd222prmg"
-=======
                    "fluree:memory://9269ae5eb352ef74fb9c78c0c8b18740f8ac497262e6dbb015fdec89e8bc7a1e"]
-                  ["fluree:db:sha256:bvktsmao5ivreittrb4scd3hkc4qkefhqg42va3npk64dbmss4qt"
-                   :f/flakes
-                   11]
+                  ["fluree:db:sha256:bvktsmao5ivreittrb4scd3hkc4qkefhqg42va3npk64dbmss4qt" :f/flakes 11]
                   ["fluree:db:sha256:bvktsmao5ivreittrb4scd3hkc4qkefhqg42va3npk64dbmss4qt"
                    :f/previous
                    "fluree:db:sha256:beuoec4c6zqxfjglld3evwjdtavsdktncoh6bbxiz677cc4zz3qr"]
-                  ["fluree:db:sha256:bvktsmao5ivreittrb4scd3hkc4qkefhqg42va3npk64dbmss4qt"
-                   :f/size
-                   1076]
-                  ["fluree:db:sha256:bvktsmao5ivreittrb4scd3hkc4qkefhqg42va3npk64dbmss4qt"
-                   :f/t
-                   1]
-                  ["fluree:commit:sha256:bccenzjhhlj634hgtkl6iamyxisxooxhw4xafoujdnsagituu3wr"
+                  ["fluree:db:sha256:bvktsmao5ivreittrb4scd3hkc4qkefhqg42va3npk64dbmss4qt" :f/size 1076]
+                  ["fluree:db:sha256:bvktsmao5ivreittrb4scd3hkc4qkefhqg42va3npk64dbmss4qt" :f/t 1]
+                  ["fluree:commit:sha256:bbvx22pr244fz6p3d35qmlxrrekzzspvbzobi6mael5q5trr63jet"
                    "https://www.w3.org/2018/credentials#issuer"
                    "did:fluree:TfCzWTrXqF16hvKGjcYiLxRoYJ1B8a6UMH6"]
-                  ["fluree:commit:sha256:bccenzjhhlj634hgtkl6iamyxisxooxhw4xafoujdnsagituu3wr"
+                  ["fluree:commit:sha256:bbvx22pr244fz6p3d35qmlxrrekzzspvbzobi6mael5q5trr63jet"
                    :f/address
-                   "fluree:memory://af10694c6008358ec9070a52dc8246c99981f82511f207f42dfd3990630f117b"]
-                  ["fluree:commit:sha256:bccenzjhhlj634hgtkl6iamyxisxooxhw4xafoujdnsagituu3wr"
+                   "fluree:memory://620f646cc34bde06470c84b5caa03bd67b164daab7382b4e6e3e826b72e0abfc"]
+                  ["fluree:commit:sha256:bbvx22pr244fz6p3d35qmlxrrekzzspvbzobi6mael5q5trr63jet"
                    :f/alias
                    "query/everything"]
-                  ["fluree:commit:sha256:bccenzjhhlj634hgtkl6iamyxisxooxhw4xafoujdnsagituu3wr"
+                  ["fluree:commit:sha256:bbvx22pr244fz6p3d35qmlxrrekzzspvbzobi6mael5q5trr63jet"
                    :f/branch
                    "main"]
-                  ["fluree:commit:sha256:bccenzjhhlj634hgtkl6iamyxisxooxhw4xafoujdnsagituu3wr"
+                  ["fluree:commit:sha256:bbvx22pr244fz6p3d35qmlxrrekzzspvbzobi6mael5q5trr63jet"
                    :f/data
                    "fluree:db:sha256:bvktsmao5ivreittrb4scd3hkc4qkefhqg42va3npk64dbmss4qt"]
-                  ["fluree:commit:sha256:bccenzjhhlj634hgtkl6iamyxisxooxhw4xafoujdnsagituu3wr"
+                  ["fluree:commit:sha256:bbvx22pr244fz6p3d35qmlxrrekzzspvbzobi6mael5q5trr63jet"
                    :f/previous
-                   "fluree:commit:sha256:bvvou3uvnd6ffhehsrw23mw4w3fux5jbpacko2ecosb2nzxkfu5v"]
-                  ["fluree:commit:sha256:bccenzjhhlj634hgtkl6iamyxisxooxhw4xafoujdnsagituu3wr"
+                   "fluree:commit:sha256:bbyuz7tgv5akbruljy4czxu47izkeanawa5fqyt7kwezhckp3g5ew"]
+                  ["fluree:commit:sha256:bbvx22pr244fz6p3d35qmlxrrekzzspvbzobi6mael5q5trr63jet"
                    :f/time
                    720000]
-                  ["fluree:commit:sha256:bccenzjhhlj634hgtkl6iamyxisxooxhw4xafoujdnsagituu3wr"
->>>>>>> 9902a30c
+                  ["fluree:commit:sha256:bbvx22pr244fz6p3d35qmlxrrekzzspvbzobi6mael5q5trr63jet"
                    :f/v
                    1]
                   [:ex/alice :type :ex/User]
