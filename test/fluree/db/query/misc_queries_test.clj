(ns fluree.db.query.misc-queries-test
  (:require
    [clojure.test :refer :all]
    [fluree.db.test-utils :as test-utils]
    [fluree.db.json-ld.api :as fluree]))

(deftest ^:integration select-sid
  (testing "Select index's subject id in query using special keyword"
    (let [conn   (test-utils/create-conn)
          ledger @(fluree/create conn "query/subid" {:context {:ex "http://example.org/ns/"}})
          db     @(fluree/stage
                    (fluree/db ledger)
                    {:graph [{:id          :ex/alice,
                              :type        :ex/User,
                              :schema/name "Alice"}
                             {:id           :ex/bob,
                              :type         :ex/User,
                              :schema/name  "Bob"
                              :ex/favArtist {:id          :ex/picasso
                                             :schema/name "Picasso"}}]})]
      (is (= [{:_id          211106232532993,
               :id           :ex/bob,
               :rdf/type     [:ex/User],
               :schema/name  "Bob",
               :ex/favArtist {:_id         211106232532994
                              :schema/name "Picasso"}}
              {:_id         211106232532992,
               :id          :ex/alice,
               :rdf/type    [:ex/User],
               :schema/name "Alice"}]
             @(fluree/query db {:select {'?s [:_id :* {:ex/favArtist [:_id :schema/name]}]}
                                :where  [['?s :type :ex/User]]}))))))

(deftest ^:integration s+p+o-full-db-queries
  (testing "Query that pulls entire database."
    (with-redefs [fluree.db.util.core/current-time-iso (fn [] "1970-01-01T00:12:00.00000Z")]
      (let [conn   (test-utils/create-conn)
            ledger @(fluree/create conn "query/everything" {:context {:ex "http://example.org/ns/"}})
            db     @(fluree/stage
                      (fluree/db ledger)
                      {:graph [{:id           :ex/alice,
                                :type         :ex/User,
                                :schema/name  "Alice"
                                :schema/email "alice@flur.ee"
                                :schema/age   42}
                               {:id          :ex/bob,
                                :type        :ex/User,
                                :schema/name "Bob"
                                :schema/age  22}
                               {:id           :ex/jane,
                                :type         :ex/User,
                                :schema/name  "Jane"
                                :schema/email "jane@flur.ee"
                                :schema/age   30}]})
            db @(fluree/commit! ledger db)]

<<<<<<< HEAD
        (is (= [[:ex/jane :id "http://example.org/ns/jane"]	  
                [:ex/jane :rdf/type :ex/User]
                [:ex/jane :schema/name "Jane"]
                [:ex/jane :schema/email "jane@flur.ee"]
                [:ex/jane :schema/age 30]
                [:ex/bob :id "http://example.org/ns/bob"]
                [:ex/bob :rdf/type :ex/User]
                [:ex/bob :schema/name "Bob"]
                [:ex/bob :schema/age 22]
                [:ex/alice :id "http://example.org/ns/alice"]
                [:ex/alice :rdf/type :ex/User]
                [:ex/alice :schema/name "Alice"]
                [:ex/alice :schema/email "alice@flur.ee"]
                [:ex/alice :schema/age 42]
                ["did:fluree:TfCzWTrXqF16hvKGjcYiLxRoYJ1B8a6UMH6"
                 :id
                 "did:fluree:TfCzWTrXqF16hvKGjcYiLxRoYJ1B8a6UMH6"]
                ["fluree:db:sha256:blioopzpwrymcvy33ejurlazxc4b3sdwvi2xqovgic3f4cmv7nq6"
                 :id
                 "fluree:db:sha256:blioopzpwrymcvy33ejurlazxc4b3sdwvi2xqovgic3f4cmv7nq6"]
                ["fluree:db:sha256:blioopzpwrymcvy33ejurlazxc4b3sdwvi2xqovgic3f4cmv7nq6"
                 :f/address
                 "fluree:memory://cdfbc32cddc850f1766742d08f20e52bc1d587e7f2b6384c1703f2e8b0c8971b"]
                ["fluree:db:sha256:blioopzpwrymcvy33ejurlazxc4b3sdwvi2xqovgic3f4cmv7nq6"
                 :f/flakes
                 28]
                ["fluree:db:sha256:blioopzpwrymcvy33ejurlazxc4b3sdwvi2xqovgic3f4cmv7nq6"
                 :f/size
                 2776]
                ["fluree:db:sha256:blioopzpwrymcvy33ejurlazxc4b3sdwvi2xqovgic3f4cmv7nq6"
                 :f/t
                 1]
                [:schema/age :id "http://schema.org/age"]
                [:schema/email :id "http://schema.org/email"]
                [:schema/name :id "http://schema.org/name"]
                [:ex/User :id "http://example.org/ns/User"]
                [:ex/User :rdf/type :rdfs/Class]
                [:f/Context :id "https://ns.flur.ee/ledger#Context"]
                [:f/Context :rdf/type :rdfs/Class]
                [:f/context :id "https://ns.flur.ee/ledger#context"]
                [:rdfs/Class :id "http://www.w3.org/2000/01/rdf-schema#Class"]
                [:rdf/type :id "http://www.w3.org/1999/02/22-rdf-syntax-ns#type"]
                [:f/v :id "https://ns.flur.ee/ledger#v"]
                [:f/t :id "https://ns.flur.ee/ledger#t"]
                [:f/size :id "https://ns.flur.ee/ledger#size"]
                [:f/flakes :id "https://ns.flur.ee/ledger#flakes"]
                [:f/address :id "https://ns.flur.ee/ledger#address"]
                [:f/branch :id "https://ns.flur.ee/ledger#branch"]
                [:f/alias :id "https://ns.flur.ee/ledger#alias"]
                [:f/data :id "https://ns.flur.ee/ledger#data"]
                ["fluree-default-context" :id "fluree-default-context"]
                ["fluree-default-context" :rdf/type :f/Context]
                ["fluree-default-context"
                 :f/context
                 "{\"schema\":\"http://schema.org/\",\"wiki\":\"https://www.wikidata.org/wiki/\",\"xsd\":\"http://www.w3.org/2001/XMLSchema#\",\"type\":\"@type\",\"rdfs\":\"http://www.w3.org/2000/01/rdf-schema#\",\"ex\":\"http://example.org/ns/\",\"id\":\"@id\",\"f\":\"https://ns.flur.ee/ledger#\",\"sh\":\"http://www.w3.org/ns/shacl#\",\"skos\":\"http://www.w3.org/2008/05/skos#\",\"rdf\":\"http://www.w3.org/1999/02/22-rdf-syntax-ns#\"}"]
                [:f/address :id "https://ns.flur.ee/ledger#address"]
                [:f/v :id "https://ns.flur.ee/ledger#v"]
                ["https://www.w3.org/2018/credentials#issuer"
                 :id
                 "https://www.w3.org/2018/credentials#issuer"]
                [:f/tag :id "https://ns.flur.ee/ledger#tag"]
                [:f/time :id "https://ns.flur.ee/ledger#time"]
                [:f/message :id "https://ns.flur.ee/ledger#message"]
                [:f/commit :id "https://ns.flur.ee/ledger#commit"]
                [:f/previous :id "https://ns.flur.ee/ledger#previous"]
                [:f/address :id "https://ns.flur.ee/ledger#address"]
                [:id :id "@id"]
                ["fluree:commit:sha256:bbtbzn3tluco6xymscko5d43zu3omzmx34aoap54zxsrartydn7k"
                 :id
                 "fluree:commit:sha256:bbtbzn3tluco6xymscko5d43zu3omzmx34aoap54zxsrartydn7k"]
                ["fluree:commit:sha256:bbtbzn3tluco6xymscko5d43zu3omzmx34aoap54zxsrartydn7k"
                 :f/time
                 720000]
                ["fluree:commit:sha256:bbtbzn3tluco6xymscko5d43zu3omzmx34aoap54zxsrartydn7k"
                 "https://www.w3.org/2018/credentials#issuer"
                 "did:fluree:TfCzWTrXqF16hvKGjcYiLxRoYJ1B8a6UMH6"]
                ["fluree:commit:sha256:bbtbzn3tluco6xymscko5d43zu3omzmx34aoap54zxsrartydn7k"
                 :f/v
                 0]
                ["fluree:commit:sha256:bbtbzn3tluco6xymscko5d43zu3omzmx34aoap54zxsrartydn7k"
                 :f/data
                 "fluree:db:sha256:blioopzpwrymcvy33ejurlazxc4b3sdwvi2xqovgic3f4cmv7nq6"]] 
               @(fluree/query db {:select ['?s '?p '?o]
                                  :where  [['?s '?p '?o]]}))
            "Entire database should be pulled.")))))
=======
      (is (= [[:ex/jane :id "http://example.org/ns/jane"]
              [:ex/jane :rdf/type :ex/User]
              [:ex/jane :schema/name "Jane"]
              [:ex/jane :schema/email "jane@flur.ee"]
              [:ex/jane :schema/age 30]
              [:ex/bob :id "http://example.org/ns/bob"]
              [:ex/bob :rdf/type :ex/User]
              [:ex/bob :schema/name "Bob"]
              [:ex/bob :schema/age 22]
              [:ex/alice :id "http://example.org/ns/alice"]
              [:ex/alice :rdf/type :ex/User]
              [:ex/alice :schema/name "Alice"]
              [:ex/alice :schema/email "alice@flur.ee"]
              [:ex/alice :schema/age 42]
              [:schema/age :id "http://schema.org/age"]
              [:schema/email :id "http://schema.org/email"]
              [:schema/name :id "http://schema.org/name"]
              [:ex/User :id "http://example.org/ns/User"]
              [:ex/User :rdf/type :rdfs/Class]
              [:rdfs/Class :id "http://www.w3.org/2000/01/rdf-schema#Class"]
              [:rdf/type :id "http://www.w3.org/1999/02/22-rdf-syntax-ns#type"]
              [:id :id "@id"]]
             @(fluree/query db {:select ['?s '?p '?o]
                                :where  [['?s '?p '?o]]}))
          "Entire database should be pulled."))))
>>>>>>> ded19f47
<|MERGE_RESOLUTION|>--- conflicted
+++ resolved
@@ -51,96 +51,7 @@
                                 :type         :ex/User,
                                 :schema/name  "Jane"
                                 :schema/email "jane@flur.ee"
-                                :schema/age   30}]})
-            db @(fluree/commit! ledger db)]
-
-<<<<<<< HEAD
-        (is (= [[:ex/jane :id "http://example.org/ns/jane"]	  
-                [:ex/jane :rdf/type :ex/User]
-                [:ex/jane :schema/name "Jane"]
-                [:ex/jane :schema/email "jane@flur.ee"]
-                [:ex/jane :schema/age 30]
-                [:ex/bob :id "http://example.org/ns/bob"]
-                [:ex/bob :rdf/type :ex/User]
-                [:ex/bob :schema/name "Bob"]
-                [:ex/bob :schema/age 22]
-                [:ex/alice :id "http://example.org/ns/alice"]
-                [:ex/alice :rdf/type :ex/User]
-                [:ex/alice :schema/name "Alice"]
-                [:ex/alice :schema/email "alice@flur.ee"]
-                [:ex/alice :schema/age 42]
-                ["did:fluree:TfCzWTrXqF16hvKGjcYiLxRoYJ1B8a6UMH6"
-                 :id
-                 "did:fluree:TfCzWTrXqF16hvKGjcYiLxRoYJ1B8a6UMH6"]
-                ["fluree:db:sha256:blioopzpwrymcvy33ejurlazxc4b3sdwvi2xqovgic3f4cmv7nq6"
-                 :id
-                 "fluree:db:sha256:blioopzpwrymcvy33ejurlazxc4b3sdwvi2xqovgic3f4cmv7nq6"]
-                ["fluree:db:sha256:blioopzpwrymcvy33ejurlazxc4b3sdwvi2xqovgic3f4cmv7nq6"
-                 :f/address
-                 "fluree:memory://cdfbc32cddc850f1766742d08f20e52bc1d587e7f2b6384c1703f2e8b0c8971b"]
-                ["fluree:db:sha256:blioopzpwrymcvy33ejurlazxc4b3sdwvi2xqovgic3f4cmv7nq6"
-                 :f/flakes
-                 28]
-                ["fluree:db:sha256:blioopzpwrymcvy33ejurlazxc4b3sdwvi2xqovgic3f4cmv7nq6"
-                 :f/size
-                 2776]
-                ["fluree:db:sha256:blioopzpwrymcvy33ejurlazxc4b3sdwvi2xqovgic3f4cmv7nq6"
-                 :f/t
-                 1]
-                [:schema/age :id "http://schema.org/age"]
-                [:schema/email :id "http://schema.org/email"]
-                [:schema/name :id "http://schema.org/name"]
-                [:ex/User :id "http://example.org/ns/User"]
-                [:ex/User :rdf/type :rdfs/Class]
-                [:f/Context :id "https://ns.flur.ee/ledger#Context"]
-                [:f/Context :rdf/type :rdfs/Class]
-                [:f/context :id "https://ns.flur.ee/ledger#context"]
-                [:rdfs/Class :id "http://www.w3.org/2000/01/rdf-schema#Class"]
-                [:rdf/type :id "http://www.w3.org/1999/02/22-rdf-syntax-ns#type"]
-                [:f/v :id "https://ns.flur.ee/ledger#v"]
-                [:f/t :id "https://ns.flur.ee/ledger#t"]
-                [:f/size :id "https://ns.flur.ee/ledger#size"]
-                [:f/flakes :id "https://ns.flur.ee/ledger#flakes"]
-                [:f/address :id "https://ns.flur.ee/ledger#address"]
-                [:f/branch :id "https://ns.flur.ee/ledger#branch"]
-                [:f/alias :id "https://ns.flur.ee/ledger#alias"]
-                [:f/data :id "https://ns.flur.ee/ledger#data"]
-                ["fluree-default-context" :id "fluree-default-context"]
-                ["fluree-default-context" :rdf/type :f/Context]
-                ["fluree-default-context"
-                 :f/context
-                 "{\"schema\":\"http://schema.org/\",\"wiki\":\"https://www.wikidata.org/wiki/\",\"xsd\":\"http://www.w3.org/2001/XMLSchema#\",\"type\":\"@type\",\"rdfs\":\"http://www.w3.org/2000/01/rdf-schema#\",\"ex\":\"http://example.org/ns/\",\"id\":\"@id\",\"f\":\"https://ns.flur.ee/ledger#\",\"sh\":\"http://www.w3.org/ns/shacl#\",\"skos\":\"http://www.w3.org/2008/05/skos#\",\"rdf\":\"http://www.w3.org/1999/02/22-rdf-syntax-ns#\"}"]
-                [:f/address :id "https://ns.flur.ee/ledger#address"]
-                [:f/v :id "https://ns.flur.ee/ledger#v"]
-                ["https://www.w3.org/2018/credentials#issuer"
-                 :id
-                 "https://www.w3.org/2018/credentials#issuer"]
-                [:f/tag :id "https://ns.flur.ee/ledger#tag"]
-                [:f/time :id "https://ns.flur.ee/ledger#time"]
-                [:f/message :id "https://ns.flur.ee/ledger#message"]
-                [:f/commit :id "https://ns.flur.ee/ledger#commit"]
-                [:f/previous :id "https://ns.flur.ee/ledger#previous"]
-                [:f/address :id "https://ns.flur.ee/ledger#address"]
-                [:id :id "@id"]
-                ["fluree:commit:sha256:bbtbzn3tluco6xymscko5d43zu3omzmx34aoap54zxsrartydn7k"
-                 :id
-                 "fluree:commit:sha256:bbtbzn3tluco6xymscko5d43zu3omzmx34aoap54zxsrartydn7k"]
-                ["fluree:commit:sha256:bbtbzn3tluco6xymscko5d43zu3omzmx34aoap54zxsrartydn7k"
-                 :f/time
-                 720000]
-                ["fluree:commit:sha256:bbtbzn3tluco6xymscko5d43zu3omzmx34aoap54zxsrartydn7k"
-                 "https://www.w3.org/2018/credentials#issuer"
-                 "did:fluree:TfCzWTrXqF16hvKGjcYiLxRoYJ1B8a6UMH6"]
-                ["fluree:commit:sha256:bbtbzn3tluco6xymscko5d43zu3omzmx34aoap54zxsrartydn7k"
-                 :f/v
-                 0]
-                ["fluree:commit:sha256:bbtbzn3tluco6xymscko5d43zu3omzmx34aoap54zxsrartydn7k"
-                 :f/data
-                 "fluree:db:sha256:blioopzpwrymcvy33ejurlazxc4b3sdwvi2xqovgic3f4cmv7nq6"]] 
-               @(fluree/query db {:select ['?s '?p '?o]
-                                  :where  [['?s '?p '?o]]}))
-            "Entire database should be pulled.")))))
-=======
+                                :schema/age   30}]})]
       (is (= [[:ex/jane :id "http://example.org/ns/jane"]
               [:ex/jane :rdf/type :ex/User]
               [:ex/jane :schema/name "Jane"]
@@ -165,5 +76,4 @@
               [:id :id "@id"]]
              @(fluree/query db {:select ['?s '?p '?o]
                                 :where  [['?s '?p '?o]]}))
-          "Entire database should be pulled."))))
->>>>>>> ded19f47
+          "Entire database should be pulled.")))))