--- conflicted
+++ resolved
@@ -173,89 +173,37 @@
                                                    {:ex "http://example.org/ns/"}]
                                          :select  ['?s '?p '?o]
                                          :where   {:id '?s, '?p '?o}})]
-<<<<<<< HEAD
-          (is (=[["fluree:db:sha256:bb7yu65w6lgl7xpoic663lnws6lxeu36wyubphbyszpye5iirko7z"
-                  :f/address
-                  "fluree:memory://04be3eee73fc4a553f3b481bfb8867e337a8b2d76a2aea347a3b9c10c8582c6f"]
-                 ["fluree:db:sha256:bb7yu65w6lgl7xpoic663lnws6lxeu36wyubphbyszpye5iirko7z" :f/flakes 11]
-                 ["fluree:db:sha256:bb7yu65w6lgl7xpoic663lnws6lxeu36wyubphbyszpye5iirko7z"
-                  :f/previous
-                  "fluree:db:sha256:beuoec4c6zqxfjglld3evwjdtavsdktncoh6bbxiz677cc4zz3qr"]
-                 ["fluree:db:sha256:bb7yu65w6lgl7xpoic663lnws6lxeu36wyubphbyszpye5iirko7z" :f/size 1058]
-                 ["fluree:db:sha256:bb7yu65w6lgl7xpoic663lnws6lxeu36wyubphbyszpye5iirko7z" :f/t 1]
-                 ["fluree:commit:sha256:bbdy62cnpfbczayrn7wgs57slhnspv5vnihqvmojqklvmjr7fg2ec"
-                  "https://www.w3.org/2018/credentials#issuer"
-                  "did:fluree:TfCzWTrXqF16hvKGjcYiLxRoYJ1B8a6UMH6"]
-                 ["fluree:commit:sha256:bbdy62cnpfbczayrn7wgs57slhnspv5vnihqvmojqklvmjr7fg2ec"
-                  :f/address
-                  "fluree:memory://e516fec96302257a915e23f71c09350c570e2bdbe8c75012f47ebaca67cc56cb"]
-                 ["fluree:commit:sha256:bbdy62cnpfbczayrn7wgs57slhnspv5vnihqvmojqklvmjr7fg2ec"
-                  :f/alias
-                  "query/everything"]
-                 ["fluree:commit:sha256:bbdy62cnpfbczayrn7wgs57slhnspv5vnihqvmojqklvmjr7fg2ec"
-                  :f/branch
-                  "main"]
-                 ["fluree:commit:sha256:bbdy62cnpfbczayrn7wgs57slhnspv5vnihqvmojqklvmjr7fg2ec"
-                  :f/data
-                  "fluree:db:sha256:bb7yu65w6lgl7xpoic663lnws6lxeu36wyubphbyszpye5iirko7z"]
-                 ["fluree:commit:sha256:bbdy62cnpfbczayrn7wgs57slhnspv5vnihqvmojqklvmjr7fg2ec"
-                  :f/previous
-                  "fluree:commit:sha256:bbyuz7tgv5akbruljy4czxu47izkeanawa5fqyt7kwezhckp3g5ew"]
-                 ["fluree:commit:sha256:bbdy62cnpfbczayrn7wgs57slhnspv5vnihqvmojqklvmjr7fg2ec"
-                  :f/time
-                  720000]
-                 ["fluree:commit:sha256:bbdy62cnpfbczayrn7wgs57slhnspv5vnihqvmojqklvmjr7fg2ec"
-                  :f/v
-                  1]
-                 [:ex/alice :type :ex/User]
-                 [:ex/alice :schema/age 42]
-                 [:ex/alice :schema/email "alice@flur.ee"]
-                 [:ex/alice :schema/name "Alice"]
-                 [:ex/bob :type :ex/User]
-                 [:ex/bob :schema/age 22]
-                 [:ex/bob :schema/name "Bob"]
-                 [:ex/jane :type :ex/User]
-                 [:ex/jane :schema/age 30]
-                 [:ex/jane :schema/email "jane@flur.ee"]
-                 [:ex/jane :schema/name "Jane"]]
-=======
           (is (= [["fluree:db:sha256:bb2uy627whhmg66jhzqbncmwoc6wnjt6kboqzhmo6uomab53auug3"
                    :f/address
                    "fluree:memory://29f8788bdf21c7b8f19b15819f5f24bc71f2b2c045c1cb5f6e1233c21ccd798d"]
-                  ["fluree:db:sha256:bb2uy627whhmg66jhzqbncmwoc6wnjt6kboqzhmo6uomab53auug3"
-                   :f/flakes
-                   11]
+                  ["fluree:db:sha256:bb2uy627whhmg66jhzqbncmwoc6wnjt6kboqzhmo6uomab53auug3" :f/flakes 11]
                   ["fluree:db:sha256:bb2uy627whhmg66jhzqbncmwoc6wnjt6kboqzhmo6uomab53auug3"
                    :f/previous
                    "fluree:db:sha256:beuoec4c6zqxfjglld3evwjdtavsdktncoh6bbxiz677cc4zz3qr"]
-                  ["fluree:db:sha256:bb2uy627whhmg66jhzqbncmwoc6wnjt6kboqzhmo6uomab53auug3"
-                   :f/size
-                   1058]
-                  ["fluree:db:sha256:bb2uy627whhmg66jhzqbncmwoc6wnjt6kboqzhmo6uomab53auug3"
-                   :f/t
-                   1]
-                  ["fluree:commit:sha256:bbfbm6d5y4vyje5vgalfo4ho2osldck3ctzcuduq3rueisrvp4grs"
+                  ["fluree:db:sha256:bb2uy627whhmg66jhzqbncmwoc6wnjt6kboqzhmo6uomab53auug3" :f/size 1058]
+                  ["fluree:db:sha256:bb2uy627whhmg66jhzqbncmwoc6wnjt6kboqzhmo6uomab53auug3" :f/t 1]
+                  ["fluree:commit:sha256:bbh3gbgrnfozcozryv4z3l55tfceif5htatcqtwp6zt7kd222prmg"
                    "https://www.w3.org/2018/credentials#issuer"
                    "did:fluree:TfCzWTrXqF16hvKGjcYiLxRoYJ1B8a6UMH6"]
-                  ["fluree:commit:sha256:bbfbm6d5y4vyje5vgalfo4ho2osldck3ctzcuduq3rueisrvp4grs"
+                  ["fluree:commit:sha256:bbh3gbgrnfozcozryv4z3l55tfceif5htatcqtwp6zt7kd222prmg"
                    :f/address
-                   "fluree:memory://f27aaf853c6d8c3360b51101c966d30b1072cef6a99d7c6b317db39448f175c8"]
-                  ["fluree:commit:sha256:bbfbm6d5y4vyje5vgalfo4ho2osldck3ctzcuduq3rueisrvp4grs"
+                   "fluree:memory://cff6533453e86637179aa051a2a6fc388b35a30b04481f78c1a4cef0619e2bef"]
+                  ["fluree:commit:sha256:bbh3gbgrnfozcozryv4z3l55tfceif5htatcqtwp6zt7kd222prmg"
                    :f/alias
                    "query/everything"]
-                  ["fluree:commit:sha256:bbfbm6d5y4vyje5vgalfo4ho2osldck3ctzcuduq3rueisrvp4grs"
+                  ["fluree:commit:sha256:bbh3gbgrnfozcozryv4z3l55tfceif5htatcqtwp6zt7kd222prmg"
                    :f/branch
                    "main"]
-                  ["fluree:commit:sha256:bbfbm6d5y4vyje5vgalfo4ho2osldck3ctzcuduq3rueisrvp4grs"
+                  ["fluree:commit:sha256:bbh3gbgrnfozcozryv4z3l55tfceif5htatcqtwp6zt7kd222prmg"
                    :f/data
                    "fluree:db:sha256:bb2uy627whhmg66jhzqbncmwoc6wnjt6kboqzhmo6uomab53auug3"]
-                  ["fluree:commit:sha256:bbfbm6d5y4vyje5vgalfo4ho2osldck3ctzcuduq3rueisrvp4grs"
+                  ["fluree:commit:sha256:bbh3gbgrnfozcozryv4z3l55tfceif5htatcqtwp6zt7kd222prmg"
                    :f/previous
-                   "fluree:commit:sha256:bvvou3uvnd6ffhehsrw23mw4w3fux5jbpacko2ecosb2nzxkfu5v"]
-                  ["fluree:commit:sha256:bbfbm6d5y4vyje5vgalfo4ho2osldck3ctzcuduq3rueisrvp4grs"
+                   "fluree:commit:sha256:bbyuz7tgv5akbruljy4czxu47izkeanawa5fqyt7kwezhckp3g5ew"]
+                  ["fluree:commit:sha256:bbh3gbgrnfozcozryv4z3l55tfceif5htatcqtwp6zt7kd222prmg"
                    :f/time
                    720000]
-                  ["fluree:commit:sha256:bbfbm6d5y4vyje5vgalfo4ho2osldck3ctzcuduq3rueisrvp4grs"
+                  ["fluree:commit:sha256:bbh3gbgrnfozcozryv4z3l55tfceif5htatcqtwp6zt7kd222prmg"
                    :f/v
                    1]
                   [:ex/alice :type :ex/User]
@@ -269,7 +217,6 @@
                   [:ex/jane :schema/age 30]
                   [:ex/jane :schema/email "jane@flur.ee"]
                   [:ex/jane :schema/name "Jane"]]
->>>>>>> f7fc7317
                  result)
               (str "query result was: " (pr-str result))))))))
 
