(ns fluree.db.query.misc-queries-test
  (:require [clojure.test :refer [deftest is testing]]
            [fluree.db.test-utils :as test-utils]
            [fluree.db.api :as fluree]
            [fluree.db.util.core :as util]
            [test-with-files.tools :refer [with-tmp-dir]]))

(deftest ^:integration result-formatting
  (let [conn   (test-utils/create-conn)
        ledger @(fluree/create conn "query-context")
        db     @(fluree/stage (fluree/db ledger) {"@context" ["https://ns.flur.ee"
                                                              test-utils/default-context
                                                              {:ex "http://example.org/ns/"}]
                                                  "insert"   [{:id :ex/dan :ex/x 1}
                                                              {:id :ex/wes :ex/x 2}]})]

    @(fluree/commit! ledger db)

    (testing "current query"
      (is (= [{:id   :ex/dan
               :ex/x 1}]
             @(fluree/query db {:context [test-utils/default-context
                                          {:ex "http://example.org/ns/"}]
                                :select  {:ex/dan [:*]}}))
          "default context")
      (is (= [{:id    :foo/dan
               :foo/x 1}]
             @(fluree/query db {"@context" [test-utils/default-context
                                            {:ex "http://example.org/ns/"}
                                            {:foo "http://example.org/ns/"}]
                                :select    {:foo/dan [:*]}}))
          "default unwrapped objects")
      (is (= [{:id    :foo/dan
               :foo/x [1]}]
             @(fluree/query db {"@context" [[test-utils/default-context
                                             {:ex "http://example.org/ns/"}
                                             {:foo   "http://example.org/ns/"
                                              :foo/x {:container :set}}]]
                                :select    {:foo/dan [:*]}}))
          "override unwrapping with :set")
      (is (= [{:id     :ex/dan
               "foo:x" [1]}]
             @(fluree/query db {"@context" [test-utils/default-context
                                            {:ex "http://example.org/ns/"}
                                            {"foo"   "http://example.org/ns/"
                                             "foo:x" {"@container" "@list"}}]
                                :select    {"foo:dan" ["*"]}}))
          "override unwrapping with @list")
      (is (= [{"@id"                     "http://example.org/ns/dan"
               "http://example.org/ns/x" 1}]
             @(fluree/query db {:select {"http://example.org/ns/dan" ["*"]}}))
          "no context")
      (is (= [{"@id"                     "http://example.org/ns/dan"
               "http://example.org/ns/x" 1}]
             @(fluree/query db {"@context" {}
                                :select    {"http://example.org/ns/dan" ["*"]}}))
          "empty context")
      (is (= [{"@id"                     "http://example.org/ns/dan"
               "http://example.org/ns/x" 1}]
             @(fluree/query db {"@context" []
                                :select    {"http://example.org/ns/dan" ["*"]}}))
          "empty context vector"))
    (testing "history query"
      (is (= [{:f/t       1
               :f/assert  [{:id :ex/dan :ex/x 1}]
               :f/retract []}]
             @(fluree/history ledger {:context [test-utils/default-context
                                                {:ex "http://example.org/ns/"}]
                                      :history :ex/dan :t {:from 1}}))
          "default context")
      (is (= [{"https://ns.flur.ee/ledger#t"       1
               "https://ns.flur.ee/ledger#assert"
               [{"@id"                     "http://example.org/ns/dan"
                 "http://example.org/ns/x" 1}]
               "https://ns.flur.ee/ledger#retract" []}]
             @(fluree/history ledger {"@context" nil
                                      :history   "http://example.org/ns/dan"
                                      :t         {:from 1}}))
          "nil context on history query"))))

(deftest ^:integration s+p+o-full-db-queries
  (with-redefs [fluree.db.util.core/current-time-iso (fn [] "1970-01-01T00:12:00.00000Z")]
    (let [conn   (test-utils/create-conn)
          ledger @(fluree/create conn "query/everything")
          db     @(fluree/stage
                    (fluree/db ledger)
                    {"@context" ["https://ns.flur.ee"
                                 test-utils/default-context
                                 {:ex "http://example.org/ns/"}]
                     "insert"
                     {:graph [{:id           :ex/alice,
                               :type         :ex/User,
                               :schema/name  "Alice"
                               :schema/email "alice@flur.ee"
                               :schema/age   42}
                              {:id          :ex/bob,
                               :type        :ex/User,
                               :schema/name "Bob"
                               :schema/age  22}
                              {:id           :ex/jane,
                               :type         :ex/User,
                               :schema/name  "Jane"
                               :schema/email "jane@flur.ee"
                               :schema/age   30}]}})]
      (testing "Query that pulls entire database."
        (is (= [[:ex/alice :type :ex/User]
                [:ex/alice :schema/age 42]
                [:ex/alice :schema/email "alice@flur.ee"]
                [:ex/alice :schema/name "Alice"]
                [:ex/bob :type :ex/User]
                [:ex/bob :schema/age 22]
                [:ex/bob :schema/name "Bob"]
                [:ex/jane :type :ex/User]
                [:ex/jane :schema/age 30]
                [:ex/jane :schema/email "jane@flur.ee"]
                [:ex/jane :schema/name "Jane"]]
               @(fluree/query db {:context [test-utils/default-context
                                            {:ex "http://example.org/ns/"}]
                                  :select  ['?s '?p '?o]
                                  :where   {:id '?s
                                            '?p '?o}}))
            "Entire database should be pulled.")
        (is (= [{:id :ex/alice,
                 :type :ex/User,
                 :schema/age 42,
                 :schema/email "alice@flur.ee",
                 :schema/name "Alice"}
                {:id :ex/alice,
                 :type :ex/User,
                 :schema/age 42,
                 :schema/email "alice@flur.ee",
                 :schema/name "Alice"}
                {:id :ex/alice,
                 :type :ex/User,
                 :schema/age 42,
                 :schema/email "alice@flur.ee",
                 :schema/name "Alice"}
                {:id :ex/alice,
                 :type :ex/User,
                 :schema/age 42,
                 :schema/email "alice@flur.ee",
                 :schema/name "Alice"}
                {:id :ex/bob, :type :ex/User, :schema/age 22, :schema/name "Bob"}
                {:id :ex/bob, :type :ex/User, :schema/age 22, :schema/name "Bob"}
                {:id :ex/bob, :type :ex/User, :schema/age 22, :schema/name "Bob"}
                {:id :ex/jane,
                 :type :ex/User,
                 :schema/age 30,
                 :schema/email "jane@flur.ee",
                 :schema/name "Jane"}
                {:id :ex/jane,
                 :type :ex/User,
                 :schema/age 30,
                 :schema/email "jane@flur.ee",
                 :schema/name "Jane"}
                {:id :ex/jane,
                 :type :ex/User,
                 :schema/age 30,
                 :schema/email "jane@flur.ee",
                 :schema/name "Jane"}
                {:id :ex/jane,
                 :type :ex/User,
                 :schema/age 30,
                 :schema/email "jane@flur.ee",
                 :schema/name "Jane"}]
               @(fluree/query db {:context [test-utils/default-context
                                            {:ex "http://example.org/ns/"}]
                                  :select  {'?s ["*"]}
                                  :where   {:id '?s, '?p '?o}}))
            "Every triple should be returned.")
        (let [db*    @(fluree/commit! ledger db)
              result @(fluree/query db* {:context [test-utils/default-context
                                                   {:ex "http://example.org/ns/"}]
                                         :select  ['?s '?p '?o]
                                         :where   {:id '?s, '?p '?o}})]
<<<<<<< HEAD
          (is (= [["fluree:db:sha256:bb7yu65w6lgl7xpoic663lnws6lxeu36wyubphbyszpye5iirko7z"
                   :f/address
                   "fluree:memory://7d2eb740eabc85e279629d74d4c1336a0e5f32c8193e6ae06fa3b65bbdde7ae7"]
                  ["fluree:db:sha256:bb7yu65w6lgl7xpoic663lnws6lxeu36wyubphbyszpye5iirko7z" :f/flakes 11]
                  ["fluree:db:sha256:bb7yu65w6lgl7xpoic663lnws6lxeu36wyubphbyszpye5iirko7z"
                   :f/previous
                   "fluree:db:sha256:beuoec4c6zqxfjglld3evwjdtavsdktncoh6bbxiz677cc4zz3qr"]
                  ["fluree:db:sha256:bb7yu65w6lgl7xpoic663lnws6lxeu36wyubphbyszpye5iirko7z" :f/size 1058]
                  ["fluree:db:sha256:bb7yu65w6lgl7xpoic663lnws6lxeu36wyubphbyszpye5iirko7z" :f/t 1]
                  ["fluree:commit:sha256:btgcoi4lgnynbxiizsgotunog75mda2k6wiy7o7lmawryksyl5ge"
                   "https://www.w3.org/2018/credentials#issuer"
                   "did:fluree:TfCzWTrXqF16hvKGjcYiLxRoYJ1B8a6UMH6"]
                  ["fluree:commit:sha256:btgcoi4lgnynbxiizsgotunog75mda2k6wiy7o7lmawryksyl5ge"
                   :f/address
                   "fluree:memory://5e08a55a57f20b3a27027537e06d421d636ef392e715e7e093224da1179c67fe"]
                  ["fluree:commit:sha256:btgcoi4lgnynbxiizsgotunog75mda2k6wiy7o7lmawryksyl5ge"
                   :f/alias
                   "query/everything"]
                  ["fluree:commit:sha256:btgcoi4lgnynbxiizsgotunog75mda2k6wiy7o7lmawryksyl5ge"
                   :f/branch
                   "main"]
                  ["fluree:commit:sha256:btgcoi4lgnynbxiizsgotunog75mda2k6wiy7o7lmawryksyl5ge"
                   :f/data
                   "fluree:db:sha256:bb7yu65w6lgl7xpoic663lnws6lxeu36wyubphbyszpye5iirko7z"]
                  ["fluree:commit:sha256:btgcoi4lgnynbxiizsgotunog75mda2k6wiy7o7lmawryksyl5ge"
                   :f/previous
                   "fluree:commit:sha256:bbyuz7tgv5akbruljy4czxu47izkeanawa5fqyt7kwezhckp3g5ew"]
                  ["fluree:commit:sha256:btgcoi4lgnynbxiizsgotunog75mda2k6wiy7o7lmawryksyl5ge"
                   :f/time
                   720000]
                  ["fluree:commit:sha256:btgcoi4lgnynbxiizsgotunog75mda2k6wiy7o7lmawryksyl5ge"
=======
          (is (= [["fluree:db:sha256:bb2uy627whhmg66jhzqbncmwoc6wnjt6kboqzhmo6uomab53auug3"
                   :f/address
                   "fluree:memory://29f8788bdf21c7b8f19b15819f5f24bc71f2b2c045c1cb5f6e1233c21ccd798d"]
                  ["fluree:db:sha256:bb2uy627whhmg66jhzqbncmwoc6wnjt6kboqzhmo6uomab53auug3" :f/flakes 11]
                  ["fluree:db:sha256:bb2uy627whhmg66jhzqbncmwoc6wnjt6kboqzhmo6uomab53auug3"
                   :f/previous
                   "fluree:db:sha256:beuoec4c6zqxfjglld3evwjdtavsdktncoh6bbxiz677cc4zz3qr"]
                  ["fluree:db:sha256:bb2uy627whhmg66jhzqbncmwoc6wnjt6kboqzhmo6uomab53auug3" :f/size 1058]
                  ["fluree:db:sha256:bb2uy627whhmg66jhzqbncmwoc6wnjt6kboqzhmo6uomab53auug3" :f/t 1]
                  ["fluree:commit:sha256:bbh3gbgrnfozcozryv4z3l55tfceif5htatcqtwp6zt7kd222prmg"
                   "https://www.w3.org/2018/credentials#issuer"
                   "did:fluree:TfCzWTrXqF16hvKGjcYiLxRoYJ1B8a6UMH6"]
                  ["fluree:commit:sha256:bbh3gbgrnfozcozryv4z3l55tfceif5htatcqtwp6zt7kd222prmg"
                   :f/address
                   "fluree:memory://cff6533453e86637179aa051a2a6fc388b35a30b04481f78c1a4cef0619e2bef"]
                  ["fluree:commit:sha256:bbh3gbgrnfozcozryv4z3l55tfceif5htatcqtwp6zt7kd222prmg"
                   :f/alias
                   "query/everything"]
                  ["fluree:commit:sha256:bbh3gbgrnfozcozryv4z3l55tfceif5htatcqtwp6zt7kd222prmg"
                   :f/branch
                   "main"]
                  ["fluree:commit:sha256:bbh3gbgrnfozcozryv4z3l55tfceif5htatcqtwp6zt7kd222prmg"
                   :f/data
                   "fluree:db:sha256:bb2uy627whhmg66jhzqbncmwoc6wnjt6kboqzhmo6uomab53auug3"]
                  ["fluree:commit:sha256:bbh3gbgrnfozcozryv4z3l55tfceif5htatcqtwp6zt7kd222prmg"
                   :f/previous
                   "fluree:commit:sha256:bbyuz7tgv5akbruljy4czxu47izkeanawa5fqyt7kwezhckp3g5ew"]
                  ["fluree:commit:sha256:bbh3gbgrnfozcozryv4z3l55tfceif5htatcqtwp6zt7kd222prmg"
                   :f/time
                   720000]
                  ["fluree:commit:sha256:bbh3gbgrnfozcozryv4z3l55tfceif5htatcqtwp6zt7kd222prmg"
>>>>>>> d9eacc35
                   :f/v
                   1]
                  [:ex/alice :type :ex/User]
                  [:ex/alice :schema/age 42]
                  [:ex/alice :schema/email "alice@flur.ee"]
                  [:ex/alice :schema/name "Alice"]
                  [:ex/bob :type :ex/User]
                  [:ex/bob :schema/age 22]
                  [:ex/bob :schema/name "Bob"]
                  [:ex/jane :type :ex/User]
                  [:ex/jane :schema/age 30]
                  [:ex/jane :schema/email "jane@flur.ee"]
                  [:ex/jane :schema/name "Jane"]]
                 result)
              (str "query result was: " (pr-str result))))))))

(deftest ^:integration illegal-reference-test
  (testing "Illegal reference queries"
    (let [conn   (test-utils/create-conn)
          people (test-utils/load-people conn)
          db     (fluree/db people)]
      (testing "with non-string objects"
        (let [test-subject @(fluree/query db {:context [test-utils/default-context
                                                        {:ex "http://example.org/ns/"}]
                                              :select  ['?s '?p]
                                              :where   {:id '?s, '?p 22}})]
          (is (util/exception? test-subject)
              "return errors")
          (is (= :db/invalid-query
                 (-> test-subject ex-data :error))
              "have 'invalid query' error codes")))
      (testing "with string objects"
        (let [test-subject @(fluree/query db {:context [test-utils/default-context
                                                        {:ex "http://example.org/ns/"}]
                                              :select  ['?s '?p]
                                              :where   {:id '?s, '?p "Bob"}})]
          (is (util/exception? test-subject)
              "return errors")
          (is (= :db/invalid-query
                 (-> test-subject ex-data :error))
              "have 'invalid query' error codes"))))))

(deftest ^:integration class-queries
  (let [conn   (test-utils/create-conn)
        ledger @(fluree/create conn "query/class")
        db     @(fluree/stage
                  (fluree/db ledger)
                  {"@context" ["https://ns.flur.ee"
                               test-utils/default-context
                               {:ex "http://example.org/ns/"}]
                   "insert"
                   [{:id           :ex/alice,
                     :type         :ex/User,
                     :schema/name  "Alice"
                     :schema/email "alice@flur.ee"
                     :schema/age   42}
                    {:id          :ex/bob,
                     :type        :ex/User,
                     :schema/name "Bob"
                     :schema/age  22}
                    {:id           :ex/jane,
                     :type         :ex/User,
                     :schema/name  "Jane"
                     :schema/email "jane@flur.ee"
                     :schema/age   30}
                    {:id          :ex/dave
                     :type        :ex/nonUser
                     :schema/name "Dave"}]})]
    (testing "type"
      (is (= [[:ex/User]]
             @(fluree/query db {:context [test-utils/default-context
                                          {:ex "http://example.org/ns/"}]
                                :select  '[?class]
                                :where   '{:id :ex/jane, :type ?class}})))
      (is (= #{[:ex/jane :ex/User]
               [:ex/bob :ex/User]
               [:ex/alice :ex/User]
               [:ex/dave :ex/nonUser]}
             (set @(fluree/query db {:context [test-utils/default-context
                                               {:ex "http://example.org/ns/"}]
                                     :select  '[?s ?class]
                                     :where   '{:id ?s, :type ?class}})))))
    (testing "shacl targetClass"
      (let [shacl-db @(fluree/stage
                        (fluree/db ledger)
                        {"@context" ["https://ns.flur.ee"
                                     test-utils/default-context
                                     {:ex "http://example.org/ns/"}]
                         "insert"
                         {:id             :ex/UserShape,
                          :type           [:sh/NodeShape],
                          :sh/targetClass :ex/User
                          :sh/property    [{:sh/path     :schema/name
                                            :sh/datatype :xsd/string}]}})]
        (is (= [[:ex/User]]
               @(fluree/query shacl-db {:context [test-utils/default-context
                                                  {:ex "http://example.org/ns/"}]
                                        :select  '[?class]
                                        :where   '{:id :ex/UserShape, :sh/targetClass ?class}})))))))

(deftest ^:integration type-handling
  (let [conn   @(fluree/connect {:method :memory})
        ledger @(fluree/create conn "type-handling")
        db0    (fluree/db ledger)
        db1    @(fluree/stage db0 {"@context" ["https://ns.flur.ee"
                                               test-utils/default-str-context
                                               {"ex" "http://example.org/ns/"}]
                                   "insert"   [{"id"   "ex:ace"
                                                "type" "ex:Spade"}
                                               {"id"   "ex:king"
                                                "type" "ex:Heart"}
                                               {"id"   "ex:queen"
                                                "type" "ex:Heart"}
                                               {"id"   "ex:jack"
                                                "type" "ex:Club"}]})
        db2    @(fluree/stage db1 {"@context" ["https://ns.flur.ee"
                                               test-utils/default-str-context
                                               {"ex" "http://example.org/ns/"}]
                                   "insert"   [{"id"       "ex:two"
                                                "rdf:type" "ex:Diamond"}]})
        db3    @(fluree/stage db1 {"@context" ["https://ns.flur.ee"
                                               test-utils/default-str-context
                                               {"ex" "http://example.org/ns/"}
                                               {"rdf:type" "@type"}]
                                   "insert"   {"id"       "ex:two"
                                               "rdf:type" "ex:Diamond"}})]
    (is (= #{{"id" "ex:queen" "type" "ex:Heart"}
             {"id" "ex:king" "type" "ex:Heart"}}
           (set @(fluree/query db1 {"@context" [test-utils/default-str-context
                                                {"ex" "http://example.org/ns/"}]
                                    "select"   {"?s" ["*"]}
                                    "where"    {"id" "?s", "type" "ex:Heart"}})))
        "Query with type and type in results")
    (is (= #{{"id" "ex:queen" "type" "ex:Heart"}
             {"id" "ex:king" "type" "ex:Heart"}}
           (set @(fluree/query db1 {"@context" [test-utils/default-str-context
                                                {"ex" "http://example.org/ns/"}]
                                    "select"   {"?s" ["*"]}
                                    "where"    {"id" "?s", "rdf:type" "ex:Heart"}})))
        "Query with rdf:type and type in results")
    (is (= "\"http://www.w3.org/1999/02/22-rdf-syntax-ns#type\" is not a valid predicate IRI. Please use the JSON-LD \"@type\" keyword instead."
           (-> db2 Throwable->map :cause)))

    (is (= [{"id" "ex:two" "type" "ex:Diamond"}]
           @(fluree/query db3 {"@context" [test-utils/default-str-context
                                           {"ex" "http://example.org/ns/"}]
                               "select"   {"?s" ["*"]}
                               "where"    {"id" "?s", "type" "ex:Diamond"}}))
        "Can transact with rdf:type aliased to type.")))

(deftest ^:integration load-with-new-connection
  (with-tmp-dir storage-path
    (let [conn0     @(fluree/connect {:method :file :storage-path storage-path})
          ledger-id "new3"
          ledger    @(fluree/create-with-txn conn0 {"@context" {"ex" {"ex" "http://example.org/ns/"}}
                                                    "ledger"   ledger-id
                                                    "insert"   {"ex:createdAt" "now"}})

          conn1 @(fluree/connect {:method :file, :storage-path storage-path})]
      (is (= [{"ex:createdAt" "now"}]
             @(fluree/query-connection conn1 {"@context" {"ex" {"ex" "http://example.org/ns/"}}
                                              :from      ledger-id
                                              :where     {"@id" "?s" "ex:createdAt" "now"},
                                              :select    {"?s" ["ex:createdAt"]}}))))))<|MERGE_RESOLUTION|>--- conflicted
+++ resolved
@@ -173,71 +173,37 @@
                                                    {:ex "http://example.org/ns/"}]
                                          :select  ['?s '?p '?o]
                                          :where   {:id '?s, '?p '?o}})]
-<<<<<<< HEAD
-          (is (= [["fluree:db:sha256:bb7yu65w6lgl7xpoic663lnws6lxeu36wyubphbyszpye5iirko7z"
-                   :f/address
-                   "fluree:memory://7d2eb740eabc85e279629d74d4c1336a0e5f32c8193e6ae06fa3b65bbdde7ae7"]
-                  ["fluree:db:sha256:bb7yu65w6lgl7xpoic663lnws6lxeu36wyubphbyszpye5iirko7z" :f/flakes 11]
-                  ["fluree:db:sha256:bb7yu65w6lgl7xpoic663lnws6lxeu36wyubphbyszpye5iirko7z"
-                   :f/previous
-                   "fluree:db:sha256:beuoec4c6zqxfjglld3evwjdtavsdktncoh6bbxiz677cc4zz3qr"]
-                  ["fluree:db:sha256:bb7yu65w6lgl7xpoic663lnws6lxeu36wyubphbyszpye5iirko7z" :f/size 1058]
-                  ["fluree:db:sha256:bb7yu65w6lgl7xpoic663lnws6lxeu36wyubphbyszpye5iirko7z" :f/t 1]
-                  ["fluree:commit:sha256:btgcoi4lgnynbxiizsgotunog75mda2k6wiy7o7lmawryksyl5ge"
-                   "https://www.w3.org/2018/credentials#issuer"
-                   "did:fluree:TfCzWTrXqF16hvKGjcYiLxRoYJ1B8a6UMH6"]
-                  ["fluree:commit:sha256:btgcoi4lgnynbxiizsgotunog75mda2k6wiy7o7lmawryksyl5ge"
-                   :f/address
-                   "fluree:memory://5e08a55a57f20b3a27027537e06d421d636ef392e715e7e093224da1179c67fe"]
-                  ["fluree:commit:sha256:btgcoi4lgnynbxiizsgotunog75mda2k6wiy7o7lmawryksyl5ge"
-                   :f/alias
-                   "query/everything"]
-                  ["fluree:commit:sha256:btgcoi4lgnynbxiizsgotunog75mda2k6wiy7o7lmawryksyl5ge"
-                   :f/branch
-                   "main"]
-                  ["fluree:commit:sha256:btgcoi4lgnynbxiizsgotunog75mda2k6wiy7o7lmawryksyl5ge"
-                   :f/data
-                   "fluree:db:sha256:bb7yu65w6lgl7xpoic663lnws6lxeu36wyubphbyszpye5iirko7z"]
-                  ["fluree:commit:sha256:btgcoi4lgnynbxiizsgotunog75mda2k6wiy7o7lmawryksyl5ge"
-                   :f/previous
-                   "fluree:commit:sha256:bbyuz7tgv5akbruljy4czxu47izkeanawa5fqyt7kwezhckp3g5ew"]
-                  ["fluree:commit:sha256:btgcoi4lgnynbxiizsgotunog75mda2k6wiy7o7lmawryksyl5ge"
-                   :f/time
-                   720000]
-                  ["fluree:commit:sha256:btgcoi4lgnynbxiizsgotunog75mda2k6wiy7o7lmawryksyl5ge"
-=======
           (is (= [["fluree:db:sha256:bb2uy627whhmg66jhzqbncmwoc6wnjt6kboqzhmo6uomab53auug3"
                    :f/address
-                   "fluree:memory://29f8788bdf21c7b8f19b15819f5f24bc71f2b2c045c1cb5f6e1233c21ccd798d"]
+                   "fluree:memory://2be44036c53a938a2e891025042ff810a6b6646eeb8e460fe361e4435bf9ccf7"]
                   ["fluree:db:sha256:bb2uy627whhmg66jhzqbncmwoc6wnjt6kboqzhmo6uomab53auug3" :f/flakes 11]
                   ["fluree:db:sha256:bb2uy627whhmg66jhzqbncmwoc6wnjt6kboqzhmo6uomab53auug3"
                    :f/previous
                    "fluree:db:sha256:beuoec4c6zqxfjglld3evwjdtavsdktncoh6bbxiz677cc4zz3qr"]
                   ["fluree:db:sha256:bb2uy627whhmg66jhzqbncmwoc6wnjt6kboqzhmo6uomab53auug3" :f/size 1058]
                   ["fluree:db:sha256:bb2uy627whhmg66jhzqbncmwoc6wnjt6kboqzhmo6uomab53auug3" :f/t 1]
-                  ["fluree:commit:sha256:bbh3gbgrnfozcozryv4z3l55tfceif5htatcqtwp6zt7kd222prmg"
+                  ["fluree:commit:sha256:bboadggztdmbpk5dqzmsivcq7uipvyiomvudvqki4m3wo77f22zq"
                    "https://www.w3.org/2018/credentials#issuer"
                    "did:fluree:TfCzWTrXqF16hvKGjcYiLxRoYJ1B8a6UMH6"]
-                  ["fluree:commit:sha256:bbh3gbgrnfozcozryv4z3l55tfceif5htatcqtwp6zt7kd222prmg"
+                  ["fluree:commit:sha256:bboadggztdmbpk5dqzmsivcq7uipvyiomvudvqki4m3wo77f22zq"
                    :f/address
-                   "fluree:memory://cff6533453e86637179aa051a2a6fc388b35a30b04481f78c1a4cef0619e2bef"]
-                  ["fluree:commit:sha256:bbh3gbgrnfozcozryv4z3l55tfceif5htatcqtwp6zt7kd222prmg"
+                   "fluree:memory://85f95b0d1c194f1e315b2c8313070b033e148fe68fc99f2ba5ec536b4826e12e"]
+                  ["fluree:commit:sha256:bboadggztdmbpk5dqzmsivcq7uipvyiomvudvqki4m3wo77f22zq"
                    :f/alias
                    "query/everything"]
-                  ["fluree:commit:sha256:bbh3gbgrnfozcozryv4z3l55tfceif5htatcqtwp6zt7kd222prmg"
+                  ["fluree:commit:sha256:bboadggztdmbpk5dqzmsivcq7uipvyiomvudvqki4m3wo77f22zq"
                    :f/branch
                    "main"]
-                  ["fluree:commit:sha256:bbh3gbgrnfozcozryv4z3l55tfceif5htatcqtwp6zt7kd222prmg"
+                  ["fluree:commit:sha256:bboadggztdmbpk5dqzmsivcq7uipvyiomvudvqki4m3wo77f22zq"
                    :f/data
                    "fluree:db:sha256:bb2uy627whhmg66jhzqbncmwoc6wnjt6kboqzhmo6uomab53auug3"]
-                  ["fluree:commit:sha256:bbh3gbgrnfozcozryv4z3l55tfceif5htatcqtwp6zt7kd222prmg"
+                  ["fluree:commit:sha256:bboadggztdmbpk5dqzmsivcq7uipvyiomvudvqki4m3wo77f22zq"
                    :f/previous
                    "fluree:commit:sha256:bbyuz7tgv5akbruljy4czxu47izkeanawa5fqyt7kwezhckp3g5ew"]
-                  ["fluree:commit:sha256:bbh3gbgrnfozcozryv4z3l55tfceif5htatcqtwp6zt7kd222prmg"
+                  ["fluree:commit:sha256:bboadggztdmbpk5dqzmsivcq7uipvyiomvudvqki4m3wo77f22zq"
                    :f/time
                    720000]
-                  ["fluree:commit:sha256:bbh3gbgrnfozcozryv4z3l55tfceif5htatcqtwp6zt7kd222prmg"
->>>>>>> d9eacc35
+                  ["fluree:commit:sha256:bboadggztdmbpk5dqzmsivcq7uipvyiomvudvqki4m3wo77f22zq"
                    :f/v
                    1]
                   [:ex/alice :type :ex/User]
