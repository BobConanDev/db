(ns fluree.db.query.fql-test
  (:require [clojure.test :refer [deftest is testing]]
            [fluree.db.test-utils :as test-utils]
            [fluree.db.json-ld.api :as fluree]))

(deftest ^:integration grouping-test
  (testing "grouped queries"
    (let [conn   (test-utils/create-conn)
          people (test-utils/load-people conn)
          db     (fluree/db people)]
      (testing "with a single grouped-by field"
        (let [qry     '{"select"  [?name ?email ?age ?favNums]
                        "where"   [[?s "schema:name" ?name]
                                   [?s "schema:email" ?email]
                                   [?s "schema:age" ?age]
                                   [?s "ex:favNums" ?favNums]]
                        "group-by" ?name
                        "order-by" ?name}
              subject @(fluree/query db qry)]
          (is (= [["Alice"
                   ["alice@example.org" "alice@example.org" "alice@example.org"]
                   [50 50 50]
                   [9 42 76]]
                  ["Brian" ["brian@example.org"] [50] [7]]
                  ["Cam" ["cam@example.org" "cam@example.org"] [34 34] [5 10]]
                  ["Liam" ["liam@example.org" "liam@example.org"] [13 13] [11 42]]]
                 subject)
              "returns grouped results")))

      (testing "with multiple grouped-by fields"
        (let [qry     '{"select"  [?name ?email ?age ?favNums]
                        "where"   [[?s "schema:name" ?name]
                                   [?s "schema:email" ?email]
                                   [?s "schema:age" ?age]
                                   [?s "ex:favNums" ?favNums]]
                        "group-by" [?name ?email ?age]
                        "order-by" ?name}
              subject @(fluree/query db qry)]
          (is (= [["Alice" "alice@example.org" 50 [9 42 76]]
                  ["Brian" "brian@example.org" 50 [7]]
                  ["Cam" "cam@example.org" 34 [5 10]]
                  ["Liam" "liam@example.org" 13 [11 42]]]
                 subject)
              "returns grouped results"))

        (testing "with having clauses"
          (is (= [["Liam" [11 42]] ["Cam" [5 10]] ["Alice" [9 42 76]]]
                 @(fluree/query db '{"select"  [?name ?favNums]
                                     "where"   [[?s "schema:name" ?name]
                                                [?s "ex:favNums" ?favNums]]
                                     "group-by" ?name
                                     "having" (>= (count ?favNums) 2)}))
              "filters results according to the supplied having function code")

          (is (= [["Liam" [11 42]] ["Alice" [9 42 76]]]
                 @(fluree/query db '{"select"  [?name ?favNums]
                                     "where"   [[?s "schema:name" ?name]
                                                [?s "ex:favNums" ?favNums]]
                                     "group-by" ?name
                                     "having" (>= (avg ?favNums) 10)}))
              "filters results according to the supplied having function code"))))))

(deftest ^:integration select-distinct-test
  (testing "Distinct queries"
    (let [conn   (test-utils/create-conn)
          people (test-utils/load-people conn)
          db     (fluree/db people)
          q      '{"select-distinct" [?name ?email]
                   "where"           [[?s "schema:name" ?name]
                                      [?s "schema:email" ?email]
                                      [?s "ex:favNums" ?favNum]]
                   "order-by"         ?favNum}]
      (is (= [["Cam" "cam@example.org"]
              ["Brian" "brian@example.org"]
              ["Alice" "alice@example.org"]
              ["Liam" "liam@example.org"]]
             @(fluree/query db q))
          "return results without repeated entries"))))

(deftest ^:integration values-test
  (testing "Queries with pre-specified values"
    (let [conn   (test-utils/create-conn)
          people (test-utils/load-people conn)
          db     (fluree/db people)]
      (testing "binding a single variable"
        (testing "with a single value"
          (let [q '{"select"  [?name ?age]
                    "where"   [[?s "schema:email" ?email]
                               [?s "schema:name" ?name]
                               [?s "schema:age" ?age]]
                    "values"  [?email ["alice@example.org"]]}]
            (is (= [["Alice" 50]]
                   @(fluree/query db q))
                "returns only the results related to the bound value")))
        (testing "with multiple values"
          (let [q '{"select"  [?name ?age]
                    "where"   [[?s "schema:email" ?email]
                               [?s "schema:name" ?name]
                               [?s "schema:age" ?age]]
                    "values"  [?email ["alice@example.org" "cam@example.org"]]}]
            (is (= [["Alice" 50] ["Cam" 34]]
                   @(fluree/query db q))
                "returns only the results related to the bound values"))))
      (testing "binding multiple variables"
        (testing "with multiple values"
          (let [q '{"select"  [?name ?age]
                    "where"   [[?s "schema:email" ?email]
                               [?s "ex:favNums" ?favNum]
                               [?s "schema:name" ?name]
                               [?s "schema:age" ?age]]
                    "values"  [[?email ?favNum] [["alice@example.org" 42]
                                                 ["cam@example.org" 10]]]}]
            (is (= [["Alice" 50] ["Cam" 34]]
                   @(fluree/query db q))
                "returns only the results related to the bound values")))
        (testing "with some values not present"
          (let [q '{"select"  [?name ?age]
                    "where"   [[?s "schema:email" ?email]
                               [?s "ex:favNums" ?favNum]
                               [?s "schema:name" ?name]
                               [?s "schema:age" ?age]]
                    "values"  [[?email ?favNum] [["alice@example.org" 42]
                                                 ["cam@example.org" 37]]]}]
            (is (= [["Alice" 50]]
                   @(fluree/query db q))
                "returns only the results related to the existing bound values")))))))

(deftest ^:integration bind-query-test
  (let [conn   (test-utils/create-conn)
        people (test-utils/load-people conn)
        db     (fluree/db people)]
    (testing "with 2 separate fn binds"
      (let [q   '{"select"   [?firstLetterOfName ?name ?decadesOld]
                  "where"    [[?s "schema:age" ?age]
                              {"bind" {?decadesOld (quot ?age 10)}}
                              [?s "schema:name" ?name]
                              {"bind" {?firstLetterOfName (subStr ?name 0 1)}}]
                  "order-by" ?firstLetterOfName}
            res @(fluree/query db q)]
        (is (= [["A" "Alice" 5]
                ["B" "Brian" 5]
                ["C" "Cam" 3]
                ["L" "Liam" 1]]
               res))))

    (testing "with 2 fn binds in one bind map"
      (let [q   '{"select"   [?firstLetterOfName ?name ?canVote]
                  "where"    [[?s "schema:age" ?age]
                              [?s "schema:name" ?name]
                              {"bind" {?firstLetterOfName (subStr ?name 0 1)
                                       ?canVote           (>= ?age 18)}}]
                  "order-by" ?name}
            res @(fluree/query db q)]
        (is (= [["A" "Alice" true]
                ["B" "Brian" true]
                ["C" "Cam" true]
                ["L" "Liam" false]]
               res))))

    (testing "with invalid aggregate fn"
      (let [q '{"select"   [?sumFavNums ?name ?canVote]
                "where"    [[?s "schema:age" ?age]
                            [?s "ex:favNums" ?favNums]
                            [?s "schema:name" ?name]
                            {"bind" {?sumFavNums (sum ?favNums)
                                     ?canVote    (>= ?age 18)}}]
                "order-by" ?name}]
        (is (re-matches
              #"Aggregate function sum is only valid for grouped values"
              (ex-message @(fluree/query db q))))))))

(deftest ^:integration iri-test
  (let [conn   (test-utils/create-conn)
        movies (test-utils/load-movies conn)
        db     (fluree/db movies)]
    (testing "iri queries"
<<<<<<< HEAD
      (let [test-subject @(fluree/query db '{"select" [?s]
                                             "where" [[?s "id" "wiki:Q836821"]]})]
        (is (= [["wiki:Q836821"]]
=======
      (let [test-subject @(fluree/query db '{:select [?s]
                                             :where  [[?s :id :wiki/Q836821]]})]
        (is (= [[:wiki/Q836821]]
>>>>>>> f04ec1ce
               test-subject)
            "Returns the subject with that iri")))
    (testing "iri references"
      (let [test-subject @(fluree/query db '{:select [?name]
                                             :where  [[?s :schema/name ?name]
                                                      [?s :schema/isBasedOn {:id :wiki/Q3107329}]]})]
        (is (= [["The Hitchhiker's Guide to the Galaxy"]]
               test-subject))))))

(deftest ^:integration multi-query-test
  (let [conn   (test-utils/create-conn)
        people (test-utils/load-people conn)
        db     (fluree/db people)]
    (testing "multi queries"
      (let [q       '{"alice" {"select" {?s [:*]}
                               "where"  [[?s "schema:email" "alice@example.org"]]}
                      "brian" {"select" {?s [:*]}
                               "where"  [[?s "schema:email" "brian@example.org"]]}}
            subject @(fluree/multi-query db q)]
        (is (= {"alice" [{"id"           "ex:alice"
                          "rdf:type"     ["ex:User"]
                          "ex:favNums"   [9 42 76]
                          "schema:age"   50
                          "schema:email" "alice@example.org"
                          "schema:name"  "Alice"}]
                "brian" [{"id"           "ex:brian"
                          "rdf:type"     ["ex:User"]
                          "ex:favNums"   7
                          "schema:age"   50
                          "schema:email" "brian@example.org"
                          "schema:name"  "Brian"}]}
               subject)
            "returns all results in a map keyed by alias.")))))<|MERGE_RESOLUTION|>--- conflicted
+++ resolved
@@ -174,21 +174,15 @@
         movies (test-utils/load-movies conn)
         db     (fluree/db movies)]
     (testing "iri queries"
-<<<<<<< HEAD
       (let [test-subject @(fluree/query db '{"select" [?s]
                                              "where" [[?s "id" "wiki:Q836821"]]})]
         (is (= [["wiki:Q836821"]]
-=======
-      (let [test-subject @(fluree/query db '{:select [?s]
-                                             :where  [[?s :id :wiki/Q836821]]})]
-        (is (= [[:wiki/Q836821]]
->>>>>>> f04ec1ce
                test-subject)
             "Returns the subject with that iri")))
     (testing "iri references"
-      (let [test-subject @(fluree/query db '{:select [?name]
-                                             :where  [[?s :schema/name ?name]
-                                                      [?s :schema/isBasedOn {:id :wiki/Q3107329}]]})]
+      (let [test-subject @(fluree/query db '{"select" [?name]
+                                             "where"  [[?s "schema:name" ?name]
+                                                       [?s "schema:isBasedOn" {"id" "wiki:Q3107329"}]]})]
         (is (= [["The Hitchhiker's Guide to the Galaxy"]]
                test-subject))))))
 
