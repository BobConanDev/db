--- conflicted
+++ resolved
@@ -172,8 +172,23 @@
       (is (= "History query not properly formatted. Provided {:history []}"
              (-> @(fluree/history ledger {:history []})
                  (Throwable->map)
-<<<<<<< HEAD
-                 :cause))))))
+                 :cause))))
+
+    (testing "small cache"
+      (let [conn (test-utils/create-conn)
+            ledger @(fluree/create conn "historycachetest" {:context {:ex "http://example.org/ns/"}})
+
+            db1 @(test-utils/transact ledger [{:id :ex/dan
+                                               :ex/x "foo-1"
+                                               :ex/y "bar-1"}])
+            db2 @(test-utils/transact ledger {:id :ex/dan
+                                              :ex/x "foo-2"
+                                              :ex/y "bar-2"})]
+        (testing "no t-range cache collision"
+          (is (= [#:f{:t 2,
+                      :assert [{:ex/x "foo-2", :ex/y "bar-2", :id :ex/dan}],
+                      :retract [{:ex/x "foo-1", :ex/y "bar-1", :id :ex/dan}]}]
+                 @(fluree/history ledger {:history [:ex/dan] :t {:from 2}}))))))))
 
 (deftest ^:integration commit-query
   (with-redefs [fluree.db.util.core/current-time-iso (fn [] "1970-01-01T00:12:00.00000Z")]
@@ -218,23 +233,4 @@
                      :id "fluree-default-context"}
                     {:ex/x "foo-1", :ex/y "bar-1", :id :ex/alice}],
                    :f/retract []}}
-                 commit)))))))
-=======
-                 :cause))))
-
-    (testing "small cache"
-      (let [conn (test-utils/create-conn)
-            ledger @(fluree/create conn "historycachetest" {:context {:ex "http://example.org/ns/"}})
-
-            db1 @(test-utils/transact ledger [{:id :ex/dan
-                                               :ex/x "foo-1"
-                                               :ex/y "bar-1"}])
-            db2 @(test-utils/transact ledger {:id :ex/dan
-                                              :ex/x "foo-2"
-                                              :ex/y "bar-2"})]
-        (testing "no t-range cache collision"
-          (is (= [#:f{:t 2,
-                      :assert [{:ex/x "foo-2", :ex/y "bar-2", :id :ex/dan}],
-                      :retract [{:ex/x "foo-1", :ex/y "bar-1", :id :ex/dan}]}]
-                 @(fluree/history ledger {:history [:ex/dan] :t {:from 2}}))))))))
->>>>>>> 8419a04a
+                 commit)))))))