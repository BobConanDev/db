(ns fluree.db.query.union-query-test
  (:require [clojure.test :refer [deftest is testing]]
            [fluree.db.test-utils :as test-utils]
            [fluree.db.json-ld.api :as fluree]))

(deftest ^:integration union-queries
  (testing "Testing various 'union' query clauses."
    (let [conn   (test-utils/create-conn)
          ledger @(fluree/create conn "query/union")
          db     @(fluree/stage
                    (fluree/db ledger)
                    {"@context" ["https://ns.flur.ee"
                                 test-utils/default-context
                                 {:ex "http://example.org/ns/"}]
                     "insert"
                     [{:id           :ex/brian,
                       :type         :ex/User,
                       :schema/name  "Brian"
                       :ex/last      "Smith"
                       :schema/email "brian@example.org"
                       :schema/age   50
                       :ex/favNums   7
                       :ex/scores    [76 80 15]}
                      {:id           :ex/alice,
                       :type         :ex/User,
                       :schema/name  "Alice"
                       :ex/last      "Smith"
                       :schema/email "alice@example.org"
                       :ex/favColor  "Green"
                       :schema/age   42
                       :ex/favNums   [42, 76, 9]
                       :ex/scores    [102 92.5 90]}
                      {:id          :ex/cam,
                       :type        :ex/User,
                       :schema/name "Cam"
                       :ex/last     "Jones"
                       :ex/email    "cam@example.org"
                       :schema/age  34
                       :ex/favNums  [5, 10]
                       :ex/scores   [97.2 100 80]
                       :ex/friend   [:ex/brian :ex/alice]}]})]

      ;; basic combine :schema/email and :ex/email into same result variable
      (is (= @(fluree/query db {:context [test-utils/default-context
                                          {:ex "http://example.org/ns/"}]
                                :select  ['?name '?email]
                                :where   [{:id          '?s
                                           :type        :ex/User
                                           :schema/name '?name}
                                          [:union
                                           {:id '?s, :ex/email '?email}
                                           {:id '?s, :schema/email '?email}]]})
             [["Cam" "cam@example.org"]
              ["Alice" "alice@example.org"]
              ["Brian" "brian@example.org"]])
          "Emails for all 3 users should return, even though some are :schema/email and others :ex/email")

      ;; basic union that uses different variables for output
<<<<<<< HEAD
      (is (= [[:ex/cam "cam@example.org" nil]
              [:ex/brian nil "brian@example.org"]
              [:ex/alice nil "alice@example.org"]]
             @(fluree/query db {:select ['?s '?email1 '?email2]
                                :where  [{:id '?s, :type :ex/User}
                                         [:union
                                          {:id '?s, :ex/email '?email1}
                                          {:id '?s, :schema/email '?email2}]]}))
=======
      (is (= @(fluree/query db {:context [test-utils/default-context
                                          {:ex "http://example.org/ns/"}]
                                :select  ['?s '?email1 '?email2]
                                :where   [{:id '?s, :type :ex/User}
                                          [:union
                                           {:id '?s, :ex/email '?email1}
                                           {:id '?s, :schema/email '?email2}]]})
             [[:ex/cam "cam@example.org" nil]
              [:ex/alice nil "alice@example.org"]
              [:ex/brian nil "brian@example.org"]])
>>>>>>> c8ce1fdd
          "Emails for all 3 users should return, but wil each using their own var and nils for others")

      ;; basic union that uses different variables for output and has a passthrough variable
      (is (= @(fluree/query db {:context [test-utils/default-context
                                          {:ex "http://example.org/ns/"}]
                                :select  ['?name '?email1 '?email2]
                                :where   [{:id          '?s
                                           :type        :ex/User
                                           :schema/name '?name}
                                          [:union
                                           {:id '?s, :ex/email '?email1}
                                           {:id '?s, :schema/email '?email2}]]})
             [["Cam" "cam@example.org" nil]
              ["Alice" nil "alice@example.org"]
              ["Brian" nil "brian@example.org"]])
          "Emails for all 3 users should return using different vars, but also passing through a variable"))))<|MERGE_RESOLUTION|>--- conflicted
+++ resolved
@@ -56,16 +56,6 @@
           "Emails for all 3 users should return, even though some are :schema/email and others :ex/email")
 
       ;; basic union that uses different variables for output
-<<<<<<< HEAD
-      (is (= [[:ex/cam "cam@example.org" nil]
-              [:ex/brian nil "brian@example.org"]
-              [:ex/alice nil "alice@example.org"]]
-             @(fluree/query db {:select ['?s '?email1 '?email2]
-                                :where  [{:id '?s, :type :ex/User}
-                                         [:union
-                                          {:id '?s, :ex/email '?email1}
-                                          {:id '?s, :schema/email '?email2}]]}))
-=======
       (is (= @(fluree/query db {:context [test-utils/default-context
                                           {:ex "http://example.org/ns/"}]
                                 :select  ['?s '?email1 '?email2]
@@ -76,7 +66,6 @@
              [[:ex/cam "cam@example.org" nil]
               [:ex/alice nil "alice@example.org"]
               [:ex/brian nil "brian@example.org"]])
->>>>>>> c8ce1fdd
           "Emails for all 3 users should return, but wil each using their own var and nils for others")
 
       ;; basic union that uses different variables for output and has a passthrough variable
