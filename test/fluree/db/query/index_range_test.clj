--- conflicted
+++ resolved
@@ -2,13 +2,7 @@
   (:require [clojure.test :refer [deftest is testing]]
             [fluree.db.test-utils :as test-utils]
             [fluree.db.json-ld.api :as fluree]
-<<<<<<< HEAD
-            [fluree.db.flake :as flake]
-            [fluree.db.json-ld.iri :as iri]
-            [fluree.db.constants :as const]))
-=======
             [fluree.db.flake :as flake]))
->>>>>>> c8ce1fdd
 
 (deftest ^:integration index-range-scans
   (testing "Various index range scans using the API."
@@ -45,24 +39,11 @@
              cam-iri)
           "Expanding compact IRI is broken, likely other tests will fail.")
 
-      (is (iri/sid? cam-sid)
-          "The compact IRI did not resolve to a subject id.")
+      (is (int? cam-sid)
+          "The compact IRI did not resolve to an integer subject id.")
 
       (testing "Slice operations"
         (testing "Slice for subject id only"
-<<<<<<< HEAD
-          (let [alice-sid   @(fluree/internal-id db :ex/alice)
-                flake-count (count @(fluree/slice db :spot [alice-sid]))]
-            (is (= 7 flake-count)
-                "Slice should return a vector of flakes for only Alice")))
-
-        (testing "Slice for subject + predicate"
-          (let [alice-sid   @(fluree/internal-id db :ex/alice)
-                favNums-pid @(fluree/internal-id db :ex/favNums)]
-            (is (= [[alice-sid favNums-pid 9 const/$xsd:long -1 true nil]
-                    [alice-sid favNums-pid 42 const/$xsd:long -1 true nil]
-                    [alice-sid favNums-pid 76 const/$xsd:long -1 true nil]]
-=======
           (let [alice-iri (fluree/expand-iri context :ex/alice)
                 alice-sid @(fluree/internal-id db alice-iri)]
             (is (= 8
@@ -79,35 +60,21 @@
             (is (= [[alice-sid favNums-pid 9 8 -1 true nil]
                     [alice-sid favNums-pid 42 8 -1 true nil]
                     [alice-sid favNums-pid 76 8 -1 true nil]]
->>>>>>> c8ce1fdd
                    (->> @(fluree/slice db :spot [alice-sid favNums-pid])
-                        (map flake/Flake->parts)))
+                        (mapv flake/Flake->parts)))
                 "Slice should only return Alice's favNums (multi-cardinality)")))
 
         (testing "Slice for subject + predicate + value"
-<<<<<<< HEAD
-          (let [alice-sid   @(fluree/internal-id db :ex/alice)
-                favNums-pid @(fluree/internal-id db :ex/favNums)]
-            (is (= [[alice-sid favNums-pid 42 const/$xsd:long -1 true nil]]
-=======
           (let [alice-iri   (fluree/expand-iri context :ex/alice)
                 alice-sid   @(fluree/internal-id db alice-iri)
                 favNums-iri (fluree/expand-iri context :ex/favNums)
                 favNums-pid @(fluree/internal-id db favNums-iri)]
             (is (= [[alice-sid favNums-pid 42 8 -1 true nil]]
->>>>>>> c8ce1fdd
                    (->> @(fluree/slice db :spot [alice-sid favNums-pid 42])
-                        (map flake/Flake->parts)))
+                        (mapv flake/Flake->parts)))
                 "Slice should only return the specified favNum value")))
 
         (testing "Slice for subject + predicate + value + datatype"
-<<<<<<< HEAD
-          (let [alice-sid   @(fluree/internal-id db :ex/alice)
-                favNums-pid @(fluree/internal-id db :ex/favNums)]
-            (is (= [[alice-sid favNums-pid 42 const/$xsd:long -1 true nil]]
-                   (->> @(fluree/slice db :spot [alice-sid favNums-pid [42 const/$xsd:long]])
-                        (map flake/Flake->parts)))
-=======
           (let [alice-iri   (fluree/expand-iri context :ex/alice)
                 alice-sid   @(fluree/internal-id db alice-iri)
                 favNums-iri (fluree/expand-iri context :ex/favNums)
@@ -115,7 +82,6 @@
             (is (= [[alice-sid favNums-pid 42 8 -1 true nil]]
                    (->> @(fluree/slice db :spot [alice-sid favNums-pid [42 8]])
                         (mapv flake/Flake->parts)))
->>>>>>> c8ce1fdd
                 "Slice should only return the specified favNum value with matching datatype")))
 
         (testing "Slice for subject + predicate + value + mismatch datatype"
@@ -124,20 +90,6 @@
                 favNums-iri (fluree/expand-iri context :ex/favNums)
                 favNums-pid @(fluree/internal-id db favNums-iri)]
             (is (= []
-<<<<<<< HEAD
-                   (->> @(fluree/slice db :spot [alice-sid favNums-pid [42 const/$xsd:boolean]])
-                        (map flake/Flake->parts)))
-                "We specify a different datatype for the value, nothing should be returned")))
-
-
-        (testing "Subject IRI resolution for index-range automatically happens"
-          (let [with-full-iri    @(fluree/range db :spot = [(fluree/expand-iri db :ex/alice)])
-                with-sid         @(fluree/range db :spot = [@(fluree/internal-id db :ex/alice)])]
-            (is (= with-full-iri
-                   with-sid)
-                "Compact IRIs and expanded string IRIs should automatically resolve to subject ids.")))))))
-=======
                    (->> @(fluree/slice db :spot [alice-sid favNums-pid [42 7]])
                         (mapv flake/Flake->parts)))
-                "We specify a different datatype for the value, nothing should be returned")))))))
->>>>>>> c8ce1fdd
+                "We specify a different datatype for the value, nothing should be returned")))))))