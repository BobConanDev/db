(ns flureenjs
  (:require-macros [cljs.tools.reader.reader-types]
                   [flureenjs :refer [analyzer-state]])

  (:require [clojure.string :as str]
            [cljs.core.async :refer [go <!] :as async]
            [alphabase.core :as alphabase]
            [fluree.crypto :as crypto]
            [fluree.db.api.query :as query]
            [fluree.db.api.ledger :as ledger]
            [fluree.db.auth :as db-auth]
            [fluree.db.dbproto :as dbproto]
            [fluree.db.dbfunctions.fns :as fns]
            [fluree.db.flake :refer [Flake] :as flake]
            [fluree.db.graphdb :as graphdb]
            [fluree.db.query.http-signatures :as http-signatures]
            [fluree.db.operations :as ops]
            [fluree.db.permissions :as permissions]
            [fluree.db.query.block :as query-block]
            [fluree.db.query.graphql-parser :as graphql]
            [fluree.db.query.range :as query-range]
            [fluree.db.query.sparql-parser :as sparql-parser]
            [fluree.db.query.sql :as sql]
            [fluree.db.session :as session]
            [fluree.db.time-travel :as time-travel]
            [fluree.db.util.async :refer [go-try <? channel?]]
            [fluree.db.util.core :as util]
            [fluree.db.util.json :as json]
            [fluree.db.util.log :as log]
<<<<<<< HEAD
            [goog.string.format]
            [cljs.nodejs :as node-js] ; NodeJS support
=======
            [cljs.nodejs :as node-js]                       ;; NodeJS support
>>>>>>> d66fcecf

            ;; shared clojurescript code
            [fluree.db.connection-js :as conn-handler]
            [fluree.db.api-js :as fdb-js]

            ;; self-hosted clojurescript
            [cljs.js]
            [cljs.analyzer]
            [cljs.env]
            [cljs.compiler]))

(node-js/enable-util-print!)


;;-------------------------------------------------------------------------------------------------
;; ----------------------------
;; -- Implement *eval*       --
;; ----------------------------
;; https://stackoverflow.com/questions/47177243/clojure-dynamic-binding-read-string-and-eval-unable-to-resolve-symbol
(defn -init-state [state]
  (assoc-in state [:cljs.analyzer/namespaces 'fluree.db.dbfunctions.fns]
            (analyzer-state 'fluree.db.dbfunctions.fns)))

(def -ns-state (cljs.js/empty-state -init-state))

(let [st -ns-state]
  (set! *eval*
        (fn [form]
          (let [result   (atom {:result nil})
                form-str (if (string? form)
                           form
                           (str form))
                ;_ (log/warn {:form-to-evaluate form-str})
                name     "rtm"
                opts     {:context :expr
                          :eval    cljs.js/js-eval
                          :ns      (cljs.core/find-ns cljs.analyzer/*cljs-ns*)
                          ;:verbose true
                          :target  :nodejs}
                cb       (fn [res]
                           (if (:error res)
                             (swap! result assoc :result (:error res))
                             (swap! result assoc :result (:value res))))]
            (do
              (cljs.js/eval-str st form-str name opts cb)
              ;(log/warn {:result-atom @result})
              (-> @result :result))))))
;;-------------------------------------------------------------------------------------------------


;; define your app data so that it doesn't get over-written on reload
(defonce -app-state (atom {:product "Fluree NodeJs Library"
                           :version "v1.0.0-rc21"}))

(println (:product @-app-state) (:version @-app-state))


;; ======================================
;;
;; Get handle to Node.js crypto module
;;
;; ======================================
(def ^:const -njs-crypto
  (try
    (js/require "crypto")
    (catch :default ex
      (do
        (log/warn (str "Error: Unable to access Node.js crypto module:" ex))
        (log/warn "Private key generation is not available.")
        nil))))


(declare -db-instance)

;; ======================================
;;
;; Support logging at different levels
;;
;; ======================================
(log/set-level! :warning)                                   ;; default to log only warnings or errors
;(def ^:export logging-levels log/levels)

(defn ^:export setLogging
  "Configure logging for Fluree processes.  Supported options:
  1. level [Values: severe, warning, info, config, fine, finer, finest]
  "
  [opts]
  (let [opts' (js->clj opts :keywordize-keys true)
        {:keys [level]} opts']
    (log/set-level! (keyword level))))


;; ======================================
;;
;; Auth-related
;;
;; ======================================
(defn ^:export accountId
  "Returns account id from either a public key or message and signature."
  ([public-key] (crypto/account-id-from-public public-key))
  ([message signature] (crypto/account-id-from-message message signature)))


(defn ^:export httpSignature
  "Takes an http request and creates an http signature using a private key"
  ([req-method url request private-key] (httpSignature req-method url request private-key nil))
  ([req-method url request private-key auth]
   (-> request
       js->clj
       (as-> request (http-signatures/sign-request req-method url request private-key auth)))))


(defn ^:export publicKeyFromPrivate
  "Returns a public key given a private key."
  [private-key]
  (crypto/pub-key-from-private private-key))


(defn ^:export publicKey
  "Returns a public key from a message and a signature."
  [message signature]
  (crypto/pub-key-from-message message signature))


(defn- -generate-key-pair
  "Generates a private-public key pair using the Node.js
  crypto module. The JavaScript code looks like:

     const ecdh = crypto.createECDH('secp256k1');
     ecdh.generateKeys()
     return { private: ecdh.getPrivateKey('hex'),
              public:  ecdh.getPublicKey('hex','compressed')};
  "
  []
  (if -njs-crypto
    (let [ecdh      (js-invoke -njs-crypto "createECDH" "secp256k1")
          _         (js-invoke ecdh "generateKeys")]
      {:private (js-invoke ecdh "getPrivateKey" "hex")
       :public (js-invoke ecdh "getPublicKey" "hex" "compressed")})
    (throw "Node.js crypto module not accessible")))


(defn ^:export newPrivateKey
  "Generates a new private key, returned in a map along with
  the public key and account id. Return keys are :public,
  :private, and :id.
  "
  []
  (try
    (let [kp      (-generate-key-pair)
          account (crypto/account-id-from-private (:private kp))]
      (assoc kp :id account))
    (catch :default e
      (log/error (str "Unable to generate private key. Error: " e))
      (throw e))))


(defn ^:export sign
  "Returns a signature for a message given a private key."
  [message private-key]
  (crypto/sign-message message private-key))


(defn ^:export setDefaultKey
  "Sets a new default private key for the entire tx-group, network or db level.
  This will only succeed if signed by the default private key for the tx-group,
  or if setting for a dbid, either the tx-group or network.

  It will overwrite any existing default private key.

  It will respond with true or false.

  Returns promise that eventually contains the results. "
  ([conn private-key] (setDefaultKey conn nil nil private-key nil))
  ([conn network private-key] (setDefaultKey conn network nil private-key nil))
  ([conn network dbid private-key] (setDefaultKey conn network dbid private-key nil))
  ([conn network dbid private-key opts]
   (js/Promise.
     (fn [resolve reject]
       (async/go
         (try
           (let [{:keys [nonce expire signing-key]} (js->clj opts :keywordize-keys true)
                 timestamp (util/current-time-millis)
                 nonce     (or nonce timestamp)
                 expire    (or expire (+ timestamp 30000))          ;; 5 min default
                 cmd-map   {:type        :default-key
                            :network     network
                            :dbid        dbid
                            :private-key private-key
                            :nonce       nonce
                            :expire      expire}
                 cmd       (when signing-key
                             (-> cmd-map
                                 (util/without-nils)
                                 (json/stringify)))
                 sig       (when signing-key
                             (crypto/sign-message cmd signing-key))]
             (-> (if signing-key
                   (ops/command-async conn {:cmd cmd :sig sig})
                   (ops/unsigned-command-async conn cmd-map))
                 <!
                 clj->js
                 resolve))
           (catch :default e
             (log/error e)
             (reject e))))))))




;; ======================================
;;
;; Network Operations
;;
;; ======================================

(defn ^:export connect
  "Connect to a ledger server using URL address. If using a ledger group, multiple addresses can be
   supplied, separated by commas.
   Returns a promise that eventually contains the connection object."
  [servers-string & [opts]]
  (-> opts
      (js->clj :keywordize-keys true)
      (as-> clj-opts (conn-handler/connect-p servers-string clj-opts))))


(defn ^:export close
  "Closes a connection"
  [conn]
  (conn-handler/close conn))


;; ======================================
;;
;; Login Operations
;;
;; ======================================
(defn ^:export passwordGenerate
  "Attempts to generate a new user auth record account.

  Returns a promise that eventually contains the token or an exception."
  ([conn ledger password user] (passwordGenerate conn ledger password user nil))
  ([conn ledger password user opts]
   (-> opts
       (js->clj :keywordize-keys true)
       (assoc :user user)
       (as-> data (conn-handler/password-generate conn ledger password data)))))


(defn ^:export passwordLogin
  "Returns a JWT token if successful.
  Must supply ledger, password and either user or auth identifier.
  Expire is optional
  - connection - connection object to server
  - ledger     - ledger identifier
  - password   - plain-text password
  - user       - _user/username (TODO: should allow any _user ident in the future)
  - auth       - _auth/id (TODO: should allow any _auth ident in the future)
  - expire     - requested time to expire in milliseconds

  Returns a promise that eventually contains the token or an exception."
  ([conn ledger password user] (conn-handler/password-login conn ledger password user))
  ([conn ledger password user auth expire] (conn-handler/password-login conn ledger password user auth expire)))


(defn ^:export renewToken
  "Renews a JWT token if successful.
  Returns a promise that eventually contains the token or an exception"
  ([conn jwt] (conn-handler/renew-token conn jwt nil))
  ([conn jwt expire] (conn-handler/renew-token conn jwt expire)))


;; ======================================
;;
;; Listeners
;;
;; ======================================
(defn blockEventToMap
  "Takes block event data from (listen...) and adds an :added and
  :retracted key containing maps of data organized by subject
  and containing full predicate names."
  [conn ledger block-event]
  (js/Promise.
    (fn [resolve reject]
      (async/go
        (try
          (let [db     (<? (-db-instance conn ledger))
                {add true retract false} (group-by #(nth % 4) (:flakes block-event))
                to-map (fn [flakes]
                         (let [by-subj (group-by first flakes)]
                           (reduce-kv (fn [acc sid flakes]
                                        (conj acc
                                              (reduce (fn [m flake]
                                                        (let [p-schema (get-in db [:schema :pred (second flake)])
                                                              v        (nth flake 2)]
                                                          (if (:multi p-schema)
                                                            (update m (:name p-schema) conj v)
                                                            (assoc m (:name p-schema) v))))
                                                      {"_id" sid} flakes)))
                                      [] by-subj)))]
            (resolve (assoc block-event :added (to-map add)
                               :retracted (to-map retract))))
          (catch :default e
            (log/error e)
            (reject e)))))))


(defn ^:export listen
  "Listens to all events of a given ledger. Supply a ledger identity,
  any key, and a two-argument function that will be called with each event.
  The key is any arbitrary key, and is only used to close the listener via close-listener,
  otherwise it is opaque to the listener.
  The callback function's first argument is the event header/metadata and the second argument
  is the event data itself."
  [conn ledger key callback]
  (conn-handler/listen conn ledger key callback))


(defn ^:export closeListener
  "Closes a listener."
  [conn ledger key]
  (conn-handler/close-listener conn ledger key))


(defn ^:export listeners
  "Return a list of listeners currently registered for each ledger along with their respective keys."
  [conn]
  (conn-handler/listeners conn))


;; ======================================
;;
;; Ledger/DB Operations
;;
;; ======================================
(defn ^:private -db-instance
  "Returns a queryable database from the connection."
  ([conn ledger] (-db-instance conn ledger {}))
  ([conn ledger opts]
   (let [pc (async/promise-chan)]
     (async/go
       (try
         (let [{:keys [auth jwt]} opts
               _             (conn-handler/check-connection conn opts)
               [network ledger-id] (session/resolve-ledger conn ledger)
               auth'        (or auth (if jwt
                                       ["_auth/id" (-> (conn-handler/validate-token conn jwt)
                                                       :sub)]))
               perm-db       (-> (<? (ledger/db conn ledger (assoc opts :auth auth')))
                                 (assoc :conn conn :network network :dbid ledger-id))]
           (async/put! pc perm-db))
         (catch :default e
           (log/error e)
           (async/put! pc e)
           (async/close! pc))))
     pc)))

(defn ^:export db
  "Returns a queryable database from the connection."
  [conn ledger & [opts]]
  (js/Promise.
    (fn [resolve reject]
      (async/go
        (try
          (-> opts
              (js->clj :keywordize-keys true)
              (as-> clj-opts (-db-instance conn ledger clj-opts))
              resolve)
          (catch :default e
            (log/error e)
            (reject e)))))))


(defn ^:export collectionId
  "Returns promise containing collection id given a collection name.
  If collection doesn't exist, returns nil."
  [db collection]
  (js/Promise.
    (fn [resolve reject]
      (async/go
        (try
          (-> collection
              (js->clj :keywordize-keys true)
              (as-> clj-collection (dbproto/-c-prop (<? db) :id clj-collection))
              clj->js
              (resolve))
          (catch :default e
            (log/error e)
            (reject e)))))))


(defn ^:export predicateId
  "Returns promise containing predicate id given a predicate.
  If predicate doesn't exist, returns nil."
  [db predicate]
  (js/Promise.
    (fn [resolve reject]
      (async/go
        (try
          (-> predicate
              (js->clj :keywordize-keys true)
              (as-> clj-predicate (dbproto/-p-prop (<? db) :id clj-predicate))
              clj->js
              (resolve))
          (catch :default e
            (log/error e)
            (reject e)))))))


(defn ^:export predicateName
  "Returns promise containing predicate name given a predicate.
  If predicate doesn't exist, returns nil."
  [db predicate]
  (js/Promise.
    (fn [resolve reject]
      (async/go
        (try
          (-> predicate
              (js->clj :keywordize-keys true)
              (as-> clj-predicate (dbproto/-p-prop (<? db) :name clj-predicate))
              clj->js
              (resolve))
          (catch :default e
            (log/error e)
            (reject e)))))))


(defn ^:export subid
  "Returns promise containing subject id given a subject
  identity or a subject id.
  If subject doesn't exist, returns nil."
  [db ident]
  (js/Promise.
    (fn [resolve reject]
      (async/go
        (try
          (-> ident
              (js->clj :keywordize-keys true)
              (as-> clj-ident (<? (dbproto/-subid (<? db) clj-ident false)))
              clj->js
              (resolve))
          (catch :default e
            (log/error e)
            (reject e)))))))


(defn ^:export deleteLedger
  "Completely deletes a ledger.
  Returns a promise that will have a response with a corresponding status of success.

  A 200 status indicates the deletion has been successfully initiated.
  The full deletion happens in the background on the respective ledger.

  Query servers get notified when this process initiates, and ledger will be marked as
  being in a deletion state during the deletion process.

  Attempts to use a ledger in a deletion state will throw an exception."
  ([conn ledger] (deleteLedger conn ledger nil))
  ([conn ledger opts]
   (js/Promise.
     (fn [resolve reject]
       (async/go
         (try
           (let [opts      (when-not (nil? opts) (js->clj opts :keywordize-keys true))
                 _         (conn-handler/check-connection conn opts)
                 {:keys [nonce expire timeout private-key] :or {timeout 60000}} opts
                 timestamp (util/current-time-millis)
                 nonce     (or nonce timestamp)
                 expire    (or expire (+ timestamp 30000))  ;; 5 min default
                 cmd-data  {:type   :delete-db
                            :db     ledger
                            :nonce  nonce
                            :expire expire}
                 cmd       (when private-key
                             (-> cmd-data
                                 (util/without-nils)
                                 (json/stringify)))
                 sig       (when private-key
                             (crypto/sign-message cmd private-key))
                 result    (if private-key
                             (<? (ops/command-async conn {:cmd cmd :sig sig}))
                             (<? (ops/unsigned-command-async conn cmd-data)))
                 result*   {:status 200
                            :result result}]
             (resolve (clj->js result*)))
           (catch :default e
             (log/error e)
             (reject e))))))))


(defn ^:export ledgerInfo
  "Returns promise with ledger's status as a map, including index, indexes, block, and status.
  If ledger doesn't exist, will return an empty map."
  [conn ledger]
  (js/Promise.
    (fn [resolve reject]
      (async/go
        (try
          (-> (ops/ledger-stats-async conn ledger)
              <?
              clj->js
              (resolve))
          (catch :default e
            (log/error e)
            (reject e)))))))


(defn ^:export ledgerList
  "Returns promise with a list of ledgers the connected server is currently serving."
  [conn]
  (js/Promise.
    (fn [resolve reject]
      (async/go
        (try
          (-> (ops/ledgers-async conn)
              <?
              clj->js
              (resolve))
          (catch :default e
            (log/error e)
            (reject e)))))))


(defn ^:export newLedger
  "Attempts to create new ledger.

   A successful result will kick off a process on the ledger server(s) to bootstrap.

   Once successful, will return with a command-id.

   Ledger creation is handled asynchronously and may not be immediately available.

   Options include:
   - :alias       - Alias, if different than db-ident.
   - :root        - Root account id to bootstrap with (string). Defaults to connection default account id.
   - :doc         - Optional doc string about this db.
   - :fork        - If forking an existing db, ref to db (actual identity, not db-ident). Must exist in network db.
   - :forkBlock   - If fork is provided, optionally provide the block to fork at. Defaults to latest known.
   - :persistResp - Respond immediately once persisted with the dbid, don't wait for transaction to be finished
   "
  ([conn ledger] (newLedger conn ledger nil))
  ([conn ledger opts]
   (js/Promise.
     (fn [resolve reject]
       (async/go
         (try
           (let [opts      (when-not (nil? opts) (js->clj opts :keywordize-keys true))
                 _         (conn-handler/check-connection conn opts)
                 {:keys [alias auth doc fork forkBlock expire nonce private-key timeout
                         snapshot snapshotBlock copy copyBlock]
                  :or   {timeout 60000}} opts
                 [network ledger-id] (graphdb/validate-ledger-ident ledger)
                 ledger-id (if (str/starts-with? ledger-id "$")
                             (subs ledger-id 1)
                             ledger-id)
                 _         (graphdb/validate-ledger-name ledger-id "ledger")
                 _         (graphdb/validate-ledger-name network "network")
                 [network-alias ledger-alias]
                 (when alias (graphdb/validate-ledger-ident ledger))
                 _         (when alias (graphdb/validate-ledger-name ledger-alias "alias"))
                 alias*    (when alias (str network-alias "/" ledger-alias)) ;
                 timestamp (util/current-time-millis)
                 nonce     (or nonce timestamp)
                 expire    (or expire (+ timestamp 30000))  ;; 5 min default
                 cmd-data  {:type          :new-db
                            :db            (str network "/" ledger-id)
                            :alias         alias*
                            :auth          auth
                            :doc           doc
                            :fork          fork
                            :forkBlock     forkBlock
                            :copy          copy
                            :copyBlock     copyBlock
                            :snapshot      snapshot
                            :snapshotBlock snapshotBlock
                            :nonce         nonce
                            :expire        expire}
                 cmd       (when private-key
                             (-> cmd-data
                                 (util/without-nils)
                                 (json/stringify)))
                 sig       (when private-key
                             (crypto/sign-message cmd private-key))
                 result    (if private-key
                             (<? (ops/command-async conn {:cmd cmd :sig sig}))
                             (<? (ops/unsigned-command-async conn cmd-data)))
                 result*   {:status 200
                            :result result}]
             (resolve (clj->js result*)))
           (catch :default e
             (log/error e)
             (reject (clj->js (assoc (ex-data e) :message (ex-message e)))))))))))


(defn ^:export resolveLedger
  "Resolves a ledger identity in the form of 'network/ledger-or-alias' and returns a
  tuple of either [network ledger alias] or [network ledger].

  An alias lookup is always performed first, and if an alias doesn't exist it is assumed
  the provided name is a ledger id.

  If you are providing a ledger id, and wish to skip an alias lookup, a prefix of '$'
  can be used for the name portion of the db-ident.

  i.e.
  - testnet/testledger - Look for ledger with an alias or id of testledger on network testnet.
  - testnet/$testledger - look for a ledger with id testledger on network testnet (skip alias lookup)."
  [conn ledger]
  (js/Promise.
    (fn [resolve reject]
      (async/go
        (try
          (-> (session/resolve-ledger conn ledger)
              clj->js
              (resolve))
          (catch :default e
            (log/error e)
            (reject e)))))))


(defn ^:export session
  "Returns session object for a given ledger."
  [conn ledger]
  (js/Promise.
    (fn [resolve reject]
      (async/go
        (try
          (-> (session/session conn ledger)
              clj->js
              (resolve))
          (catch :default e
            (log/error e)
            (reject e)))))))




;; ======================================
;;
;; Search/Time-travel
;;
;; ======================================
(defn ^:export search
  "Returns a promise containing search results of flake parts (flake-parts)."
  [db flake-parts]
  (js/Promise.
    (fn [resolve reject]
      (async/go
        (try
          (-> flake-parts
              js->clj
              (as-> fp (dbproto/-search (<? db) fp))
              <?
              (as-> flakes (map flake/Flake->parts flakes))
              clj->js
              (resolve))
          (catch :default e
            (log/error e)
            (reject e)))))))


(defn ^:export forwardTimeTravel
  "Returns a promise containing a new db based on the provided db,
   including the provided flakes. Flakes can contain one or more 't's,
   but should be sequential and start after the current 't' of the provided
   db. (i.e. if db-t is -14, flakes 't' should be -15, -16, etc.). Remember
   't' is negative and thus should be in descending order.

   A forward-time-travel db can be further forward-time-traveled.

   A forward-time travel DB is held in memory, and is not shared across servers.
   Ensure you have adequate memory to hold the flakes you generate and add. If
   access is provided via an external API, do any desired size restrictions or
   controls within your API endpoint.

   Remember schema operations done via forward-time-travel should be done in a
   't' prior to the flakes that end up requiring the schema change."
  [db flakes]
  (js/Promise.
    (fn [resolve reject]
      (async/go
        (try
          (-> flakes
              js->clj
              (as-> flakes' (map flake/parts->Flake flakes'))
              (as-> flakes' (graphdb/forward-time-travel (<? db) nil flakes'))
              clj->js
              (resolve))
          (catch :default e
            (log/error e)
            (reject e)))))))


(defn ^:export isForwardTimeTravelDb
  "Returns true if provided db is a forward-time-travel db."
  [db]
  (js/Promise.
    (fn [resolve reject]
      (async/go
        (try
          (-> (if (channel? db)
                (<? db)
                db)
              graphdb/forward-time-travel-db?
              clj->js
              resolve)
          (catch :default e
            (log/error e)
            (reject e)))))))


;; ======================================
;;
;; Transactions
;;
;; ======================================
(defn ^:export monitorTx
  "Monitors a database for a specific transaction id included in a block.

  Returns a promise that will eventually contain a response or an exception
  if the timeout period has expired.

  Response may contain an exception, if the tx resulted in an exception."
  [conn ledger txid timeout-ms]
  (assert (int? timeout-ms) "monitor requires timeout to be provided in milliseconds as an integer.")
  (js/Promise.
    (fn [resolve reject]
      (async/go
        (try
          (let [_      (conn-handler/check-connection conn)
                result (<! (fdb-js/monitor-tx conn ledger txid timeout-ms))]
            (resolve (clj->js result)))
          (catch :default e
            (log/error e)
            (reject (clj->js e))))))))


(defn txToCommand
  "Helper function to fill out the parts of the transaction that are incomplete,
  producing a signed command.

  Optional opts is a map with the following keys. If not provided,
  defaults will be attempted.
  - auth        - The auth id for the auth record being used. The private key must
                  correspond to this auth record, or an authority of this auth record.
  - expire      - When this transaction should expire if not yet attempted.
                  Defaults to 5 minutes.
  - nonce       - Any long/64-bit integer value that will make this transaction unique.
                  By default epoch milliseconds is used.
  - deps        - Not yet implemented, list of dependent transactions.

  If successful, will return a map with four keys:
    - cmd  - a map with the command/transaction data as a JSON string
    - sig  - the signature of the above stringified map
    - id   - the ID for this unique request - in case you want to look it up later, sha3 of 'cmd'
    - db   - the ledger for this transaction"
  ([ledger txn private-key] (txToCommand ledger txn private-key nil))
  ([ledger txn private-key opts]
   (when-not private-key
     (throw (ex-info "Private key not provided"
                     {:status 400 :error :db/invalid-transaction})))
   (js/Promise.
     (fn [resolve reject]
       (async/go
         (try
           (let [db-name     (if (sequential? ledger)
                               (str (first ledger) "/$" (second ledger))
                               ledger)
                 {:keys [auth expire nonce deps]} opts
                 _           (when deps
                               (assert (sequential? deps) "Command/transaction 'deps', when provided, must be a sequential list/array."))
                 key-auth-id (crypto/account-id-from-private private-key)
                 [auth authority] (cond
                                    (and auth (not= auth key-auth-id))
                                    [auth key-auth-id]

                                    auth
                                    [auth nil]

                                    :else
                                    [key-auth-id nil])
                 timestamp   (util/current-time-millis)
                 nonce       (or nonce timestamp)
                 expire      (or expire (+ timestamp 30000))        ;; 5 min default
                 cmd         (try (-> {:type      :tx
                                       :db        db-name
                                       :tx        txn
                                       :nonce     nonce
                                       :auth      auth
                                       :authority authority
                                       :expire    expire
                                       :deps      deps}
                                      (util/without-nils)
                                      (json/stringify))
                                  (catch :default e
                                    (do
                                      (log/error e)
                                      (throw (ex-info (str "Transaction contains data that cannot be serialized into JSON.")
                                                      {:status 400 :error :db/invalid-tx})))))
                 sig         (crypto/sign-message cmd private-key)
                 id          (crypto/sha3-256 cmd)]
             (resolve {:cmd cmd  :sig sig  :id id  :db ledger}))
           (catch :default e
             (log/error e)
             (reject (clj->js e)))))))))


(defn ^:export transact
  "Submits a transaction for a ledger and a transaction. Returns a promise
   that will eventually have the result of the tx, the txid (if :txid-only option used), or
   an exception due to an invalid transaction or if the timeout occurs prior to a response.

   Will locally sign a final transaction command if a private key is provided via :private-key
   in the options, otherwise will submit the transaction to the connected ledger and request signature,
   provided the ledger group has a default private key available for signing.

   Options (opts) is a map with the following possible keys:
   - private-key - The private key to use for signing. If not present, a default
                   private key will attempt to be used from the connection, if available.
   - auth        - The auth id for the auth record being used. The private key must
                   correspond to this auth record, or an authority of this auth record.
   - expire      - When this transaction should expire if not yet attempted.
                   Defaults to 5 minutes.
   - nonce       - Any long/64-bit integer value that will make this transaction unique.
                   By default epoch milliseconds is used.
   - deps        - List of one or more txids that must be successfully processed before
                   this tx is processed. If any fail, this tx will fail. (not yet implemented)
   - txid-only   - Boolean (default of false). If true, will not wait for a response to the tx,
                   but instead return with the txid once it is successfully persisted by the
                   transactors. The txid can be used to look up/monitor the response at a later time.
   - timeout     - will respond with an exception if timeout reached before response available."
  ([conn ledger txn] (transact conn ledger txn nil))
  ([conn ledger txn opts]
   (js/Promise.
     (fn [resolve reject]
       (async/go
         (try
           (let [opts      (when-not (nil? opts) (js->clj opts :keywordize-keys true))
                 _         (conn-handler/check-connection conn opts)
                 txn*      (js->clj txn :keywordize-keys true)
                 tx-result (<! (fdb-js/transact-async conn ledger txn* opts))]
             (resolve (clj->js tx-result)))
           (catch :default e
             (log/error e)
             (reject e))))))))


;; ======================================
;;
;; Queries
;;
;; ======================================
(defn ^:export blockRangeWithTxn
  "Returns a Promise that will eventually contain transaction information for blocks from
   start block (inclusive) to end if provided (exclusive). Each block is a separate map,
   containing keys :block :tx"
  ([conn ledger block-map] (blockRangeWithTxn conn ledger block-map nil))
  ([conn ledger block-map opts]
   (js/Promise.
     (fn [resolve reject]
       (async/go
         (try
           (let [clj-opts  (-> opts
                               (js->clj :keywordize-keys true))
                 block-map (js->clj block-map :keywordize-keys true)
                 {:keys [start end]} block-map
                 db-chan   (async/<! (-db-instance conn ledger clj-opts))
                 db-blocks (<? (query-block/block-range db-chan start end clj-opts))
                 result    (query-range/block-with-tx-data db-blocks)]
             (resolve (clj->js result)))
           (catch :default e
             (log/error e)
             (reject e))))))))


(defn ^:export blockQuery
  ([conn ledger query-map] (blockQuery conn ledger query-map nil))
  ([conn ledger query-map opts]
   (js/Promise.
     (fn [resolve reject]
       (async/go
         (try
           (let [query-map*  (js->clj query-map :keywordize-keys true)
                 clj-opts    (merge (:opts query-map*)
                                    (when opts (js->clj opts :keywordize-keys true)))
                 _           (conn-handler/check-connection conn clj-opts)
                 auth-id     (or (:auth clj-opts)
                                 (:auth-id clj-opts)
                                 (some->> (:jwt clj-opts)
                                          (conn-handler/validate-token conn)
                                          :auth))
                 result*     (<? (query/block-query-async
                                   conn ledger
                                   (update query-map* :opts merge (merge clj-opts (util/without-nils {:auth auth-id})))))]
             (resolve (clj->js result*)))
           (catch :default e
             (log/error e)
             (reject e))))))))


(defn ^:export blockRange
  "Returns a promise containing blocks from start (inclusive)
   to end if provided (exclusive).

   Each block is a separate map, containing keys :block, :t and :flakes."
  ([db start] (blockRange db start nil nil))
  ([db start end] (blockRange db start end nil))
  ([db start end opts]
   (js/Promise.
     (fn [resolve reject]
       (async/go
         (try
           (-> opts
               (js->clj :keywordize-keys true)
               (as-> clj-opts (query-block/block-range (<? db) start end clj-opts))
               <?
               (query/block-Flakes->vector)
               clj->js
               (resolve))
           (catch :default e
             (log/error e)
             (reject e))))))))


(defn ^:export collectionFlakes
  "Returns spot index range for only the requested collection."
  [db collection]
  (js/Promise.
    (fn [resolve reject]
      (async/go
        (try
          (-> (query-range/collection (<? db) collection)
              <?
              (as-> flakes (map flake/Flake->parts flakes))
              clj->js
              (resolve))
          (catch :default e
            (log/error e)
            (reject e)))))))


(defn ^:export graphql
  "Execute a graphql query against the specified database."
  ([conn ledger param] (graphql conn ledger param {}))
  ([conn ledger param opts]
   (js/Promise.
     (fn [resolve reject]
       (async/go
         (try
           (let [param*       (-> param
                                  (json/parse)
                                  (js->clj :keywordize-keys true))
                 clj-opts     (merge (:opts param*)
                                     (when opts (js->clj opts :keywordize-keys true)))
                 {gql-query :query vars :variables} param*
                 db-ch        (-db-instance conn ledger clj-opts)
                 db           (<? db-ch)
                 parsed-query (<? (graphql/parse-graphql-to-flureeql db gql-query vars clj-opts))
                 result       (if (util/exception? parsed-query)
                                parsed-query
                                (cond
                                  ;; __schema and __type queries are fully resolved in the graphql ns, can return from there
                                  (#{:__schema :__type} (:type parsed-query))
                                  (if (:meta clj-opts)
                                    (dissoc parsed-query :type)
                                    (:result parsed-query))

                                  (= :history (:type parsed-query))
                                  (<? (query/history-query-async db (-> parsed-query
                                                                        (dissoc :type)
                                                                        (assoc  :opts clj-opts))))

                                  (= :block (:type parsed-query))
                                  (<? (query/block-query-async conn ledger (-> parsed-query
                                                                               (dissoc :type)
                                                                               (assoc  :opts clj-opts))))

                                  (:tx parsed-query)
                                  (<? (fdb-js/transact-async conn ledger (:tx parsed-query) clj-opts))

                                  :else
                                  (<? (query/multi-query-async db-ch (-> parsed-query
                                                                         (dissoc :type)
                                                                         (assoc  :opts clj-opts))))))]
             (resolve (clj->js result)))
           (catch :default e
             (log/error e)
             (reject (clj->js e)))))))))


(defn ^:export historyQuery
  ([sources query-map] (historyQuery sources query-map nil))
  ([sources query-map opts]
   (js/Promise.
     (fn [resolve reject]
       (async/go
         (try
           (let [query-map* (js->clj query-map :keywordize-keys true)
                 clj-opts   (merge (:opts query-map*)
                              (-> opts
                                (js->clj :keywordize-keys true)))
                 result     (<? (query/history-query-async sources (merge query-map* {:opts clj-opts})))]
             (resolve (clj->js result)))
           (catch :default e
             (log/error e)
             (reject e))))))))


(defn ^:export multiQuery
  ([source multi-query-map] (multiQuery source multi-query-map nil))
  ([source multi-query-map opts]
   (js/Promise.
     (fn [resolve reject]
       (async/go
         (try
           (let [query-map* (js->clj multi-query-map :keywordize-keys true)
                 clj-opts   (merge (:opts query-map*)
                                   (-> opts
                                       (js->clj :keywordize-keys true)))
                 result*    (<? (query/multi-query-async source (merge query-map* {:opts clj-opts})))]
             (resolve (clj->js result*)))
           (catch :default e
             (log/error e)
             (reject e))))))))


(defn ^:export query
  "Execute a query against a database source, or optionally
  additional sources if the query spans multiple data sets.

  Returns promise that eventually contains the results or
  an exception."
  [source query-map]
  (js/Promise.
    (fn [resolve reject]
      (async/go
        (try
          (-> (js->clj query-map :keywordize-keys true)
               (as-> qm (query/query source qm))
               <?
               clj->js
               resolve)
          (catch :default e
            (log/error e)
            (reject (clj->js e))))))))


(defn ^:export queryWith
  "Execute a query against a database source, with the
  given flakes applied.

  Returns promise that eventually contains the results or
  an exception."
  [db param]
  (js/Promise.
    (fn [resolve reject]
      (async/go
        (try
          (let [{:keys [query flakes]} (js->clj param :keywordize-keys true)
                flakes' (map flake/parts->Flake flakes)
                db-with (dbproto/-forward-time-travel (<? db) flakes')]
            (-> (query/query db-with query)
                <?
                clj->js
                resolve))
          (catch :default e
            (log/error e)
            (reject (clj->js e))))))))


(defn ^:export sparql
  "Exceute a sparql query against a specified database"
  ([db sparql-str] (sparql db sparql-str nil))
  ([db sparql-str opts]
   (js/Promise.
     (fn [resolve reject]
       (async/go
         (try
           (let [sparql-str   (json/parse sparql-str)
                 query-parsed (sparql-parser/sparql-to-ad-hoc sparql-str)
                 opts*        (merge (:opts query-parsed)
                                     (when opts (js->clj opts :keywordize-keys true)))
                 result       (<? (query/query-async db (assoc query-parsed :opts opts*)))]
             (resolve (clj->js result)))
           (catch :default e
             (log/error e)
             (reject (clj->js e)))))))))


(defn ^:export sql
  "Exceute a sql query against a specified database"
  ([db sql-str] (sql db sql-str {}))
  ([db sql-str opts]
   (js/Promise.
     (fn [resolve reject]
       (async/go
         (try
           (let [clj-opts (js->clj opts :keywordize-keys true)]
             (-> sql-str
                 json/parse
                 sql/parse
                 (update :opts merge clj-opts)
                 (as-> q (query/query-async db q))
                 <?
                 clj->js
                 resolve))
           (catch :default e
             (log/error e)
             (reject (clj->js e)))))))))<|MERGE_RESOLUTION|>--- conflicted
+++ resolved
@@ -27,12 +27,7 @@
             [fluree.db.util.core :as util]
             [fluree.db.util.json :as json]
             [fluree.db.util.log :as log]
-<<<<<<< HEAD
-            [goog.string.format]
             [cljs.nodejs :as node-js] ; NodeJS support
-=======
-            [cljs.nodejs :as node-js]                       ;; NodeJS support
->>>>>>> d66fcecf
 
             ;; shared clojurescript code
             [fluree.db.connection-js :as conn-handler]
